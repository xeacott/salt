--- conflicted
+++ resolved
@@ -149,7 +149,6 @@
     elif ttype == "tcp":
         import salt.transport.tcp
 
-<<<<<<< HEAD
         return salt.transport.tcp.PublishClient(
             opts,
             io_loop,
@@ -248,10 +247,6 @@
                 ),
             )
     return publish_server(opts, **kwargs)
-=======
-        return salt.transport.tcp.TCPPubClient(opts, io_loop)
-    raise Exception(f"Transport type not found: {ttype}")
->>>>>>> fcb38a54
 
 
 class TransportWarning(Warning):
@@ -408,7 +403,7 @@
         """
         raise NotImplementedError
 
-    async def connect(  # pylint: disable=arguments-differ
+    async def connect(  # pylint: disable=arguments-differ,invalid-overridden-method
         self, port=None, connect_callback=None, disconnect_callback=None, timeout=None
     ):
         """
