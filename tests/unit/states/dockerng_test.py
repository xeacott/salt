# -*- coding: utf-8 -*-
'''
Unit tests for the dockerng state
'''

# Import Python Libs
from __future__ import absolute_import

# Import Salt Testing Libs
from salttesting import skipIf, TestCase
from salttesting.helpers import ensure_in_syspath
from salttesting.mock import (
    MagicMock,
    Mock,
    NO_MOCK,
    NO_MOCK_REASON,
    patch
)

ensure_in_syspath('../../')

# Import Salt Libs
from salt.exceptions import CommandExecutionError
from salt.modules import dockerng as dockerng_mod
from salt.states import dockerng as dockerng_state

dockerng_mod.__context__ = {'docker.docker_version': ''}
dockerng_mod.__salt__ = {}
dockerng_state.__context__ = {}
dockerng_state.__opts__ = {'test': False}


@skipIf(NO_MOCK, NO_MOCK_REASON)
class DockerngTestCase(TestCase):
    '''
    Validate dockerng state
    '''

    def test_running_with_no_predifined_volume(self):
        '''
        Test dockerng.running function with an image
        that doens't have VOLUME defined.

        The ``binds`` argument, should create a container
        with respective volumes extracted from ``binds``.
        '''
        dockerng_create = Mock()
        dockerng_start = Mock()
        dockerng_history = MagicMock(return_value=[])
        __salt__ = {'dockerng.list_containers': MagicMock(),
                    'dockerng.list_tags': MagicMock(),
                    'dockerng.pull': MagicMock(),
                    'dockerng.state': MagicMock(),
                    'dockerng.inspect_image': MagicMock(),
                    'dockerng.create': dockerng_create,
                    'dockerng.start': dockerng_start,
                    'dockerng.history': dockerng_history,
                    }
        with patch.dict(dockerng_state.__dict__,
                        {'__salt__': __salt__}):
            dockerng_state.running(
                'cont',
                image='image:latest',
                binds=['/host-0:/container-0:ro'])
        dockerng_create.assert_called_with(
            'image:latest',
            validate_input=False,
            name='cont',
            binds={'/host-0': {'bind': '/container-0', 'ro': True}},
            volumes=['/container-0'],
            validate_ip_addrs=False,
            client_timeout=60)
        dockerng_start.assert_called_with('cont')

    def test_running_with_predifined_volume(self):
        '''
        Test dockerng.running function with an image
        that already have VOLUME defined.

        The ``binds`` argument, shouldn't have side effects on
        container creation.
        '''
        dockerng_create = Mock()
        dockerng_start = Mock()
        dockerng_history = MagicMock(return_value=['VOLUME /container-0'])
        __salt__ = {'dockerng.list_containers': MagicMock(),
                    'dockerng.list_tags': MagicMock(),
                    'dockerng.pull': MagicMock(),
                    'dockerng.state': MagicMock(),
                    'dockerng.inspect_image': MagicMock(),
                    'dockerng.create': dockerng_create,
                    'dockerng.start': dockerng_start,
                    'dockerng.history': dockerng_history,
                    }
        with patch.dict(dockerng_state.__dict__,
                        {'__salt__': __salt__}):
            dockerng_state.running(
                'cont',
                image='image:latest',
                binds=['/host-0:/container-0:ro'])
        dockerng_create.assert_called_with(
            'image:latest',
            validate_input=False,
            binds={'/host-0': {'bind': '/container-0', 'ro': True}},
            validate_ip_addrs=False,
            name='cont',
            client_timeout=60)
        dockerng_start.assert_called_with('cont')

    def test_running_with_no_predifined_ports(self):
        '''
        Test dockerng.running function with an image
        that doens't have EXPOSE defined.

        The ``port_bindings`` argument, should create a container
        with respective ``ports`` extracted from ``port_bindings``.
        '''
        dockerng_create = Mock()
        dockerng_start = Mock()
        dockerng_history = MagicMock(return_value=[])
        __salt__ = {'dockerng.list_containers': MagicMock(),
                    'dockerng.list_tags': MagicMock(),
                    'dockerng.pull': MagicMock(),
                    'dockerng.state': MagicMock(),
                    'dockerng.inspect_image': MagicMock(),
                    'dockerng.create': dockerng_create,
                    'dockerng.start': dockerng_start,
                    'dockerng.history': dockerng_history,
                    }
        with patch.dict(dockerng_state.__dict__,
                        {'__salt__': __salt__}):
            dockerng_state.running(
                'cont',
                image='image:latest',
                port_bindings=['9090:9797/tcp'])
        dockerng_create.assert_called_with(
            'image:latest',
            validate_input=False,
            name='cont',
            ports=[9797],
            port_bindings={9797: [9090]},
            validate_ip_addrs=False,
            client_timeout=60)
        dockerng_start.assert_called_with('cont')

    def test_running_with_predifined_ports(self):
        '''
        Test dockerng.running function with an image
        that contains EXPOSE statements.

        The ``port_bindings`` argument, shouldn't have side effect on container
        creation.
        '''
        dockerng_create = Mock()
        dockerng_start = Mock()
        dockerng_history = MagicMock(return_value=['EXPOSE 9797/tcp'])
        __salt__ = {'dockerng.list_containers': MagicMock(),
                    'dockerng.list_tags': MagicMock(),
                    'dockerng.pull': MagicMock(),
                    'dockerng.state': MagicMock(),
                    'dockerng.inspect_image': MagicMock(),
                    'dockerng.create': dockerng_create,
                    'dockerng.start': dockerng_start,
                    'dockerng.history': dockerng_history,
                    }
        with patch.dict(dockerng_state.__dict__,
                        {'__salt__': __salt__}):
            dockerng_state.running(
                'cont',
                image='image:latest',
                port_bindings=['9090:9797/tcp'])
        dockerng_create.assert_called_with(
            'image:latest',
            validate_input=False,
            name='cont',
            port_bindings={9797: [9090]},
            validate_ip_addrs=False,
            client_timeout=60)
        dockerng_start.assert_called_with('cont')

    def test_running_compare_images_by_id(self):
        '''
        Make sure the container is running
        against expected image.

        Here the local image is named 'image:latest' and the container
        is also running against an image called 'image:latest'.
        Therefore the image ids are diverging because the tag 'image:latest'
        moved to a fresher image.
        Thus this test make sure the old container is droped and recreated.
        '''
        new_fake_image_id = 'abcdefgh'
        old_fake_image_id = '123456789'
        dockerng_inspect_image = Mock(return_value={'Id': new_fake_image_id})
        dockerng_inspect_container = Mock(
            return_value={'Image': old_fake_image_id,
                          'Config': {'Image': 'image:latest'}})
        dockerng_list_containers = Mock(return_value=['cont'])
        dockerng__state = Mock(return_value='running')
        dockerng_stop = Mock(return_value={'result': True})
        dockerng_rm = Mock(return_value=['container-id'])
        __salt__ = {'dockerng.list_containers': dockerng_list_containers,
                    'dockerng.inspect_container': dockerng_inspect_container,
                    'dockerng.inspect_image': dockerng_inspect_image,
                    'dockerng.list_tags': MagicMock(),
                    'dockerng.state': dockerng__state,
                    'dockerng.pull': MagicMock(return_value=new_fake_image_id),
                    'dockerng.create': MagicMock(return_value='new_container'),
                    'dockerng.start': MagicMock(),
                    'dockerng.stop': dockerng_stop,
                    'dockerng.rm': dockerng_rm,
                    }
        with patch.dict(dockerng_state.__dict__,
                        {'__salt__': __salt__}):
            ret = dockerng_state.running(
                'cont',
                image='image:latest',
                )
            dockerng_stop.assert_called_with('cont', timeout=10, unpause=True)
            dockerng_rm.assert_called_with('cont')
        self.assertEqual(ret, {'name': 'cont',
                               'comment': "Container 'cont' was replaced",
                               'result': True,
                               'changes': {'added': 'new_container',
                                           'image': new_fake_image_id,
                                           'removed': ['container-id']}
                               })

    def test_image_present_already_local(self):
        '''
        According following sls,

        .. code-block:: yaml

            image:latest:
              dockerng.image_present:
                - force: true

        if ``image:latest`` is already downloaded locally the state
        should not report changes.
        '''
        dockerng_inspect_image = Mock(
            return_value={'Id': 'abcdefghijk'})
        dockerng_pull = Mock(
            return_value={'Layers':
                          {'Already_Pulled': ['abcdefghijk'],
                           'Pulled': []},
                          'Status': 'Image is up to date for image:latest',
                          'Time_Elapsed': 1.1})
        dockerng_list_tags = Mock(
            return_value=['image:latest']
        )
        __salt__ = {'dockerng.list_tags': dockerng_list_tags,
                    'dockerng.pull': dockerng_pull,
                    'dockerng.inspect_image': dockerng_inspect_image,
                    }
        with patch.dict(dockerng_state.__dict__,
                        {'__salt__': __salt__}):
            ret = dockerng_state.image_present('image:latest', force=True)
            self.assertEqual(ret,
                             {'changes': {},
                              'result': True,
                              'comment': "Image 'image:latest' was pulled, "
                              "but there were no changes",
                              'name': 'image:latest',
                              })

    def test_image_present_and_force(self):
        '''
        According following sls,

        .. code-block:: yaml

            image:latest:
              dockerng.image_present:
                - force: true

        if ``image:latest`` is not downloaded and force is true
        should pull a new image successfuly.
        '''
        dockerng_inspect_image = Mock(
            side_effect=CommandExecutionError(
                'Error 404: No such image/container: image:latest'))
        dockerng_pull = Mock(
            return_value={'Layers':
                          {'Already_Pulled': ['abcdefghijk'],
                           'Pulled': ['abcdefghijk']},
                          'Status': "Image 'image:latest' was pulled",
                          'Time_Elapsed': 1.1})
        dockerng_list_tags = Mock(
            side_effect=[[], ['image:latest']]
        )
        __salt__ = {'dockerng.list_tags': dockerng_list_tags,
                    'dockerng.pull': dockerng_pull,
                    'dockerng.inspect_image': dockerng_inspect_image,
                    }
        with patch.dict(dockerng_state.__dict__,
                        {'__salt__': __salt__}):
            ret = dockerng_state.image_present('image:latest', force=True)
        self.assertEqual(ret,
                         {'changes': {
                             'Layers': {'Already_Pulled': ['abcdefghijk'],
                                        'Pulled': ['abcdefghijk']},
                             'Status': "Image 'image:latest' was pulled",
                             'Time_Elapsed': 1.1},
                             'result': True,
                             'comment': "Image 'image:latest' was pulled",
                             'name': 'image:latest',
                         })

    def test_check_start_false(self):
        '''
        If start is False, then dockerng.running will not try
        to start a container that is stopped.
        '''
        image_id = 'abcdefg'
        dockerng_create = Mock()
        dockerng_start = Mock()
        dockerng_list_containers = Mock(return_value=['cont'])
        dockerng_inspect_container = Mock(
            return_value={'Config': {'Image': 'image:latest'},
                          'Image': image_id})
        __salt__ = {'dockerng.list_containers': dockerng_list_containers,
                    'dockerng.inspect_container': dockerng_inspect_container,
                    'dockerng.inspect_image': MagicMock(
                        return_value={'Id': image_id}),
                    'dockerng.list_tags': MagicMock(),
                    'dockerng.pull': MagicMock(),
                    'dockerng.state': MagicMock(side_effect=['stopped',
                                                             'running']),
                    'dockerng.create': dockerng_create,
                    'dockerng.start': dockerng_start,
                    }
        with patch.dict(dockerng_state.__dict__,
                        {'__salt__': __salt__}):
            ret = dockerng_state.running(
                'cont',
                image='image:latest',
                start=False,
                )
        self.assertEqual(ret, {'name': 'cont',
                               'comment': "Container 'cont' is already "
                               "configured as specified",
                               'changes': {},
                               'result': True,
                               })

    def test_check_start_true(self):
        '''
        If start is True, then dockerng.running will try
        to start a container that is stopped.
        '''
        image_id = 'abcdefg'
        dockerng_create = Mock()
        dockerng_start = Mock()
        dockerng_list_containers = Mock(return_value=['cont'])
        dockerng_inspect_container = Mock(
            return_value={'Config': {'Image': 'image:latest'},
                          'Image': image_id})
        __salt__ = {'dockerng.list_containers': dockerng_list_containers,
                    'dockerng.inspect_container': dockerng_inspect_container,
                    'dockerng.inspect_image': MagicMock(
                        return_value={'Id': image_id}),
                    'dockerng.list_tags': MagicMock(),
                    'dockerng.pull': MagicMock(),
                    'dockerng.state': MagicMock(side_effect=['stopped',
                                                             'running']),
                    'dockerng.create': dockerng_create,
                    'dockerng.start': dockerng_start,
                    }
        with patch.dict(dockerng_state.__dict__,
                        {'__salt__': __salt__}):
            ret = dockerng_state.running(
                'cont',
                image='image:latest',
                start=True,
                )
        self.assertEqual(ret, {'name': 'cont',
                               'comment': "Container 'cont' changed state.",
                               'changes': {'state': {'new': 'running',
                                                     'old': 'stopped'}},
                               'result': True,
                               })

    def test_running_discard_wrong_environemnt_values(self):
        '''
        environment values should be string.
        It is easy to write wrong sls this way

        .. code-block:: yaml

            container:
                dockerng.running:
                    - environment:
                        - KEY: 1

        instead of:

        .. code-block:: yaml

            container:
                dockerng.running:
                    - environment:
                        - KEY: "1"
        '''
        __salt__ = {'dockerng.list_containers': MagicMock(),
                    'dockerng.list_tags': MagicMock(),
                    'dockerng.inspect_image': MagicMock(),
                    'dockerng.pull': MagicMock(),
                    'dockerng.state': MagicMock(),
                    'dockerng.create': MagicMock(),
                    'dockerng.start': MagicMock(),
                    'dockerng.history': MagicMock(),
                    }
        with patch.dict(dockerng_state.__dict__,
                        {'__salt__': __salt__}):
            for wrong_value in (1, .2, (), [], {}):
                ret = dockerng_state.running(
                    'cont',
                    image='image:latest',
                    environment=[{'KEY': wrong_value}])
                self.assertEqual(ret,
                                 {'changes': {},
                                  'comment': 'Environment values must'
                                  ' be strings KEY=\'{0}\''.format(wrong_value),
                                  'name': 'cont',
                                  'result': False})

    def test_running_with_labels(self):
        '''
        Test dockerng.running with labels parameter.
        '''
        dockerng_create = Mock()
        __salt__ = {'dockerng.list_containers': MagicMock(),
                    'dockerng.list_tags': MagicMock(),
                    'dockerng.pull': MagicMock(),
                    'dockerng.state': MagicMock(),
                    'dockerng.inspect_image': MagicMock(),
                    'dockerng.create': dockerng_create,
                    }
        with patch.dict(dockerng_state.__dict__,
                        {'__salt__': __salt__}):
            dockerng_state.running(
                'cont',
                image='image:latest',
                labels=['LABEL1', 'LABEL2'],
                )
        dockerng_create.assert_called_with(
            'image:latest',
            validate_input=False,
<<<<<<< HEAD
=======
            validate_ip_addrs=False,
>>>>>>> 053ad408
            name='cont',
            labels=['LABEL1', 'LABEL2'],
            client_timeout=60)


if __name__ == '__main__':
    from integration import run_tests
    run_tests(DockerngTestCase, needs_daemon=False)<|MERGE_RESOLUTION|>--- conflicted
+++ resolved
@@ -448,10 +448,7 @@
         dockerng_create.assert_called_with(
             'image:latest',
             validate_input=False,
-<<<<<<< HEAD
-=======
             validate_ip_addrs=False,
->>>>>>> 053ad408
             name='cont',
             labels=['LABEL1', 'LABEL2'],
             client_timeout=60)
