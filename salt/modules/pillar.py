--- conflicted
+++ resolved
@@ -83,13 +83,9 @@
     if not __opts__.get('pillar_raise_on_missing'):
         if default is KeyError:
             default = ''
-<<<<<<< HEAD
     opt_merge_lists = __opts__.get('pillar_merge_lists', False)
-=======
-
     pillar_dict = __pillar__ if saltenv is None else items(saltenv=saltenv)
 
->>>>>>> c62ff6b0
     if merge:
         ret = salt.utils.traverse_dict_and_list(pillar_dict, key, {}, delimiter)
         if isinstance(ret, collections.Mapping) and \
