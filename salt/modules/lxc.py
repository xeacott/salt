--- conflicted
+++ resolved
@@ -3146,13 +3146,8 @@
             path=path, python_shell=True)
     # blindly delete the setter file
     run_all(name,
-<<<<<<< HEAD
-            'if [ -f "{0}" ];then rm -f "{0}";fi'.format(script),
+            'sh -c \'if [ -f "{0}" ];then rm -f "{0}";fi\''.format(script),
             path=path, python_shell=True)
-=======
-            'sh -c \'if [ -f "{0}" ];then rm -f "{0}";fi\''.format(script),
-            python_shell=True)
->>>>>>> 2117ac80
     if result['retcode'] != 0:
         error = ('Unable to write to /etc/resolv.conf in container \'{0}\''
                  .format(name))
@@ -3518,27 +3513,21 @@
             if install:
                 rstr = __salt__['test.rand_str']()
                 configdir = '/tmp/.c_{0}'.format(rstr)
-<<<<<<< HEAD
-                run(name,
-                    'install -m 0700 -d {0}'.format(configdir),
-                    path=path,
-                    python_shell=False)
+
+                cmd = 'install -m 0700 -d {0}'.format(configdir)
+                if run(name, cmd, python_shell=False):
+                    log.error('tmpdir {0} creation failed ({1}'
+                              .format(configdir, cmd))
+                    return False
+
                 bs_ = __salt__['config.gather_bootstrap_script'](
                     bootstrap=bootstrap_url)
-                dest_dir = os.path.join('/tmp', rstr)
-                for cmd in [
-                    'mkdir -p {0}'.format(dest_dir),
-                    'chmod 700 {0}'.format(dest_dir),
-                ]:
-                    if run_stdout(name, cmd, path=path):
-                        log.error(
-                            ('tmpdir {0} creation'
-                             ' failed ({1}').format(dest_dir, cmd))
-                        return False
-                copy_to(name,
-                        bs_,
-                        '{0}/bootstrap.sh'.format(dest_dir),
-                        path=path)
+                script = '/sbin/{0}_bootstrap.sh'.format(rstr)
+                copy_to(name, bs_, script, path=path)
+                result = run_all(name,
+                                 'sh -c "chmod +x {0};{0}"'''.format(script),
+                                 python_shell=True)
+
                 copy_to(name, cfg_files['config'],
                         os.path.join(configdir, 'minion'),
                         path=path)
@@ -3548,29 +3537,6 @@
                 copy_to(name, cfg_files['pubkey'],
                         os.path.join(configdir, 'minion.pub'),
                         path=path)
-=======
-
-                cmd = 'install -m 0700 -d {0}'.format(configdir)
-                if run(name, cmd, python_shell=False):
-                    log.error('tmpdir {0} creation failed ({1}'
-                              .format(configdir, cmd))
-                    return False
-
-                bs_ = __salt__['config.gather_bootstrap_script'](
-                    bootstrap=bootstrap_url)
-                script = '/sbin/{0}_bootstrap.sh'.format(rstr)
-                cp(name, bs_, script)
-                result = run_all(name,
-                                 'sh -c "chmod +x {0};{0}"'''.format(script),
-                                 python_shell=True)
-
-                cp(name, cfg_files['config'],
-                   os.path.join(configdir, 'minion'))
-                cp(name, cfg_files['privkey'],
-                   os.path.join(configdir, 'minion.pem'))
-                cp(name, cfg_files['pubkey'],
-                   os.path.join(configdir, 'minion.pub'))
->>>>>>> 2117ac80
                 bootstrap_args = bootstrap_args.format(configdir)
                 cmd = ('{0} {2} {1}'
                        .format(bootstrap_shell,
@@ -3581,17 +3547,13 @@
                 log.info('Running {0} in LXC container \'{1}\''
                          .format(cmd, name))
                 ret = retcode(name, cmd, output_loglevel='info',
-<<<<<<< HEAD
                               path=path, use_vt=True) == 0
-=======
-                                  use_vt=True) == 0
 
                 run_all(name,
                         'sh -c \'if [ -f "{0}" ];then rm -f "{0}";fi\''
                         ''.format(script),
                         ignore_retcode=True,
                         python_shell=True)
->>>>>>> 2117ac80
             else:
                 ret = False
         else:
