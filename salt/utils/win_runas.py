# -*- coding: utf-8 -*-
'''
Run processes as a different user in Windows
'''
from __future__ import absolute_import, unicode_literals

# Import Python Libraries
import ctypes
import os
import logging

# Import Third Party Libs
try:
    import psutil
    HAS_PSUTIL = True
except ImportError:
    HAS_PSUTIL = False

try:
    import win32api
    import win32con
    import win32process
    import win32security
    import win32pipe
    import win32event
    import win32profile
    import msvcrt
    import salt.platform.win
    import pywintypes
    HAS_WIN32 = True
except ImportError:
    HAS_WIN32 = False

# Import Salt Libs
from salt.exceptions import CommandExecutionError

log = logging.getLogger(__name__)


# Although utils are often directly imported, it is also possible to use the
# loader.
def __virtual__():
    '''
    Only load if Win32 Libraries are installed
    '''
    if not HAS_WIN32 or not HAS_PSUTIL:
        return False, 'This utility requires pywin32 and psutil'

    return 'win_runas'


<<<<<<< HEAD
def split_username(username):
    # TODO: Is there a windows api for this?
=======
if HAS_WIN32:
    # ctypes definitions
    kernel32 = ctypes.WinDLL(str('kernel32'))  # future lint: disable=blacklisted-function
    advapi32 = ctypes.WinDLL(str('advapi32'))  # future lint: disable=blacklisted-function

    INVALID_HANDLE_VALUE = wintypes.HANDLE(-1).value
    INVALID_DWORD_VALUE = wintypes.DWORD(-1).value  # ~WinAPI
    INFINITE = INVALID_DWORD_VALUE

    LOGON_WITH_PROFILE = 0x00000001

    STD_INPUT_HANDLE = wintypes.DWORD(-10).value
    STD_OUTPUT_HANDLE = wintypes.DWORD(-11).value
    STD_ERROR_HANDLE = wintypes.DWORD(-12).value

    class SECURITY_ATTRIBUTES(ctypes.Structure):
        _fields_ = (('nLength', wintypes.DWORD),
                    ('lpSecurityDescriptor', wintypes.LPVOID),
                    ('bInheritHandle', wintypes.BOOL))

        def __init__(self, **kwds):
            self.nLength = ctypes.sizeof(self)
            super(SECURITY_ATTRIBUTES, self).__init__(**kwds)

    LPSECURITY_ATTRIBUTES = ctypes.POINTER(SECURITY_ATTRIBUTES)
    LPBYTE = ctypes.POINTER(wintypes.BYTE)
    LPHANDLE = PHANDLE = ctypes.POINTER(ctypes.c_void_p)
    LPDWORD = ctypes.POINTER(ctypes.c_ulong)

    class STARTUPINFO(ctypes.Structure):
        """https://msdn.microsoft.com/en-us/library/ms686331"""
        _fields_ = (('cb', wintypes.DWORD),
                    ('lpReserved', wintypes.LPWSTR),
                    ('lpDesktop', wintypes.LPWSTR),
                    ('lpTitle', wintypes.LPWSTR),
                    ('dwX', wintypes.DWORD),
                    ('dwY', wintypes.DWORD),
                    ('dwXSize', wintypes.DWORD),
                    ('dwYSize', wintypes.DWORD),
                    ('dwXCountChars', wintypes.DWORD),
                    ('dwYCountChars', wintypes.DWORD),
                    ('dwFillAttribute', wintypes.DWORD),
                    ('dwFlags', wintypes.DWORD),
                    ('wShowWindow', wintypes.WORD),
                    ('cbReserved2', wintypes.WORD),
                    ('lpReserved2', LPBYTE),
                    ('hStdInput', wintypes.HANDLE),
                    ('hStdOutput', wintypes.HANDLE),
                    ('hStdError', wintypes.HANDLE))

        def __init__(self, **kwds):
            self.cb = ctypes.sizeof(self)
            super(STARTUPINFO, self).__init__(**kwds)

    if HAS_WIN32:
        LPSTARTUPINFO = ctypes.POINTER(STARTUPINFO)

    class PROC_THREAD_ATTRIBUTE_LIST(ctypes.Structure):
        pass

    PPROC_THREAD_ATTRIBUTE_LIST = ctypes.POINTER(PROC_THREAD_ATTRIBUTE_LIST)

    class STARTUPINFOEX(STARTUPINFO):
        _fields_ = (('lpAttributeList', PPROC_THREAD_ATTRIBUTE_LIST),)

    LPSTARTUPINFOEX = ctypes.POINTER(STARTUPINFOEX)

    class PROCESS_INFORMATION(ctypes.Structure):
        """https://msdn.microsoft.com/en-us/library/ms684873"""
        _fields_ = (('hProcess', wintypes.HANDLE),
                    ('hThread', wintypes.HANDLE),
                    ('dwProcessId', wintypes.DWORD),
                    ('dwThreadId', wintypes.DWORD))

    LPPROCESS_INFORMATION = ctypes.POINTER(PROCESS_INFORMATION)

    class HANDLE_IHV(wintypes.HANDLE):
        pass

    def errcheck_ihv(result, func, args):
        if result.value == INVALID_HANDLE_VALUE:
            raise ctypes.WinError()
        return result.value

    class DWORD_IDV(wintypes.DWORD):
        pass

    def errcheck_idv(result, func, args):
        if result.value == INVALID_DWORD_VALUE:
            raise ctypes.WinError()
        return result.value

    def errcheck_bool(result, func, args):
        if not result:
            raise ctypes.WinError()
        return args

    def _win(func, restype, *argtypes):
        func.restype = restype
        func.argtypes = argtypes
        if issubclass(restype, HANDLE_IHV):
            func.errcheck = errcheck_ihv
        elif issubclass(restype, DWORD_IDV):
            func.errcheck = errcheck_idv
        else:
            func.errcheck = errcheck_bool

    # https://msdn.microsoft.com/en-us/library/ms687032
    _win(kernel32.WaitForSingleObject, DWORD_IDV,
        wintypes.HANDLE,  # _In_ hHandle
        wintypes.DWORD)   # _In_ dwMilliseconds

    # https://msdn.microsoft.com/en-us/library/ms683231
    _win(kernel32.GetStdHandle, HANDLE_IHV,
        wintypes.DWORD)  # _In_ nStdHandle

    # https://msdn.microsoft.com/en-us/library/ms724211
    _win(kernel32.CloseHandle, wintypes.BOOL,
        wintypes.HANDLE)  # _In_ hObject

    # https://msdn.microsoft.com/en-us/library/ms724935
    _win(kernel32.SetHandleInformation, wintypes.BOOL,
        wintypes.HANDLE,  # _In_ hObject
        wintypes.DWORD,   # _In_ dwMask
        wintypes.DWORD)   # _In_ dwFlags

    # https://msdn.microsoft.com/en-us/library/ms724251
    _win(kernel32.DuplicateHandle, wintypes.BOOL,
        wintypes.HANDLE,  # _In_  hSourceProcessHandle,
        wintypes.HANDLE,  # _In_  hSourceHandle,
        wintypes.HANDLE,  # _In_  hTargetProcessHandle,
        LPHANDLE,         # _Out_ lpTargetHandle,
        wintypes.DWORD,   # _In_  dwDesiredAccess,
        wintypes.BOOL,    # _In_  bInheritHandle,
        wintypes.DWORD)   # _In_  dwOptions

    # https://msdn.microsoft.com/en-us/library/ms683179
    _win(kernel32.GetCurrentProcess, wintypes.HANDLE)

    # https://msdn.microsoft.com/en-us/library/ms683189
    _win(kernel32.GetExitCodeProcess, wintypes.BOOL,
        wintypes.HANDLE,  # _In_  hProcess,
        LPDWORD)          # _Out_ lpExitCode

    # https://msdn.microsoft.com/en-us/library/aa365152
    _win(kernel32.CreatePipe, wintypes.BOOL,
        PHANDLE,                # _Out_    hReadPipe,
        PHANDLE,                # _Out_    hWritePipe,
        LPSECURITY_ATTRIBUTES,  # _In_opt_ lpPipeAttributes,
        wintypes.DWORD)         # _In_     nSize

    # https://msdn.microsoft.com/en-us/library/ms682431
    _win(advapi32.CreateProcessWithLogonW, wintypes.BOOL,
        wintypes.LPCWSTR,       # _In_        lpUsername
        wintypes.LPCWSTR,       # _In_opt_    lpDomain
        wintypes.LPCWSTR,       # _In_        lpPassword
        wintypes.DWORD,         # _In_        dwLogonFlags
        wintypes.LPCWSTR,       # _In_opt_    lpApplicationName
        wintypes.LPWSTR,        # _Inout_opt_ lpCommandLine
        wintypes.DWORD,         # _In_        dwCreationFlags
        wintypes.LPCWSTR,       # _In_opt_    lpEnvironment
        wintypes.LPCWSTR,       # _In_opt_    lpCurrentDirectory
        LPSTARTUPINFO,          # _In_        lpStartupInfo
        LPPROCESS_INFORMATION)  # _Out_       lpProcessInformation

    # High-level wrappers
    def DuplicateHandle(hsrc=kernel32.GetCurrentProcess(),
                        srchandle=kernel32.GetCurrentProcess(),
                        htgt=kernel32.GetCurrentProcess(),
                        access=0, inherit=False,
                        options=win32con.DUPLICATE_SAME_ACCESS):
        tgthandle = wintypes.HANDLE()
        kernel32.DuplicateHandle(hsrc, srchandle,
                                 htgt, ctypes.byref(tgthandle),
                                 access, inherit, options)
        return tgthandle.value

    def CreatePipe(inherit_read=False, inherit_write=False):
        read, write = wintypes.HANDLE(), wintypes.HANDLE()
        kernel32.CreatePipe(ctypes.byref(read), ctypes.byref(write), None, 0)
        if inherit_read:
            kernel32.SetHandleInformation(read, win32con.HANDLE_FLAG_INHERIT,
                                          win32con.HANDLE_FLAG_INHERIT)
        if inherit_write:
            kernel32.SetHandleInformation(write, win32con.HANDLE_FLAG_INHERIT,
                                          win32con.HANDLE_FLAG_INHERIT)
        return read.value, write.value

    def CreateProcessWithLogonW(username=None,
                                domain=None,
                                password=None,
                                logonflags=0,
                                applicationname=None,
                                commandline=None,
                                creationflags=0,
                                environment=None,
                                currentdirectory=None,
                                startupinfo=None):
        creationflags |= win32con.CREATE_UNICODE_ENVIRONMENT
        if commandline is not None:
            commandline = ctypes.create_unicode_buffer(commandline)
        if startupinfo is None:
            startupinfo = STARTUPINFO()
        process_info = PROCESS_INFORMATION()
        advapi32.CreateProcessWithLogonW(username,
                                         domain,
                                         password,
                                         logonflags,
                                         applicationname,
                                         commandline,
                                         creationflags,
                                         environment,
                                         currentdirectory,
                                         ctypes.byref(startupinfo),
                                         ctypes.byref(process_info))
        return process_info


def make_inheritable(token):
    return win32api.DuplicateHandle(win32api.GetCurrentProcess(),
                                    token,
                                    win32api.GetCurrentProcess(),
                                    0,
                                    1,
                                    win32con.DUPLICATE_SAME_ACCESS)


def runas_system(cmd, username, password, cwd=None):
    # This only works as system, when salt is running as a service for example

    # Check for a domain
>>>>>>> 55b49146
    domain = '.'
    if '@' in username:
        username, domain = username.split('@')
    if '\\' in username:
        domain, username = username.split('\\')
    return username, domain


def runas(cmdLine, username, password=None, cwd=None):
    '''
    Run a command as another user. If the process is running as an admin or
    system account this method does not require a password. Other non
    privileged accounts need to provide a password for the user to runas.
    Commands are run in with the highest level privileges possible for the
    account provided.
    '''

    # Elevate the token from the current process
    access = (
        win32security.TOKEN_QUERY |
        win32security.TOKEN_ADJUST_PRIVILEGES
    )
    th = win32security.OpenProcessToken(win32api.GetCurrentProcess(), access)
    salt.platform.win.elevate_token(th)

    # Try to impersonate the SYSTEM user. This process needs to be running as a
    # user who as been granted the SeImpersonatePrivilege, Administrator
    # accounts have this permission by default.
    try:
        impersonation_token = salt.platform.win.impersonate_sid(
            salt.platform.win.SYSTEM_SID,
            session_id=0,
            privs=['SeTcbPrivilege'],
        )
    except WindowsError:  # pylint: disable=undefined-variable
        log.debug("Unable to impersonate SYSTEM user")
        impersonation_token = None

    # Impersonation of the SYSTEM user failed. Fallback to an un-privileged
    # runas.
    if not impersonation_token:
        log.debug("No impersonation token, using unprivileged runas")
        return runas_unpriv(cmdLine, username, password, cwd)

    username, domain = split_username(username)
    # Validate the domain and sid exist for the username
    try:
<<<<<<< HEAD
        _, domain, _ = win32security.LookupAccountName(domain, username)
    except pywintypes.error as exc:
        message = win32api.FormatMessage(exc.winerror).rstrip('\n')
        raise CommandExecutionError(message)

    if domain == 'NT AUTHORITY':
        # Logon as a system level account, SYSTEM, LOCAL SERVICE, or NETWORK
        # SERVICE.
        logonType = win32con.LOGON32_LOGON_SERVICE
        user_token = win32security.LogonUser(
            username,
            domain,
            '',
            win32con.LOGON32_LOGON_SERVICE,
            win32con.LOGON32_PROVIDER_DEFAULT,
        )
    elif password:
        # Login with a password.
        user_token = win32security.LogonUser(
            username,
            domain,
            password,
            win32con.LOGON32_LOGON_INTERACTIVE,
            win32con.LOGON32_PROVIDER_DEFAULT,
        )
    else:
        # Login without a password. This always returns an elevated token.
        user_token = salt.platform.win.logon_msv1_s4u(username).Token

    # Get a linked user token to elevate if needed
    elevation_type = win32security.GetTokenInformation(
        user_token, win32security.TokenElevationType
    )
    if elevation_type > 1:
        user_token = win32security.GetTokenInformation(
            user_token,
            win32security.TokenLinkedToken
        )

    # Elevate the user token
    salt.platform.win.elevate_token(user_token)

    # Make sure the user's profile is loaded.
    handle_reg = win32profile.LoadUserProfile(user_token, {'UserName': username})

    # Make sure the user's token has access to a windows station and desktop
    salt.platform.win.grant_winsta_and_desktop(user_token)

    # Create pipes for standard in, out and error streams
=======
        # Get Unrestricted Token (UAC) if this is an Admin Account
        elevated_token = win32security.GetTokenInformation(
            token, win32security.TokenLinkedToken)

        # Get list of privileges this token contains
        privileges = win32security.GetTokenInformation(
            elevated_token, win32security.TokenPrivileges)

        # Create a set of all privileges to be enabled
        enable_privs = set()
        for luid, flags in privileges:
            enable_privs.add((luid, win32con.SE_PRIVILEGE_ENABLED))

        # Enable the privileges
        win32security.AdjustTokenPrivileges(elevated_token, 0, enable_privs)

    except win32security.error as exc:
        # User doesn't have admin, use existing token
        if exc.winerror == winerror.ERROR_NO_SUCH_LOGON_SESSION \
                or exc.winerror == winerror.ERROR_PRIVILEGE_NOT_HELD:
            elevated_token = token
        else:
            raise

    # Get Security Attributes
>>>>>>> 55b49146
    security_attributes = win32security.SECURITY_ATTRIBUTES()
    security_attributes.bInheritHandle = 1

    stdin_read, stdin_write = win32pipe.CreatePipe(security_attributes, 0)
    stdin_read = salt.platform.win.make_inheritable(stdin_read)

    stdout_read, stdout_write = win32pipe.CreatePipe(security_attributes, 0)
    stdout_write = salt.platform.win.make_inheritable(stdout_write)

    stderr_read, stderr_write = win32pipe.CreatePipe(security_attributes, 0)
<<<<<<< HEAD
    stderr_write = salt.platform.win.make_inheritable(stderr_write)

    # Run the process without showing a window.
    creationflags = (
        win32process.CREATE_NO_WINDOW |
        win32process.CREATE_NEW_CONSOLE |
        win32process.CREATE_SUSPENDED
    )

    startup_info = salt.platform.win.STARTUPINFO(
        dwFlags=win32con.STARTF_USESTDHANDLES,
        hStdInput=stdin_read.handle,
        hStdOutput=stdout_write.handle,
        hStdError=stderr_write.handle,
    )

    # Create the environment for the user
    env = win32profile.CreateEnvironmentBlock(user_token, False)

    # Start the process in a suspended state.
    process_info = salt.platform.win.CreateProcessWithTokenW(
        int(user_token),
        logonflags=1,
        applicationname=None,
        commandline=cmdLine,
        currentdirectory=cwd,
        creationflags=creationflags,
        startupinfo=startup_info,
        environment=env,
    )

    hProcess = process_info.hProcess
    hThread = process_info.hThread
    dwProcessId = process_info.dwProcessId
    dwThreadId = process_info.dwThreadId

    salt.platform.win.kernel32.CloseHandle(stdin_write.handle)
    salt.platform.win.kernel32.CloseHandle(stdout_write.handle)
    salt.platform.win.kernel32.CloseHandle(stderr_write.handle)

    ret = {'pid': dwProcessId}
    # Resume the process
    psutil.Process(dwProcessId).resume()

    # Wait for the process to exit and get it's return code.
    if win32event.WaitForSingleObject(hProcess, win32event.INFINITE) == win32con.WAIT_OBJECT_0:
        exitcode = win32process.GetExitCodeProcess(hProcess)
        ret['retcode'] = exitcode
=======
    stderr_write = make_inheritable(stderr_write)

    # Get startup info structure
    startup_info = win32process.STARTUPINFO()
    startup_info.dwFlags = win32con.STARTF_USESTDHANDLES
    startup_info.hStdInput = stdin_read
    startup_info.hStdOutput = stdout_write
    startup_info.hStdError = stderr_write

    # Get User Environment
    user_environment = win32profile.CreateEnvironmentBlock(token, False)

    # Build command
    cmd = 'cmd /c {0}'.format(cmd)

    # Run command and return process info structure
    procArgs = (None,
                cmd,
                security_attributes,
                security_attributes,
                1,
                0,
                user_environment,
                cwd,
                startup_info)

    hProcess, hThread, PId, TId = \
        win32process.CreateProcessAsUser(elevated_token, *procArgs)

    if stdin_read is not None:
        stdin_read.Close()
    if stdout_write is not None:
        stdout_write.Close()
    if stderr_write is not None:
        stderr_write.Close()
    hThread.Close()

    # Initialize ret and set first element
    ret = {'pid': PId}
>>>>>>> 55b49146

    # Read standard out
    fd_out = msvcrt.open_osfhandle(stdout_read.handle, os.O_RDONLY | os.O_TEXT)
    with os.fdopen(fd_out, 'r') as f_out:
        stdout = f_out.read()
        ret['stdout'] = stdout

    # Read standard error
    fd_err = msvcrt.open_osfhandle(stderr_read.handle, os.O_RDONLY | os.O_TEXT)
    with os.fdopen(fd_err, 'r') as f_err:
        stderr = f_err.read()
        ret['stderr'] = stderr

    win32profile.UnloadUserProfile(user_token, handle_reg)

    salt.platform.win.kernel32.CloseHandle(hProcess)
    win32api.CloseHandle(user_token)
    if impersonation_token:
        win32security.RevertToSelf()
    win32api.CloseHandle(impersonation_token)

    return ret


<<<<<<< HEAD
def runas_unpriv(cmd, username, password, cwd=None):
    '''
    Runas that works for non-priviledged users
    '''
=======
def runas(cmd, username, password, cwd=None):
    # This only works when not running under the system account
    # Debug mode for example
    if salt.utils.win_functions.get_current_user() == 'SYSTEM':
        return runas_system(cmd, username, password, cwd)
>>>>>>> 55b49146

    # Create a pipe to set as stdout in the child. The write handle needs to be
    # inheritable.
    c2pread, c2pwrite = salt.platform.win.CreatePipe(
        inherit_read=False, inherit_write=True,
    )
    errread, errwrite = salt.platform.win.CreatePipe(
        inherit_read=False, inherit_write=True,
    )

    # Create inheritable copy of the stdin
    stdin = salt.platform.win.kernel32.GetStdHandle(
            salt.platform.win.STD_INPUT_HANDLE,
    )
    dupin = salt.platform.win.DuplicateHandle(srchandle=stdin, inherit=True)

    # Get startup info structure
    startup_info = salt.platform.win.STARTUPINFO(
        dwFlags=win32con.STARTF_USESTDHANDLES,
        hStdInput=dupin,
        hStdOutput=c2pwrite,
        hStdError=errwrite,
    )

    username, domain = split_username(username)

    # Run command and return process info structure
    process_info = salt.platform.win.CreateProcessWithLogonW(
            username=username,
            domain=domain,
            password=password,
            logonflags=salt.platform.win.LOGON_WITH_PROFILE,
            commandline=cmd,
            startupinfo=startup_info,
            currentdirectory=cwd)

    salt.platform.win.kernel32.CloseHandle(dupin)
    salt.platform.win.kernel32.CloseHandle(c2pwrite)
    salt.platform.win.kernel32.CloseHandle(errwrite)
    salt.platform.win.kernel32.CloseHandle(process_info.hThread)

    # Initialize ret and set first element
    ret = {'pid': process_info.dwProcessId}

    # Get Standard Out
    fd_out = msvcrt.open_osfhandle(c2pread, os.O_RDONLY | os.O_TEXT)
    with os.fdopen(fd_out, 'r') as f_out:
        ret['stdout'] = f_out.read()

    # Get Standard Error
    fd_err = msvcrt.open_osfhandle(errread, os.O_RDONLY | os.O_TEXT)
    with os.fdopen(fd_err, 'r') as f_err:
        ret['stderr'] = f_err.read()

    # Get Return Code
    if salt.platform.win.kernel32.WaitForSingleObject(process_info.hProcess, win32event.INFINITE) == \
            win32con.WAIT_OBJECT_0:
        exitcode = salt.platform.win.wintypes.DWORD()
        salt.platform.win.kernel32.GetExitCodeProcess(process_info.hProcess,
                                    ctypes.byref(exitcode))
        ret['retcode'] = exitcode.value

    # Close handle to process
    salt.platform.win.kernel32.CloseHandle(process_info.hProcess)

    return ret<|MERGE_RESOLUTION|>--- conflicted
+++ resolved
@@ -49,242 +49,8 @@
     return 'win_runas'
 
 
-<<<<<<< HEAD
 def split_username(username):
     # TODO: Is there a windows api for this?
-=======
-if HAS_WIN32:
-    # ctypes definitions
-    kernel32 = ctypes.WinDLL(str('kernel32'))  # future lint: disable=blacklisted-function
-    advapi32 = ctypes.WinDLL(str('advapi32'))  # future lint: disable=blacklisted-function
-
-    INVALID_HANDLE_VALUE = wintypes.HANDLE(-1).value
-    INVALID_DWORD_VALUE = wintypes.DWORD(-1).value  # ~WinAPI
-    INFINITE = INVALID_DWORD_VALUE
-
-    LOGON_WITH_PROFILE = 0x00000001
-
-    STD_INPUT_HANDLE = wintypes.DWORD(-10).value
-    STD_OUTPUT_HANDLE = wintypes.DWORD(-11).value
-    STD_ERROR_HANDLE = wintypes.DWORD(-12).value
-
-    class SECURITY_ATTRIBUTES(ctypes.Structure):
-        _fields_ = (('nLength', wintypes.DWORD),
-                    ('lpSecurityDescriptor', wintypes.LPVOID),
-                    ('bInheritHandle', wintypes.BOOL))
-
-        def __init__(self, **kwds):
-            self.nLength = ctypes.sizeof(self)
-            super(SECURITY_ATTRIBUTES, self).__init__(**kwds)
-
-    LPSECURITY_ATTRIBUTES = ctypes.POINTER(SECURITY_ATTRIBUTES)
-    LPBYTE = ctypes.POINTER(wintypes.BYTE)
-    LPHANDLE = PHANDLE = ctypes.POINTER(ctypes.c_void_p)
-    LPDWORD = ctypes.POINTER(ctypes.c_ulong)
-
-    class STARTUPINFO(ctypes.Structure):
-        """https://msdn.microsoft.com/en-us/library/ms686331"""
-        _fields_ = (('cb', wintypes.DWORD),
-                    ('lpReserved', wintypes.LPWSTR),
-                    ('lpDesktop', wintypes.LPWSTR),
-                    ('lpTitle', wintypes.LPWSTR),
-                    ('dwX', wintypes.DWORD),
-                    ('dwY', wintypes.DWORD),
-                    ('dwXSize', wintypes.DWORD),
-                    ('dwYSize', wintypes.DWORD),
-                    ('dwXCountChars', wintypes.DWORD),
-                    ('dwYCountChars', wintypes.DWORD),
-                    ('dwFillAttribute', wintypes.DWORD),
-                    ('dwFlags', wintypes.DWORD),
-                    ('wShowWindow', wintypes.WORD),
-                    ('cbReserved2', wintypes.WORD),
-                    ('lpReserved2', LPBYTE),
-                    ('hStdInput', wintypes.HANDLE),
-                    ('hStdOutput', wintypes.HANDLE),
-                    ('hStdError', wintypes.HANDLE))
-
-        def __init__(self, **kwds):
-            self.cb = ctypes.sizeof(self)
-            super(STARTUPINFO, self).__init__(**kwds)
-
-    if HAS_WIN32:
-        LPSTARTUPINFO = ctypes.POINTER(STARTUPINFO)
-
-    class PROC_THREAD_ATTRIBUTE_LIST(ctypes.Structure):
-        pass
-
-    PPROC_THREAD_ATTRIBUTE_LIST = ctypes.POINTER(PROC_THREAD_ATTRIBUTE_LIST)
-
-    class STARTUPINFOEX(STARTUPINFO):
-        _fields_ = (('lpAttributeList', PPROC_THREAD_ATTRIBUTE_LIST),)
-
-    LPSTARTUPINFOEX = ctypes.POINTER(STARTUPINFOEX)
-
-    class PROCESS_INFORMATION(ctypes.Structure):
-        """https://msdn.microsoft.com/en-us/library/ms684873"""
-        _fields_ = (('hProcess', wintypes.HANDLE),
-                    ('hThread', wintypes.HANDLE),
-                    ('dwProcessId', wintypes.DWORD),
-                    ('dwThreadId', wintypes.DWORD))
-
-    LPPROCESS_INFORMATION = ctypes.POINTER(PROCESS_INFORMATION)
-
-    class HANDLE_IHV(wintypes.HANDLE):
-        pass
-
-    def errcheck_ihv(result, func, args):
-        if result.value == INVALID_HANDLE_VALUE:
-            raise ctypes.WinError()
-        return result.value
-
-    class DWORD_IDV(wintypes.DWORD):
-        pass
-
-    def errcheck_idv(result, func, args):
-        if result.value == INVALID_DWORD_VALUE:
-            raise ctypes.WinError()
-        return result.value
-
-    def errcheck_bool(result, func, args):
-        if not result:
-            raise ctypes.WinError()
-        return args
-
-    def _win(func, restype, *argtypes):
-        func.restype = restype
-        func.argtypes = argtypes
-        if issubclass(restype, HANDLE_IHV):
-            func.errcheck = errcheck_ihv
-        elif issubclass(restype, DWORD_IDV):
-            func.errcheck = errcheck_idv
-        else:
-            func.errcheck = errcheck_bool
-
-    # https://msdn.microsoft.com/en-us/library/ms687032
-    _win(kernel32.WaitForSingleObject, DWORD_IDV,
-        wintypes.HANDLE,  # _In_ hHandle
-        wintypes.DWORD)   # _In_ dwMilliseconds
-
-    # https://msdn.microsoft.com/en-us/library/ms683231
-    _win(kernel32.GetStdHandle, HANDLE_IHV,
-        wintypes.DWORD)  # _In_ nStdHandle
-
-    # https://msdn.microsoft.com/en-us/library/ms724211
-    _win(kernel32.CloseHandle, wintypes.BOOL,
-        wintypes.HANDLE)  # _In_ hObject
-
-    # https://msdn.microsoft.com/en-us/library/ms724935
-    _win(kernel32.SetHandleInformation, wintypes.BOOL,
-        wintypes.HANDLE,  # _In_ hObject
-        wintypes.DWORD,   # _In_ dwMask
-        wintypes.DWORD)   # _In_ dwFlags
-
-    # https://msdn.microsoft.com/en-us/library/ms724251
-    _win(kernel32.DuplicateHandle, wintypes.BOOL,
-        wintypes.HANDLE,  # _In_  hSourceProcessHandle,
-        wintypes.HANDLE,  # _In_  hSourceHandle,
-        wintypes.HANDLE,  # _In_  hTargetProcessHandle,
-        LPHANDLE,         # _Out_ lpTargetHandle,
-        wintypes.DWORD,   # _In_  dwDesiredAccess,
-        wintypes.BOOL,    # _In_  bInheritHandle,
-        wintypes.DWORD)   # _In_  dwOptions
-
-    # https://msdn.microsoft.com/en-us/library/ms683179
-    _win(kernel32.GetCurrentProcess, wintypes.HANDLE)
-
-    # https://msdn.microsoft.com/en-us/library/ms683189
-    _win(kernel32.GetExitCodeProcess, wintypes.BOOL,
-        wintypes.HANDLE,  # _In_  hProcess,
-        LPDWORD)          # _Out_ lpExitCode
-
-    # https://msdn.microsoft.com/en-us/library/aa365152
-    _win(kernel32.CreatePipe, wintypes.BOOL,
-        PHANDLE,                # _Out_    hReadPipe,
-        PHANDLE,                # _Out_    hWritePipe,
-        LPSECURITY_ATTRIBUTES,  # _In_opt_ lpPipeAttributes,
-        wintypes.DWORD)         # _In_     nSize
-
-    # https://msdn.microsoft.com/en-us/library/ms682431
-    _win(advapi32.CreateProcessWithLogonW, wintypes.BOOL,
-        wintypes.LPCWSTR,       # _In_        lpUsername
-        wintypes.LPCWSTR,       # _In_opt_    lpDomain
-        wintypes.LPCWSTR,       # _In_        lpPassword
-        wintypes.DWORD,         # _In_        dwLogonFlags
-        wintypes.LPCWSTR,       # _In_opt_    lpApplicationName
-        wintypes.LPWSTR,        # _Inout_opt_ lpCommandLine
-        wintypes.DWORD,         # _In_        dwCreationFlags
-        wintypes.LPCWSTR,       # _In_opt_    lpEnvironment
-        wintypes.LPCWSTR,       # _In_opt_    lpCurrentDirectory
-        LPSTARTUPINFO,          # _In_        lpStartupInfo
-        LPPROCESS_INFORMATION)  # _Out_       lpProcessInformation
-
-    # High-level wrappers
-    def DuplicateHandle(hsrc=kernel32.GetCurrentProcess(),
-                        srchandle=kernel32.GetCurrentProcess(),
-                        htgt=kernel32.GetCurrentProcess(),
-                        access=0, inherit=False,
-                        options=win32con.DUPLICATE_SAME_ACCESS):
-        tgthandle = wintypes.HANDLE()
-        kernel32.DuplicateHandle(hsrc, srchandle,
-                                 htgt, ctypes.byref(tgthandle),
-                                 access, inherit, options)
-        return tgthandle.value
-
-    def CreatePipe(inherit_read=False, inherit_write=False):
-        read, write = wintypes.HANDLE(), wintypes.HANDLE()
-        kernel32.CreatePipe(ctypes.byref(read), ctypes.byref(write), None, 0)
-        if inherit_read:
-            kernel32.SetHandleInformation(read, win32con.HANDLE_FLAG_INHERIT,
-                                          win32con.HANDLE_FLAG_INHERIT)
-        if inherit_write:
-            kernel32.SetHandleInformation(write, win32con.HANDLE_FLAG_INHERIT,
-                                          win32con.HANDLE_FLAG_INHERIT)
-        return read.value, write.value
-
-    def CreateProcessWithLogonW(username=None,
-                                domain=None,
-                                password=None,
-                                logonflags=0,
-                                applicationname=None,
-                                commandline=None,
-                                creationflags=0,
-                                environment=None,
-                                currentdirectory=None,
-                                startupinfo=None):
-        creationflags |= win32con.CREATE_UNICODE_ENVIRONMENT
-        if commandline is not None:
-            commandline = ctypes.create_unicode_buffer(commandline)
-        if startupinfo is None:
-            startupinfo = STARTUPINFO()
-        process_info = PROCESS_INFORMATION()
-        advapi32.CreateProcessWithLogonW(username,
-                                         domain,
-                                         password,
-                                         logonflags,
-                                         applicationname,
-                                         commandline,
-                                         creationflags,
-                                         environment,
-                                         currentdirectory,
-                                         ctypes.byref(startupinfo),
-                                         ctypes.byref(process_info))
-        return process_info
-
-
-def make_inheritable(token):
-    return win32api.DuplicateHandle(win32api.GetCurrentProcess(),
-                                    token,
-                                    win32api.GetCurrentProcess(),
-                                    0,
-                                    1,
-                                    win32con.DUPLICATE_SAME_ACCESS)
-
-
-def runas_system(cmd, username, password, cwd=None):
-    # This only works as system, when salt is running as a service for example
-
-    # Check for a domain
->>>>>>> 55b49146
     domain = '.'
     if '@' in username:
         username, domain = username.split('@')
@@ -332,7 +98,6 @@
     username, domain = split_username(username)
     # Validate the domain and sid exist for the username
     try:
-<<<<<<< HEAD
         _, domain, _ = win32security.LookupAccountName(domain, username)
     except pywintypes.error as exc:
         message = win32api.FormatMessage(exc.winerror).rstrip('\n')
@@ -382,33 +147,6 @@
     salt.platform.win.grant_winsta_and_desktop(user_token)
 
     # Create pipes for standard in, out and error streams
-=======
-        # Get Unrestricted Token (UAC) if this is an Admin Account
-        elevated_token = win32security.GetTokenInformation(
-            token, win32security.TokenLinkedToken)
-
-        # Get list of privileges this token contains
-        privileges = win32security.GetTokenInformation(
-            elevated_token, win32security.TokenPrivileges)
-
-        # Create a set of all privileges to be enabled
-        enable_privs = set()
-        for luid, flags in privileges:
-            enable_privs.add((luid, win32con.SE_PRIVILEGE_ENABLED))
-
-        # Enable the privileges
-        win32security.AdjustTokenPrivileges(elevated_token, 0, enable_privs)
-
-    except win32security.error as exc:
-        # User doesn't have admin, use existing token
-        if exc.winerror == winerror.ERROR_NO_SUCH_LOGON_SESSION \
-                or exc.winerror == winerror.ERROR_PRIVILEGE_NOT_HELD:
-            elevated_token = token
-        else:
-            raise
-
-    # Get Security Attributes
->>>>>>> 55b49146
     security_attributes = win32security.SECURITY_ATTRIBUTES()
     security_attributes.bInheritHandle = 1
 
@@ -419,7 +157,6 @@
     stdout_write = salt.platform.win.make_inheritable(stdout_write)
 
     stderr_read, stderr_write = win32pipe.CreatePipe(security_attributes, 0)
-<<<<<<< HEAD
     stderr_write = salt.platform.win.make_inheritable(stderr_write)
 
     # Run the process without showing a window.
@@ -468,47 +205,6 @@
     if win32event.WaitForSingleObject(hProcess, win32event.INFINITE) == win32con.WAIT_OBJECT_0:
         exitcode = win32process.GetExitCodeProcess(hProcess)
         ret['retcode'] = exitcode
-=======
-    stderr_write = make_inheritable(stderr_write)
-
-    # Get startup info structure
-    startup_info = win32process.STARTUPINFO()
-    startup_info.dwFlags = win32con.STARTF_USESTDHANDLES
-    startup_info.hStdInput = stdin_read
-    startup_info.hStdOutput = stdout_write
-    startup_info.hStdError = stderr_write
-
-    # Get User Environment
-    user_environment = win32profile.CreateEnvironmentBlock(token, False)
-
-    # Build command
-    cmd = 'cmd /c {0}'.format(cmd)
-
-    # Run command and return process info structure
-    procArgs = (None,
-                cmd,
-                security_attributes,
-                security_attributes,
-                1,
-                0,
-                user_environment,
-                cwd,
-                startup_info)
-
-    hProcess, hThread, PId, TId = \
-        win32process.CreateProcessAsUser(elevated_token, *procArgs)
-
-    if stdin_read is not None:
-        stdin_read.Close()
-    if stdout_write is not None:
-        stdout_write.Close()
-    if stderr_write is not None:
-        stderr_write.Close()
-    hThread.Close()
-
-    # Initialize ret and set first element
-    ret = {'pid': PId}
->>>>>>> 55b49146
 
     # Read standard out
     fd_out = msvcrt.open_osfhandle(stdout_read.handle, os.O_RDONLY | os.O_TEXT)
@@ -533,19 +229,10 @@
     return ret
 
 
-<<<<<<< HEAD
 def runas_unpriv(cmd, username, password, cwd=None):
     '''
     Runas that works for non-priviledged users
     '''
-=======
-def runas(cmd, username, password, cwd=None):
-    # This only works when not running under the system account
-    # Debug mode for example
-    if salt.utils.win_functions.get_current_user() == 'SYSTEM':
-        return runas_system(cmd, username, password, cwd)
->>>>>>> 55b49146
-
     # Create a pipe to set as stdout in the child. The write handle needs to be
     # inheritable.
     c2pread, c2pwrite = salt.platform.win.CreatePipe(
