--- conflicted
+++ resolved
@@ -96,12 +96,8 @@
         'unmount'
     ]
 
-<<<<<<< HEAD
     # Configuration for inotify beacon should be a dict of dicts
-=======
-    # Configuration for diskusage beacon should be a list of dicts
     log.debug('config {0}'.format(config))
->>>>>>> 25d8af21
     if not isinstance(config, dict):
         return False, 'Configuration for inotify beacon must be a dictionary.'
     else:
