# -*- coding: utf-8 -*-

'''
Tests for the file state
'''

# Import Python libs
from __future__ import absolute_import, print_function, unicode_literals
import errno
import logging
import os
import re
import sys
import shutil
import stat
import tempfile
import textwrap
import filecmp

log = logging.getLogger(__name__)

# Import Salt Testing libs
from tests.support.case import ModuleCase
from tests.support.unit import skipIf
from tests.support.paths import BASE_FILES, FILES, TMP, TMP_STATE_TREE
from tests.support.helpers import (
    destructiveTest,
    skip_if_not_root,
    with_system_user_and_group,
    with_tempdir,
    with_tempfile,
    Webserver,
    destructiveTest,
    dedent,
)
from tests.support.mixins import SaltReturnAssertsMixin

# Import Salt libs
import salt.utils.data
import salt.utils.files
import salt.utils.path
import salt.utils.platform
import salt.utils.stringutils

HAS_PWD = True
try:
    import pwd
except ImportError:
    HAS_PWD = False

HAS_GRP = True
try:
    import grp
except ImportError:
    HAS_GRP = False

# Import 3rd-party libs
from salt.ext import six
from salt.ext.six.moves import range  # pylint: disable=import-error,redefined-builtin

IS_WINDOWS = salt.utils.platform.is_windows()

BINARY_FILE = b'GIF89a\x01\x00\x01\x00\x80\x00\x00\x05\x04\x04\x00\x00\x00,\x00\x00\x00\x00\x01\x00\x01\x00\x00\x02\x02D\x01\x00;'

if IS_WINDOWS:
    FILEPILLAR = 'C:\\Windows\\Temp\\filepillar-python'
    FILEPILLARDEF = 'C:\\Windows\\Temp\\filepillar-defaultvalue'
    FILEPILLARGIT = 'C:\\Windows\\Temp\\filepillar-bar'
else:
    FILEPILLAR = '/tmp/filepillar-python'
    FILEPILLARDEF = '/tmp/filepillar-defaultvalue'
    FILEPILLARGIT = '/tmp/filepillar-bar'


def _test_managed_file_mode_keep_helper(testcase, local=False):
    '''
    DRY helper function to run the same test with a local or remote path
    '''
    name = os.path.join(TMP, 'scene33')
    grail_fs_path = os.path.join(BASE_FILES, 'grail', 'scene33')
    grail = 'salt://grail/scene33' if not local else grail_fs_path

    # Get the current mode so that we can put the file back the way we
    # found it when we're done.
    grail_fs_mode = int(testcase.run_function('file.get_mode', [grail_fs_path]), 8)
    initial_mode = 0o770
    new_mode_1 = 0o600
    new_mode_2 = 0o644

    # Set the initial mode, so we can be assured that when we set the mode
    # to "keep", we're actually changing the permissions of the file to the
    # new mode.
    ret = testcase.run_state(
        'file.managed',
        name=name,
        mode=oct(initial_mode),
        source=grail,
    )

    if IS_WINDOWS:
        testcase.assertSaltFalseReturn(ret)
        return

    testcase.assertSaltTrueReturn(ret)

    try:
        # Update the mode on the fileserver (pass 1)
        os.chmod(grail_fs_path, new_mode_1)
        ret = testcase.run_state(
            'file.managed',
            name=name,
            mode='keep',
            source=grail,
        )
        testcase.assertSaltTrueReturn(ret)
        managed_mode = stat.S_IMODE(os.stat(name).st_mode)
        testcase.assertEqual(oct(managed_mode), oct(new_mode_1))
        # Update the mode on the fileserver (pass 2)
        # This assures us that if the file in file_roots was originally set
        # to the same mode as new_mode_1, we definitely get an updated mode
        # this time.
        os.chmod(grail_fs_path, new_mode_2)
        ret = testcase.run_state(
            'file.managed',
            name=name,
            mode='keep',
            source=grail,
        )
        testcase.assertSaltTrueReturn(ret)
        managed_mode = stat.S_IMODE(os.stat(name).st_mode)
        testcase.assertEqual(oct(managed_mode), oct(new_mode_2))
    except Exception:
        raise
    finally:
        # Set the mode of the file in the file_roots back to what it
        # originally was.
        os.chmod(grail_fs_path, grail_fs_mode)


class FileTest(ModuleCase, SaltReturnAssertsMixin):
    '''
    Validate the file state
    '''
    def tearDown(self):
        '''
        remove files created in previous tests
        '''
        user = 'salt'
        if user in str(self.run_function('user.list_users', [user])):
            self.run_function('user.delete', [user])

        for path in (FILEPILLAR, FILEPILLARDEF, FILEPILLARGIT):
            try:
                os.remove(path)
            except OSError as exc:
                if exc.errno != errno.ENOENT:
                    log.error('Failed to remove %s: %s', path, exc)

    def test_symlink(self):
        '''
        file.symlink
        '''
        name = os.path.join(TMP, 'symlink')
        tgt = os.path.join(TMP, 'target')

        # Windows must have a source directory to link to
        if IS_WINDOWS and not os.path.isdir(tgt):
            os.mkdir(tgt)

        # Windows cannot create a symlink if it already exists
        if IS_WINDOWS and self.run_function('file.is_link', [name]):
            self.run_function('file.remove', [name])

        ret = self.run_state('file.symlink', name=name, target=tgt)
        self.assertSaltTrueReturn(ret)

    def test_test_symlink(self):
        '''
        file.symlink test interface
        '''
        name = os.path.join(TMP, 'symlink2')
        tgt = os.path.join(TMP, 'target')
        ret = self.run_state('file.symlink', test=True, name=name, target=tgt)
        self.assertSaltNoneReturn(ret)

    def test_absent_file(self):
        '''
        file.absent
        '''
        name = os.path.join(TMP, 'file_to_kill')
        with salt.utils.files.fopen(name, 'w+') as fp_:
            fp_.write('killme')
        ret = self.run_state('file.absent', name=name)
        self.assertSaltTrueReturn(ret)
        self.assertFalse(os.path.isfile(name))

    def test_absent_dir(self):
        '''
        file.absent
        '''
        name = os.path.join(TMP, 'dir_to_kill')
        if not os.path.isdir(name):
            # left behind... Don't fail because of this!
            os.makedirs(name)
        ret = self.run_state('file.absent', name=name)
        self.assertSaltTrueReturn(ret)
        self.assertFalse(os.path.isdir(name))

    def test_absent_link(self):
        '''
        file.absent
        '''
        name = os.path.join(TMP, 'link_to_kill')
        tgt = '{0}.tgt'.format(name)

        # Windows must have a source directory to link to
        if IS_WINDOWS and not os.path.isdir(tgt):
            os.mkdir(tgt)

        if not self.run_function('file.is_link', [name]):
            self.run_function('file.symlink', [tgt, name])

        ret = self.run_state('file.absent', name=name)

        try:
            self.assertSaltTrueReturn(ret)
            self.assertFalse(self.run_function('file.is_link', [name]))
        finally:
            if self.run_function('file.is_link', [name]):
                self.run_function('file.remove', [name])

    @with_tempfile()
    def test_test_absent(self, name):
        '''
        file.absent test interface
        '''
        with salt.utils.files.fopen(name, 'w+') as fp_:
            fp_.write('killme')
        ret = self.run_state('file.absent', test=True, name=name)
        self.assertSaltNoneReturn(ret)
        self.assertTrue(os.path.isfile(name))

    def test_managed(self):
        '''
        file.managed
        '''
        name = os.path.join(TMP, 'grail_scene33')
        ret = self.run_state(
            'file.managed', name=name, source='salt://grail/scene33'
        )
        src = os.path.join(BASE_FILES, 'grail', 'scene33')
        with salt.utils.files.fopen(src, 'r') as fp_:
            master_data = fp_.read()
        with salt.utils.files.fopen(name, 'r') as fp_:
            minion_data = fp_.read()
        self.assertEqual(master_data, minion_data)
        self.assertSaltTrueReturn(ret)

    def test_managed_file_mode(self):
        '''
        file.managed, correct file permissions
        '''
        desired_mode = 504    # 0770 octal
        name = os.path.join(TMP, 'grail_scene33')
        ret = self.run_state(
            'file.managed', name=name, mode='0770', source='salt://grail/scene33'
        )

        if IS_WINDOWS:
            expected = 'The \'mode\' option is not supported on Windows'
            self.assertEqual(ret[list(ret)[0]]['comment'], expected)
            self.assertSaltFalseReturn(ret)
            return

        resulting_mode = stat.S_IMODE(
            os.stat(name).st_mode
        )
        self.assertEqual(oct(desired_mode), oct(resulting_mode))
        self.assertSaltTrueReturn(ret)

    def test_managed_file_mode_keep(self):
        '''
        Test using "mode: keep" in a file.managed state
        '''
        _test_managed_file_mode_keep_helper(self, local=False)

    def test_managed_file_mode_keep_local_source(self):
        '''
        Test using "mode: keep" in a file.managed state, with a local file path
        as the source.
        '''
        _test_managed_file_mode_keep_helper(self, local=True)

    def test_managed_file_mode_file_exists_replace(self):
        '''
        file.managed, existing file with replace=True, change permissions
        '''
        initial_mode = 504    # 0770 octal
        desired_mode = 384    # 0600 octal
        name = os.path.join(TMP, 'grail_scene33')
        ret = self.run_state(
            'file.managed', name=name, mode=oct(initial_mode), source='salt://grail/scene33'
        )

        if IS_WINDOWS:
            expected = 'The \'mode\' option is not supported on Windows'
            self.assertEqual(ret[list(ret)[0]]['comment'], expected)
            self.assertSaltFalseReturn(ret)
            return

        resulting_mode = stat.S_IMODE(
            os.stat(name).st_mode
        )
        self.assertEqual(oct(initial_mode), oct(resulting_mode))

        name = os.path.join(TMP, 'grail_scene33')
        ret = self.run_state(
            'file.managed', name=name, replace=True, mode=oct(desired_mode), source='salt://grail/scene33'
        )
        resulting_mode = stat.S_IMODE(
            os.stat(name).st_mode
        )
        self.assertEqual(oct(desired_mode), oct(resulting_mode))
        self.assertSaltTrueReturn(ret)

    def test_managed_file_mode_file_exists_noreplace(self):
        '''
        file.managed, existing file with replace=False, change permissions
        '''
        initial_mode = 504    # 0770 octal
        desired_mode = 384    # 0600 octal
        name = os.path.join(TMP, 'grail_scene33')
        ret = self.run_state(
            'file.managed', name=name, replace=True, mode=oct(initial_mode), source='salt://grail/scene33'
        )

        if IS_WINDOWS:
            expected = 'The \'mode\' option is not supported on Windows'
            self.assertEqual(ret[list(ret)[0]]['comment'], expected)
            self.assertSaltFalseReturn(ret)
            return

        ret = self.run_state(
            'file.managed', name=name, replace=False, mode=oct(desired_mode), source='salt://grail/scene33'
        )
        resulting_mode = stat.S_IMODE(
            os.stat(name).st_mode
        )
        self.assertEqual(oct(desired_mode), oct(resulting_mode))
        self.assertSaltTrueReturn(ret)

    def test_managed_file_with_grains_data(self):
        '''
        Test to ensure we can render grains data into a managed
        file.
        '''
        grain_path = os.path.join(TMP, 'file-grain-test')
        self.run_function('grains.set', ['grain_path', grain_path])
        state_file = 'file-grainget'

        self.run_function('state.sls', [state_file])
        self.assertTrue(os.path.exists(grain_path))

        with salt.utils.files.fopen(grain_path, 'r') as fp_:
            file_contents = fp_.readlines()

        if IS_WINDOWS:
            match = '^minion\r\n'
        else:
            match = '^minion\n'
        self.assertTrue(re.match(match, file_contents[0]))

    def test_managed_file_with_pillar_sls(self):
        '''
        Test to ensure pillar data in sls file
        is rendered properly and file is created.
        '''
        state_name = 'file-pillarget'

        ret = self.run_function('state.sls', [state_name])
        self.assertSaltTrueReturn(ret)

        # Check to make sure the file was created
        check_file = self.run_function('file.file_exists', [FILEPILLAR])
        self.assertTrue(check_file)

    def test_managed_file_with_pillardefault_sls(self):
        '''
        Test to ensure when pillar data is not available
        in sls file with pillar.get it uses the default
        value.
        '''
        state_name = 'file-pillardefaultget'

        ret = self.run_function('state.sls', [state_name])
        self.assertSaltTrueReturn(ret)

        # Check to make sure the file was created
        check_file = self.run_function('file.file_exists', [FILEPILLARDEF])
        self.assertTrue(check_file)

    @skip_if_not_root
    def test_managed_dir_mode(self):
        '''
        Tests to ensure that file.managed creates directories with the
        permissions requested with the dir_mode argument
        '''
        desired_mode = 511  # 0777 in octal
        name = os.path.join(TMP, 'a', 'managed_dir_mode_test_file')
        desired_owner = 'nobody'
        ret = self.run_state(
            'file.managed',
            name=name,
            source='salt://grail/scene33',
            mode=600,
            makedirs=True,
            user=desired_owner,
            dir_mode=oct(desired_mode)  # 0777
        )
        if IS_WINDOWS:
            expected = 'The \'mode\' option is not supported on Windows'
            self.assertEqual(ret[list(ret)[0]]['comment'], expected)
            self.assertSaltFalseReturn(ret)
            return

        resulting_mode = stat.S_IMODE(
            os.stat(os.path.join(TMP, 'a')).st_mode
        )
        resulting_owner = pwd.getpwuid(os.stat(os.path.join(TMP, 'a')).st_uid).pw_name
        self.assertEqual(oct(desired_mode), oct(resulting_mode))
        self.assertSaltTrueReturn(ret)
        self.assertEqual(desired_owner, resulting_owner)

    def test_test_managed(self):
        '''
        file.managed test interface
        '''
        name = os.path.join(TMP, 'grail_not_not_scene33')
        ret = self.run_state(
            'file.managed', test=True, name=name, source='salt://grail/scene33'
        )
        self.assertSaltNoneReturn(ret)
        self.assertFalse(os.path.isfile(name))

    def test_managed_show_changes_false(self):
        '''
        file.managed test interface
        '''
        name = os.path.join(TMP, 'grail_not_scene33')
        with salt.utils.files.fopen(name, 'wb') as fp_:
            fp_.write(b'test_managed_show_changes_false\n')

        ret = self.run_state(
            'file.managed', name=name, source='salt://grail/scene33',
            show_changes=False
        )

        changes = next(six.itervalues(ret))['changes']
        self.assertEqual('<show_changes=False>', changes['diff'])

    @skipIf(IS_WINDOWS, 'Don\'t know how to fix for Windows')
    def test_managed_escaped_file_path(self):
        '''
        file.managed test that 'salt://|' protects unusual characters in file path
        '''
        funny_file = salt.utils.files.mkstemp(prefix='?f!le? n@=3&', suffix='.file type')
        funny_file_name = os.path.split(funny_file)[1]
        funny_url = 'salt://|' + funny_file_name
        funny_url_path = os.path.join(BASE_FILES, funny_file_name)

        state_name = 'funny_file'
        state_file_name = state_name + '.sls'
        state_file = os.path.join(BASE_FILES, state_file_name)
        state_key = 'file_|-{0}_|-{0}_|-managed'.format(funny_file)

        self.addCleanup(os.remove, state_file)
        self.addCleanup(os.remove, funny_file)
        self.addCleanup(os.remove, funny_url_path)

        with salt.utils.files.fopen(funny_url_path, 'w'):
            pass
        with salt.utils.files.fopen(state_file, 'w') as fp_:
            fp_.write(textwrap.dedent('''\
            {0}:
              file.managed:
                - source: {1}
                - makedirs: True
            '''.format(funny_file, funny_url)))

        ret = self.run_function('state.sls', [state_name])
        self.assertTrue(ret[state_key]['result'])

    def test_managed_contents(self):
        '''
        test file.managed with contents that is a boolean, string, integer,
        float, list, and dictionary
        '''
        state_name = 'file-FileTest-test_managed_contents'
        state_filename = state_name + '.sls'
        state_file = os.path.join(BASE_FILES, state_filename)

        managed_files = {}
        state_keys = {}
        for typ in ('bool', 'str', 'int', 'float', 'list', 'dict'):
            fd_, managed_files[typ] = tempfile.mkstemp()

            # Release the handle so they can be removed in Windows
            try:
                os.close(fd_)
            except OSError as exc:
                if exc.errno != errno.EBADF:
                    raise exc

            state_keys[typ] = 'file_|-{0} file_|-{1}_|-managed'.format(typ, managed_files[typ])
        try:
            with salt.utils.files.fopen(state_file, 'w') as fd_:
                fd_.write(textwrap.dedent('''\
                    bool file:
                      file.managed:
                        - name: {bool}
                        - contents: True

                    str file:
                      file.managed:
                        - name: {str}
                        - contents: Salt was here.

                    int file:
                      file.managed:
                        - name: {int}
                        - contents: 340282366920938463463374607431768211456

                    float file:
                      file.managed:
                        - name: {float}
                        - contents: 1.7518e-45  # gravitational coupling constant

                    list file:
                      file.managed:
                        - name: {list}
                        - contents: [1, 1, 2, 3, 5, 8, 13]

                    dict file:
                      file.managed:
                        - name: {dict}
                        - contents:
                            C: charge
                            P: parity
                            T: time
                    '''.format(**managed_files)))

            ret = self.run_function('state.sls', [state_name])
            for typ in state_keys:
                self.assertTrue(ret[state_keys[typ]]['result'])
                self.assertIn('diff', ret[state_keys[typ]]['changes'])
        finally:
            os.remove(state_file)
            for typ in managed_files:
                os.remove(managed_files[typ])

    @skip_if_not_root
    @skipIf(IS_WINDOWS, 'Windows does not support "mode" kwarg. Skipping.')
    @skipIf(not salt.utils.path.which('visudo'), 'sudo is missing')
    def test_managed_check_cmd(self):
        '''
        Test file.managed passing a basic check_cmd kwarg. See Issue #38111.
        '''
        r_group = 'root'
        if salt.utils.platform.is_darwin():
            r_group = 'wheel'
        try:
            ret = self.run_state(
                'file.managed',
                name='/tmp/sudoers',
                user='root',
                group=r_group,
                mode=440,
                check_cmd='visudo -c -s -f'
            )
            self.assertSaltTrueReturn(ret)
            self.assertInSaltComment('Empty file', ret)
            self.assertEqual(ret['file_|-/tmp/sudoers_|-/tmp/sudoers_|-managed']['changes'],
                             {'new': 'file /tmp/sudoers created', 'mode': '0440'})
        finally:
            # Clean Up File
            if os.path.exists('/tmp/sudoers'):
                os.remove('/tmp/sudoers')

    def test_managed_local_source_with_source_hash(self):
        '''
        Make sure that we enforce the source_hash even with local files
        '''
        name = os.path.join(TMP, 'local_source_with_source_hash')
        local_path = os.path.join(BASE_FILES, 'grail', 'scene33')
        actual_hash = '567fd840bf1548edc35c48eb66cdd78bfdfcccff'
        if IS_WINDOWS:
            # CRLF vs LF causes a different hash on windows
            actual_hash = 'f658a0ec121d9c17088795afcc6ff3c43cb9842a'
        # Reverse the actual hash
        bad_hash = actual_hash[::-1]

        def remove_file():
            try:
                os.remove(name)
            except OSError as exc:
                if exc.errno != errno.ENOENT:
                    raise

        def do_test(clean=False):
            for proto in ('file://', ''):
                source = proto + local_path
                log.debug('Trying source %s', source)
                try:
                    ret = self.run_state(
                        'file.managed',
                        name=name,
                        source=source,
                        source_hash='sha1={0}'.format(bad_hash))
                    self.assertSaltFalseReturn(ret)
                    ret = ret[next(iter(ret))]
                    # Shouldn't be any changes
                    self.assertFalse(ret['changes'])
                    # Check that we identified a hash mismatch
                    self.assertIn(
                        'does not match actual checksum', ret['comment'])

                    ret = self.run_state(
                        'file.managed',
                        name=name,
                        source=source,
                        source_hash='sha1={0}'.format(actual_hash))
                    self.assertSaltTrueReturn(ret)
                finally:
                    if clean:
                        remove_file()

        remove_file()
        log.debug('Trying with nonexistant destination file')
        do_test()
        log.debug('Trying with destination file already present')
        with salt.utils.files.fopen(name, 'w'):
            pass
        try:
            do_test(clean=False)
        finally:
            remove_file()

    def test_managed_local_source_does_not_exist(self):
        '''
        Make sure that we exit gracefully when a local source doesn't exist
        '''
        name = os.path.join(TMP, 'local_source_does_not_exist')
        local_path = os.path.join(BASE_FILES, 'grail', 'scene99')

        for proto in ('file://', ''):
            source = proto + local_path
            log.debug('Trying source %s', source)
            ret = self.run_state(
                'file.managed',
                name=name,
                source=source)
            self.assertSaltFalseReturn(ret)
            ret = ret[next(iter(ret))]
            # Shouldn't be any changes
            self.assertFalse(ret['changes'])
            # Check that we identified a hash mismatch
            self.assertIn(
                'does not exist', ret['comment'])

    def test_managed_source_hash_indifferent_case(self):
        '''
        Test passing a source_hash as an uppercase hash.

        This is a regression test for Issue #38914 and Issue #48230 (test=true use).
        '''
        name = os.path.join(TMP, 'source_hash_indifferent_case')
        state_name = 'file_|-{0}_|' \
                     '-{0}_|-managed'.format(name)
        local_path = os.path.join(BASE_FILES, 'hello_world.txt')
        actual_hash = 'c98c24b677eff44860afea6f493bbaec5bb1c4cbb209c6fc2bbb47f66ff2ad31'
        if IS_WINDOWS:
            # CRLF vs LF causes a differnt hash on windows
            actual_hash = '92b772380a3f8e27a93e57e6deeca6c01da07f5aadce78bb2fbb20de10a66925'
        uppercase_hash = actual_hash.upper()

        try:
            # Lay down tmp file to test against
            self.run_state(
                'file.managed',
                name=name,
                source=local_path,
                source_hash=actual_hash
            )

            # Test uppercase source_hash: should return True with no changes
            ret = self.run_state(
                'file.managed',
                name=name,
                source=local_path,
                source_hash=uppercase_hash
            )
            assert ret[state_name]['result'] is True
            assert ret[state_name]['pchanges'] == {}
            assert ret[state_name]['changes'] == {}

            # Test uppercase source_hash using test=true
            # Should return True with no changes
            ret = self.run_state(
                'file.managed',
                name=name,
                source=local_path,
                source_hash=uppercase_hash,
                test=True
            )
            assert ret[state_name]['result'] is True
            assert ret[state_name]['pchanges'] == {}
            assert ret[state_name]['changes'] == {}

        finally:
            # Clean Up File
            if os.path.exists(name):
                os.remove(name)

    @with_tempfile(create=False)
    def test_managed_latin1_diff(self, name):
        '''
        Tests that latin-1 file contents are represented properly in the diff
        '''
        # Lay down the initial file
        ret = self.run_state(
            'file.managed',
            name=name,
            source='salt://issue-48777/old.html')
        ret = ret[next(iter(ret))]
        assert ret['result'] is True, ret

        # Replace it with the new file and check the diff
        ret = self.run_state(
            'file.managed',
            name=name,
            source='salt://issue-48777/new.html')
        ret = ret[next(iter(ret))]
        assert ret['result'] is True, ret
        diff_lines = ret['changes']['diff'].split(os.linesep)
        assert '+räksmörgås' in diff_lines, diff_lines

    @with_tempfile()
    def test_managed_keep_source_false_salt(self, name):
        '''
        This test ensures that we properly clean the cached file if keep_source
        is set to False, for source files using a salt:// URL
        '''
        source = 'salt://grail/scene33'
        saltenv = 'base'

        # Run the state
        ret = self.run_state(
            'file.managed',
            name=name,
            source=source,
            saltenv=saltenv,
            keep_source=False)
        ret = ret[next(iter(ret))]
        assert ret['result'] is True

        # Now make sure that the file is not cached
        result = self.run_function('cp.is_cached', [source, saltenv])
        assert result == '', 'File is still cached at {0}'.format(result)

    def test_directory(self):
        '''
        file.directory
        '''
        name = os.path.join(TMP, 'a_new_dir')
        ret = self.run_state('file.directory', name=name)
        self.assertSaltTrueReturn(ret)
        self.assertTrue(os.path.isdir(name))

    def test_directory_symlink_dry_run(self):
        '''
        Ensure that symlinks are followed when file.directory is run with
        test=True
        '''
        try:
            tmp_dir = os.path.join(TMP, 'pgdata')
            sym_dir = os.path.join(TMP, 'pg_data')

            if IS_WINDOWS:
                self.run_function('file.mkdir', [tmp_dir, 'Administrators'])
            else:
                os.mkdir(tmp_dir, 0o700)

            self.run_function('file.symlink', [tmp_dir, sym_dir])

            if IS_WINDOWS:
                ret = self.run_state(
                    'file.directory', test=True, name=sym_dir,
                    follow_symlinks=True, win_owner='Administrators')
            else:
                ret = self.run_state(
                    'file.directory', test=True, name=sym_dir,
                    follow_symlinks=True, mode=700)
            self.assertSaltTrueReturn(ret)
        finally:
            if os.path.isdir(tmp_dir):
                self.run_function('file.remove', [tmp_dir])
            if os.path.islink(sym_dir):
                self.run_function('file.remove', [sym_dir])

    @skip_if_not_root
    @skipIf(IS_WINDOWS, 'Mode not available in Windows')
    def test_directory_max_depth(self):
        '''
        file.directory
        Test the max_depth option by iteratively increasing the depth and
        checking that no changes deeper than max_depth have been attempted
        '''

        def _get_oct_mode(name):
            '''
            Return a string octal representation of the permissions for name
            '''
            return salt.utils.files.normalize_mode(oct(os.stat(name).st_mode & 0o777))

        top = os.path.join(TMP, 'top_dir')
        sub = os.path.join(top, 'sub_dir')
        subsub = os.path.join(sub, 'sub_sub_dir')
        dirs = [top, sub, subsub]

        initial_mode = '0111'
        changed_mode = '0555'
        default_mode = '0755'

        if not os.path.isdir(subsub):
            os.makedirs(subsub, int(initial_mode, 8))

        try:
            for depth in range(0, 3):
                ret = self.run_state('file.directory',
                                     name=top,
                                     max_depth=depth,
                                     dir_mode=changed_mode,
                                     recurse=['mode'])
                self.assertSaltTrueReturn(ret)
                for changed_dir in dirs[0:depth+1]:
                    self.assertEqual(changed_mode,
                                     _get_oct_mode(changed_dir))
                for untouched_dir in dirs[depth+1:]:
                    # Beginning in Python 3.7, os.makedirs no longer sets
                    # the mode of intermediate directories to the mode that
                    # is passed.
                    if sys.version_info >= (3, 7):
                        self.assertEqual(default_mode,
                                         _get_oct_mode(untouched_dir))
                    else:
                        self.assertEqual(initial_mode,
                                         _get_oct_mode(untouched_dir))
        finally:
            shutil.rmtree(top)

    def test_test_directory(self):
        '''
        file.directory
        '''
        name = os.path.join(TMP, 'a_not_dir')
        ret = self.run_state('file.directory', test=True, name=name)
        self.assertSaltNoneReturn(ret)
        self.assertFalse(os.path.isdir(name))

    @with_tempdir()
    def test_directory_clean(self, base_dir):
        '''
        file.directory with clean=True
        '''
        name = os.path.join(base_dir, 'directory_clean_dir')
        os.mkdir(name)

        strayfile = os.path.join(name, 'strayfile')
        with salt.utils.files.fopen(strayfile, 'w'):
            pass

        straydir = os.path.join(name, 'straydir')
        if not os.path.isdir(straydir):
            os.makedirs(straydir)

        with salt.utils.files.fopen(os.path.join(straydir, 'strayfile2'), 'w'):
            pass

        ret = self.run_state('file.directory', name=name, clean=True)
        self.assertSaltTrueReturn(ret)
        self.assertFalse(os.path.exists(strayfile))
        self.assertFalse(os.path.exists(straydir))
        self.assertTrue(os.path.isdir(name))

    @with_tempdir()
    def test_directory_clean_exclude(self, base_dir):
        '''
        file.directory with clean=True and exclude_pat set
        '''
        name = os.path.join(base_dir, 'directory_clean_dir')
        if not os.path.isdir(name):
            os.makedirs(name)

        strayfile = os.path.join(name, 'strayfile')
        with salt.utils.files.fopen(strayfile, 'w'):
            pass

        straydir = os.path.join(name, 'straydir')
        if not os.path.isdir(straydir):
            os.makedirs(straydir)

        strayfile2 = os.path.join(straydir, 'strayfile2')
        with salt.utils.files.fopen(strayfile2, 'w'):
            pass

        keepfile = os.path.join(straydir, 'keepfile')
        with salt.utils.files.fopen(keepfile, 'w'):
            pass

        exclude_pat = 'E@^straydir(|/keepfile)$'
        if IS_WINDOWS:
            exclude_pat = 'E@^straydir(|\\\\keepfile)$'

        ret = self.run_state('file.directory',
                             name=name,
                             clean=True,
                             exclude_pat=exclude_pat)

        self.assertSaltTrueReturn(ret)
        self.assertFalse(os.path.exists(strayfile))
        self.assertFalse(os.path.exists(strayfile2))
        self.assertTrue(os.path.exists(keepfile))

    @skipIf(IS_WINDOWS, 'Skip on windows')
    @with_tempdir()
    def test_test_directory_clean_exclude(self, base_dir):
        '''
        file.directory with test=True, clean=True and exclude_pat set

        Skipped on windows because clean and exclude_pat not supported by
        salt.sates.file._check_directory_win
        '''
        name = os.path.join(base_dir, 'directory_clean_dir')
        os.mkdir(name)

        strayfile = os.path.join(name, 'strayfile')
        with salt.utils.files.fopen(strayfile, 'w'):
            pass

        straydir = os.path.join(name, 'straydir')
        if not os.path.isdir(straydir):
            os.makedirs(straydir)

        strayfile2 = os.path.join(straydir, 'strayfile2')
        with salt.utils.files.fopen(strayfile2, 'w'):
            pass

        keepfile = os.path.join(straydir, 'keepfile')
        with salt.utils.files.fopen(keepfile, 'w'):
            pass

        exclude_pat = 'E@^straydir(|/keepfile)$'
        if IS_WINDOWS:
            exclude_pat = 'E@^straydir(|\\\\keepfile)$'

        ret = self.run_state('file.directory',
                             test=True,
                             name=name,
                             clean=True,
                             exclude_pat=exclude_pat)

        comment = next(six.itervalues(ret))['comment']

        self.assertSaltNoneReturn(ret)
        self.assertTrue(os.path.exists(strayfile))
        self.assertTrue(os.path.exists(strayfile2))
        self.assertTrue(os.path.exists(keepfile))

        self.assertIn(strayfile, comment)
        self.assertIn(strayfile2, comment)
        self.assertNotIn(keepfile, comment)

    def test_directory_clean_require_in(self):
        '''
        file.directory test with clean=True and require_in file
        '''
        state_name = 'file-FileTest-test_directory_clean_require_in'
        state_filename = state_name + '.sls'
        state_file = os.path.join(BASE_FILES, state_filename)

        directory = tempfile.mkdtemp()
        self.addCleanup(lambda: shutil.rmtree(directory))

        wrong_file = os.path.join(directory, "wrong")
        with salt.utils.files.fopen(wrong_file, "w") as fp:
            fp.write("foo")
        good_file = os.path.join(directory, "bar")

        with salt.utils.files.fopen(state_file, 'w') as fp:
            self.addCleanup(lambda: os.remove(state_file))
            fp.write(textwrap.dedent('''\
                some_dir:
                  file.directory:
                    - name: {directory}
                    - clean: true

                {good_file}:
                  file.managed:
                    - require_in:
                      - file: some_dir
                '''.format(directory=directory, good_file=good_file)))

        ret = self.run_function('state.sls', [state_name])
        self.assertTrue(os.path.exists(good_file))
        self.assertFalse(os.path.exists(wrong_file))

    def test_directory_clean_require_in_with_id(self):
        '''
        file.directory test with clean=True and require_in file with an ID
        different from the file name
        '''
        state_name = 'file-FileTest-test_directory_clean_require_in_with_id'
        state_filename = state_name + '.sls'
        state_file = os.path.join(BASE_FILES, state_filename)

        directory = tempfile.mkdtemp()
        self.addCleanup(lambda: shutil.rmtree(directory))

        wrong_file = os.path.join(directory, "wrong")
        with salt.utils.files.fopen(wrong_file, "w") as fp:
            fp.write("foo")
        good_file = os.path.join(directory, "bar")

        with salt.utils.files.fopen(state_file, 'w') as fp:
            self.addCleanup(lambda: os.remove(state_file))
            fp.write(textwrap.dedent('''\
                some_dir:
                  file.directory:
                    - name: {directory}
                    - clean: true

                some_file:
                  file.managed:
                    - name: {good_file}
                    - require_in:
                      - file: some_dir
                '''.format(directory=directory, good_file=good_file)))

        ret = self.run_function('state.sls', [state_name])
        self.assertTrue(os.path.exists(good_file))
        self.assertFalse(os.path.exists(wrong_file))

    def test_directory_clean_require_with_name(self):
        '''
        file.directory test with clean=True and require with a file state
        relatively to the state's name, not its ID.
        '''
        state_name = 'file-FileTest-test_directory_clean_require_in_with_id'
        state_filename = state_name + '.sls'
        state_file = os.path.join(BASE_FILES, state_filename)

        directory = tempfile.mkdtemp()
        self.addCleanup(lambda: shutil.rmtree(directory))

        wrong_file = os.path.join(directory, "wrong")
        with salt.utils.files.fopen(wrong_file, "w") as fp:
            fp.write("foo")
        good_file = os.path.join(directory, "bar")

        with salt.utils.files.fopen(state_file, 'w') as fp:
            self.addCleanup(lambda: os.remove(state_file))
            fp.write(textwrap.dedent('''\
                some_dir:
                  file.directory:
                    - name: {directory}
                    - clean: true
                    - require:
                      # This requirement refers to the name of the following
                      # state, not its ID.
                      - file: {good_file}

                some_file:
                  file.managed:
                    - name: {good_file}
                '''.format(directory=directory, good_file=good_file)))

        ret = self.run_function('state.sls', [state_name])
        self.assertTrue(os.path.exists(good_file))
        self.assertFalse(os.path.exists(wrong_file))

    def test_directory_broken_symlink(self):
        '''
        Ensure that file.directory works even if a directory
        contains broken symbolic link
        '''
        try:
            tmp_dir = os.path.join(TMP, 'foo')
            null_file = '{0}/null'.format(tmp_dir)
            broken_link = '{0}/broken'.format(tmp_dir)

            if IS_WINDOWS:
                self.run_function('file.mkdir', [tmp_dir, 'Administrators'])
            else:
                os.mkdir(tmp_dir, 0o700)

            self.run_function('file.symlink', [null_file, broken_link])

            if IS_WINDOWS:
                ret = self.run_state(
                    'file.directory', name=tmp_dir, recurse={'mode'},
                    follow_symlinks=True, win_owner='Administrators')
            else:
                ret = self.run_state(
                    'file.directory', name=tmp_dir, recurse={'mode'},
                    file_mode=644, dir_mode=755)

            self.assertSaltTrueReturn(ret)
        finally:
            if os.path.isdir(tmp_dir):
                self.run_function('file.remove', [tmp_dir])

    @with_tempdir(create=False)
    def test_recurse(self, name):
        '''
        file.recurse
        '''
        ret = self.run_state('file.recurse', name=name, source='salt://grail')
        self.assertSaltTrueReturn(ret)
        self.assertTrue(os.path.isfile(os.path.join(name, '36', 'scene')))

    @with_tempdir(create=False)
    @with_tempdir(create=False)
    def test_recurse_specific_env(self, dir1, dir2):
        '''
        file.recurse passing __env__
        '''
        ret = self.run_state('file.recurse',
                             name=dir1,
                             source='salt://holy',
                             __env__='prod')
        self.assertSaltTrueReturn(ret)
        self.assertTrue(os.path.isfile(os.path.join(dir1, '32', 'scene')))

        ret = self.run_state('file.recurse',
                             name=dir2,
                             source='salt://holy',
                             saltenv='prod')
        self.assertSaltTrueReturn(ret)
        self.assertTrue(os.path.isfile(os.path.join(dir2, '32', 'scene')))

    @with_tempdir(create=False)
    @with_tempdir(create=False)
    def test_recurse_specific_env_in_url(self, dir1, dir2):
        '''
        file.recurse passing __env__
        '''
        ret = self.run_state('file.recurse',
                             name=dir1,
                             source='salt://holy?saltenv=prod')
        self.assertSaltTrueReturn(ret)
        self.assertTrue(os.path.isfile(os.path.join(dir1, '32', 'scene')))

        ret = self.run_state('file.recurse',
                             name=dir2,
                             source='salt://holy?saltenv=prod')
        self.assertSaltTrueReturn(ret)
        self.assertTrue(os.path.isfile(os.path.join(dir2, '32', 'scene')))

    @with_tempdir(create=False)
    def test_test_recurse(self, name):
        '''
        file.recurse test interface
        '''
        ret = self.run_state(
            'file.recurse', test=True, name=name, source='salt://grail',
        )
        self.assertSaltNoneReturn(ret)
        self.assertFalse(os.path.isfile(os.path.join(name, '36', 'scene')))
        self.assertFalse(os.path.exists(name))

    @with_tempdir(create=False)
    @with_tempdir(create=False)
    def test_test_recurse_specific_env(self, dir1, dir2):
        '''
        file.recurse test interface
        '''
        ret = self.run_state('file.recurse',
                             test=True,
                             name=dir1,
                             source='salt://holy',
                             __env__='prod'
        )
        self.assertSaltNoneReturn(ret)
        self.assertFalse(os.path.isfile(os.path.join(dir1, '32', 'scene')))
        self.assertFalse(os.path.exists(dir1))

        ret = self.run_state('file.recurse',
                             test=True,
                             name=dir2,
                             source='salt://holy',
                             saltenv='prod'
        )
        self.assertSaltNoneReturn(ret)
        self.assertFalse(os.path.isfile(os.path.join(dir2, '32', 'scene')))
        self.assertFalse(os.path.exists(dir2))

    @with_tempdir(create=False)
    def test_recurse_template(self, name):
        '''
        file.recurse with jinja template enabled
        '''
        _ts = 'TEMPLATE TEST STRING'
        ret = self.run_state(
            'file.recurse', name=name, source='salt://grail',
            template='jinja', defaults={'spam': _ts})
        self.assertSaltTrueReturn(ret)
        with salt.utils.files.fopen(os.path.join(name, 'scene33'), 'r') as fp_:
            contents = fp_.read()
        self.assertIn(_ts, contents)

    @with_tempdir()
    def test_recurse_clean(self, name):
        '''
        file.recurse with clean=True
        '''
        strayfile = os.path.join(name, 'strayfile')
        with salt.utils.files.fopen(strayfile, 'w'):
            pass

        # Corner cases: replacing file with a directory and vice versa
        with salt.utils.files.fopen(os.path.join(name, '36'), 'w'):
            pass
        os.makedirs(os.path.join(name, 'scene33'))
        ret = self.run_state(
            'file.recurse', name=name, source='salt://grail', clean=True)
        self.assertSaltTrueReturn(ret)
        self.assertFalse(os.path.exists(strayfile))
        self.assertTrue(os.path.isfile(os.path.join(name, '36', 'scene')))
        self.assertTrue(os.path.isfile(os.path.join(name, 'scene33')))

    @with_tempdir()
    def test_recurse_clean_specific_env(self, name):
        '''
        file.recurse with clean=True and __env__=prod
        '''
        strayfile = os.path.join(name, 'strayfile')
        with salt.utils.files.fopen(strayfile, 'w'):
            pass

        # Corner cases: replacing file with a directory and vice versa
        with salt.utils.files.fopen(os.path.join(name, '32'), 'w'):
            pass
        os.makedirs(os.path.join(name, 'scene34'))
        ret = self.run_state('file.recurse',
                             name=name,
                             source='salt://holy',
                             clean=True,
                             __env__='prod')
        self.assertSaltTrueReturn(ret)
        self.assertFalse(os.path.exists(strayfile))
        self.assertTrue(os.path.isfile(os.path.join(name, '32', 'scene')))
        self.assertTrue(os.path.isfile(os.path.join(name, 'scene34')))

    @skipIf(IS_WINDOWS, 'Skip on windows')
    @with_tempdir()
    def test_recurse_issue_34945(self, base_dir):
        '''
        This tests the case where the source dir for the file.recurse state
        does not contain any files (only subdirectories), and the dir_mode is
        being managed. For a long time, this corner case resulted in the top
        level of the destination directory being created with the wrong initial
        permissions, a problem that would be corrected later on in the
        file.recurse state via running state.directory. However, the
        file.directory state only gets called when there are files to be
        managed in that directory, and when the source directory contains only
        subdirectories, the incorrectly-set initial perms would not be
        repaired.

        This was fixed in https://github.com/saltstack/salt/pull/35309

        Skipped on windows because dir_mode is not supported.
        '''
        dir_mode = '2775'
        issue_dir = 'issue-34945'
        name = os.path.join(base_dir, issue_dir)

        ret = self.run_state('file.recurse',
                             name=name,
                             source='salt://' + issue_dir,
                             dir_mode=dir_mode)
        self.assertSaltTrueReturn(ret)
        actual_dir_mode = oct(stat.S_IMODE(os.stat(name).st_mode))[-4:]
        self.assertEqual(dir_mode, actual_dir_mode)

    @with_tempdir(create=False)
    def test_recurse_issue_40578(self, name):
        '''
        This ensures that the state doesn't raise an exception when it
        encounters a file with a unicode filename in the process of invoking
        file.source_list.
        '''
        ret = self.run_state('file.recurse',
                             name=name,
                             source='salt://соль')
        self.assertSaltTrueReturn(ret)
        if six.PY2 and IS_WINDOWS:
            # Providing unicode to os.listdir so that we avoid having listdir
            # try to decode the filenames using the systemencoding on windows
            # python 2.
            files = os.listdir(name.decode('utf-8'))
        else:
            files = salt.utils.data.decode(os.listdir(name), normalize=True)
        self.assertEqual(
            sorted(files),
            sorted(['foo.txt', 'спам.txt', 'яйца.txt']),
        )

    @with_tempfile()
    def test_replace(self, name):
        '''
        file.replace
        '''
        with salt.utils.files.fopen(name, 'w+') as fp_:
            fp_.write('change_me')

        ret = self.run_state('file.replace',
                name=name, pattern='change', repl='salt', backup=False)

        with salt.utils.files.fopen(name, 'r') as fp_:
            self.assertIn('salt', fp_.read())

        self.assertSaltTrueReturn(ret)

    @with_tempdir()
    def test_replace_issue_18612(self, base_dir):
        '''
        Test the (mis-)behaviour of file.replace as described in #18612:

        Using 'prepend_if_not_found' or 'append_if_not_found' resulted in
        an infinitely growing file as 'file.replace' didn't check beforehand
        whether the changes had already been done to the file

        # Case description:

        The tested file contains one commented line
        The commented line should be uncommented in the end, nothing else should change
        '''
        test_name = 'test_replace_issue_18612'
        path_test = os.path.join(base_dir, test_name)

        with salt.utils.files.fopen(path_test, 'w+') as fp_test_:
            fp_test_.write('# en_US.UTF-8')

        ret = []
        for x in range(0, 3):
            ret.append(self.run_state('file.replace',
                name=path_test, pattern='^# en_US.UTF-8$', repl='en_US.UTF-8', append_if_not_found=True))

        # ensure, the number of lines didn't change, even after invoking 'file.replace' 3 times
        with salt.utils.files.fopen(path_test, 'r') as fp_test_:
            self.assertTrue((sum(1 for _ in fp_test_) == 1))

        # ensure, the replacement succeeded
        with salt.utils.files.fopen(path_test, 'r') as fp_test_:
            self.assertTrue(fp_test_.read().startswith('en_US.UTF-8'))

        # ensure, all runs of 'file.replace' reported success
        for item in ret:
            self.assertSaltTrueReturn(item)

    @with_tempdir()
    def test_replace_issue_18612_prepend(self, base_dir):
        '''
        Test the (mis-)behaviour of file.replace as described in #18612:

        Using 'prepend_if_not_found' or 'append_if_not_found' resulted in
        an infinitely growing file as 'file.replace' didn't check beforehand
        whether the changes had already been done to the file

        # Case description:

        The tested multifile contains multiple lines not matching the pattern or replacement in any way
        The replacement pattern should be prepended to the file
        '''
        test_name = 'test_replace_issue_18612_prepend'
        path_in = os.path.join(
            FILES, 'file.replace', '{0}.in'.format(test_name)
        )
        path_out = os.path.join(
            FILES, 'file.replace', '{0}.out'.format(test_name)
        )
        path_test = os.path.join(base_dir, test_name)

        # create test file based on initial template
        shutil.copyfile(path_in, path_test)

        ret = []
        for x in range(0, 3):
            ret.append(self.run_state('file.replace',
                name=path_test, pattern='^# en_US.UTF-8$', repl='en_US.UTF-8', prepend_if_not_found=True))

        # ensure, the resulting file contains the expected lines
        self.assertTrue(filecmp.cmp(path_test, path_out))

        # ensure the initial file was properly backed up
        self.assertTrue(filecmp.cmp(path_test + '.bak', path_in))

        # ensure, all runs of 'file.replace' reported success
        for item in ret:
            self.assertSaltTrueReturn(item)

    @with_tempdir()
    def test_replace_issue_18612_append(self, base_dir):
        '''
        Test the (mis-)behaviour of file.replace as described in #18612:

        Using 'prepend_if_not_found' or 'append_if_not_found' resulted in
        an infinitely growing file as 'file.replace' didn't check beforehand
        whether the changes had already been done to the file

        # Case description:

        The tested multifile contains multiple lines not matching the pattern or replacement in any way
        The replacement pattern should be appended to the file
        '''
        test_name = 'test_replace_issue_18612_append'
        path_in = os.path.join(
            FILES, 'file.replace', '{0}.in'.format(test_name)
        )
        path_out = os.path.join(
            FILES, 'file.replace', '{0}.out'.format(test_name)
        )
        path_test = os.path.join(base_dir, test_name)

        # create test file based on initial template
        shutil.copyfile(path_in, path_test)

        ret = []
        for x in range(0, 3):
            ret.append(self.run_state('file.replace',
                name=path_test, pattern='^# en_US.UTF-8$', repl='en_US.UTF-8', append_if_not_found=True))

        # ensure, the resulting file contains the expected lines
        self.assertTrue(filecmp.cmp(path_test, path_out))

        # ensure the initial file was properly backed up
        self.assertTrue(filecmp.cmp(path_test + '.bak', path_in))

        # ensure, all runs of 'file.replace' reported success
        for item in ret:
            self.assertSaltTrueReturn(item)

    @with_tempdir()
    def test_replace_issue_18612_append_not_found_content(self, base_dir):
        '''
        Test the (mis-)behaviour of file.replace as described in #18612:

        Using 'prepend_if_not_found' or 'append_if_not_found' resulted in
        an infinitely growing file as 'file.replace' didn't check beforehand
        whether the changes had already been done to the file

        # Case description:

        The tested multifile contains multiple lines not matching the pattern or replacement in any way
        The 'not_found_content' value should be appended to the file
        '''
        test_name = 'test_replace_issue_18612_append_not_found_content'
        path_in = os.path.join(
            FILES, 'file.replace', '{0}.in'.format(test_name)
        )
        path_out = os.path.join(
            FILES, 'file.replace', '{0}.out'.format(test_name)
        )
        path_test = os.path.join(base_dir, test_name)

        # create test file based on initial template
        shutil.copyfile(path_in, path_test)

        ret = []
        for x in range(0, 3):
            ret.append(
                self.run_state('file.replace',
                    name=path_test,
                    pattern='^# en_US.UTF-8$',
                    repl='en_US.UTF-8',
                    append_if_not_found=True,
                    not_found_content='THIS LINE WASN\'T FOUND! SO WE\'RE APPENDING IT HERE!'
            ))

        # ensure, the resulting file contains the expected lines
        self.assertTrue(filecmp.cmp(path_test, path_out))

        # ensure the initial file was properly backed up
        self.assertTrue(filecmp.cmp(path_test + '.bak', path_in))

        # ensure, all runs of 'file.replace' reported success
        for item in ret:
            self.assertSaltTrueReturn(item)

    @with_tempdir()
    def test_replace_issue_18612_change_mid_line_with_comment(self, base_dir):
        '''
        Test the (mis-)behaviour of file.replace as described in #18612:

        Using 'prepend_if_not_found' or 'append_if_not_found' resulted in
        an infinitely growing file as 'file.replace' didn't check beforehand
        whether the changes had already been done to the file

        # Case description:

        The tested file contains 5 key=value pairs
        The commented key=value pair #foo=bar should be changed to foo=salt
        The comment char (#) in front of foo=bar should be removed
        '''
        test_name = 'test_replace_issue_18612_change_mid_line_with_comment'
        path_in = os.path.join(
            FILES, 'file.replace', '{0}.in'.format(test_name)
        )
        path_out = os.path.join(
            FILES, 'file.replace', '{0}.out'.format(test_name)
        )
        path_test = os.path.join(base_dir, test_name)

        # create test file based on initial template
        shutil.copyfile(path_in, path_test)

        ret = []
        for x in range(0, 3):
            ret.append(self.run_state('file.replace',
                name=path_test, pattern='^#foo=bar($|(?=\r\n))', repl='foo=salt', append_if_not_found=True))

        # ensure, the resulting file contains the expected lines
        self.assertTrue(filecmp.cmp(path_test, path_out))

        # ensure the initial file was properly backed up
        self.assertTrue(filecmp.cmp(path_test + '.bak', path_in))

        # ensure, all 'file.replace' runs reported success
        for item in ret:
            self.assertSaltTrueReturn(item)

    @with_tempdir()
    def test_replace_issue_18841_no_changes(self, base_dir):
        '''
        Test the (mis-)behaviour of file.replace as described in #18841:

        Using file.replace in a way which shouldn't modify the file at all
        results in changed mtime of the original file and a backup file being created.

        # Case description

        The tested file contains multiple lines
        The tested file contains a line already matching the replacement (no change needed)
        The tested file's content shouldn't change at all
        The tested file's mtime shouldn't change at all
        No backup file should be created
        '''
        test_name = 'test_replace_issue_18841_no_changes'
        path_in = os.path.join(
            FILES, 'file.replace', '{0}.in'.format(test_name)
        )
        path_test = os.path.join(base_dir, test_name)

        # create test file based on initial template
        shutil.copyfile(path_in, path_test)

        # get (m|a)time of file
        fstats_orig = os.stat(path_test)

        # define how far we predate the file
        age = 5*24*60*60

        # set (m|a)time of file 5 days into the past
        os.utime(path_test, (fstats_orig.st_mtime-age, fstats_orig.st_atime-age))

        ret = self.run_state('file.replace',
            name=path_test,
            pattern='^hello world$',
            repl='goodbye world',
            show_changes=True,
            flags=['IGNORECASE'],
            backup=False
        )

        # get (m|a)time of file
        fstats_post = os.stat(path_test)

        # ensure, the file content didn't change
        self.assertTrue(filecmp.cmp(path_in, path_test))

        # ensure no backup file was created
        self.assertFalse(os.path.exists(path_test + '.bak'))

        # ensure the file's mtime didn't change
        self.assertTrue(fstats_post.st_mtime, fstats_orig.st_mtime-age)

        # ensure, all 'file.replace' runs reported success
        self.assertSaltTrueReturn(ret)

    def test_serialize(self):
        '''
        Test to ensure that file.serialize returns a data structure that's
        both serialized and formatted properly
        '''
        path_test = os.path.join(TMP, 'test_serialize')
        ret = self.run_state('file.serialize',
                name=path_test,
                dataset={'name': 'naive',
                    'description': 'A basic test',
                    'a_list': ['first_element', 'second_element'],
                    'finally': 'the last item'},
                formatter='json')

        with salt.utils.files.fopen(path_test, 'r') as fp_:
            serialized_file = fp_.read()

        expected_file = os.linesep.join([
            '{',
            '  "a_list": [',
            '    "first_element",',
            '    "second_element"',
            '  ],',
            '  "description": "A basic test",',
            '  "finally": "the last item",',
            '  "name": "naive"',
            '}',
            '',
        ])
        self.assertEqual(serialized_file, expected_file)

    @with_tempdir()
    def test_replace_issue_18841_omit_backup(self, base_dir):
        '''
        Test the (mis-)behaviour of file.replace as described in #18841:

        Using file.replace in a way which shouldn't modify the file at all
        results in changed mtime of the original file and a backup file being created.

        # Case description

        The tested file contains multiple lines
        The tested file contains a line already matching the replacement (no change needed)
        The tested file's content shouldn't change at all
        The tested file's mtime shouldn't change at all
        No backup file should be created, although backup=False isn't explicitly defined
        '''
        test_name = 'test_replace_issue_18841_omit_backup'
        path_in = os.path.join(
            FILES, 'file.replace', '{0}.in'.format(test_name)
        )
        path_test = os.path.join(base_dir, test_name)

        # create test file based on initial template
        shutil.copyfile(path_in, path_test)

        # get (m|a)time of file
        fstats_orig = os.stat(path_test)

        # define how far we predate the file
        age = 5*24*60*60

        # set (m|a)time of file 5 days into the past
        os.utime(path_test, (fstats_orig.st_mtime-age, fstats_orig.st_atime-age))

        ret = self.run_state('file.replace',
            name=path_test,
            pattern='^hello world$',
            repl='goodbye world',
            show_changes=True,
            flags=['IGNORECASE']
        )

        # get (m|a)time of file
        fstats_post = os.stat(path_test)

        # ensure, the file content didn't change
        self.assertTrue(filecmp.cmp(path_in, path_test))

        # ensure no backup file was created
        self.assertFalse(os.path.exists(path_test + '.bak'))

        # ensure the file's mtime didn't change
        self.assertTrue(fstats_post.st_mtime, fstats_orig.st_mtime-age)

        # ensure, all 'file.replace' runs reported success
        self.assertSaltTrueReturn(ret)

    @with_tempfile()
    def test_comment(self, name):
        '''
        file.comment
        '''
        # write a line to file
        with salt.utils.files.fopen(name, 'w+') as fp_:
            fp_.write('comment_me')

        # Look for changes with test=True: return should be "None" at the first run
        ret = self.run_state('file.comment', test=True, name=name, regex='^comment')
        self.assertSaltNoneReturn(ret)

        # comment once
        ret = self.run_state('file.comment', name=name, regex='^comment')
        # result is positive
        self.assertSaltTrueReturn(ret)
        # line is commented
        with salt.utils.files.fopen(name, 'r') as fp_:
            self.assertTrue(fp_.read().startswith('#comment'))

        # comment twice
        ret = self.run_state('file.comment', name=name, regex='^comment')

        # result is still positive
        self.assertSaltTrueReturn(ret)
        # line is still commented
        with salt.utils.files.fopen(name, 'r') as fp_:
            self.assertTrue(fp_.read().startswith('#comment'))

        # Test previously commented file returns "True" now and not "None" with test=True
        ret = self.run_state('file.comment', test=True, name=name, regex='^comment')
        self.assertSaltTrueReturn(ret)

    @with_tempfile()
    def test_test_comment(self, name):
        '''
        file.comment test interface
        '''
        with salt.utils.files.fopen(name, 'w+') as fp_:
            fp_.write('comment_me')
        ret = self.run_state(
            'file.comment', test=True, name=name, regex='.*comment.*',
        )
        with salt.utils.files.fopen(name, 'r') as fp_:
            self.assertNotIn('#comment', fp_.read())
        self.assertSaltNoneReturn(ret)

    @with_tempfile()
    def test_uncomment(self, name):
        '''
        file.uncomment
        '''
        with salt.utils.files.fopen(name, 'w+') as fp_:
            fp_.write('#comment_me')
        ret = self.run_state('file.uncomment', name=name, regex='^comment')
        with salt.utils.files.fopen(name, 'r') as fp_:
            self.assertNotIn('#comment', fp_.read())
        self.assertSaltTrueReturn(ret)

    @with_tempfile()
    def test_test_uncomment(self, name):
        '''
        file.comment test interface
        '''
        with salt.utils.files.fopen(name, 'w+') as fp_:
            fp_.write('#comment_me')
        ret = self.run_state(
            'file.uncomment', test=True, name=name, regex='^comment.*'
        )
        with salt.utils.files.fopen(name, 'r') as fp_:
            self.assertIn('#comment', fp_.read())
        self.assertSaltNoneReturn(ret)

    @with_tempfile()
    def test_append(self, name):
        '''
        file.append
        '''
        with salt.utils.files.fopen(name, 'w+') as fp_:
            fp_.write('#salty!')
        ret = self.run_state('file.append', name=name, text='cheese')
        with salt.utils.files.fopen(name, 'r') as fp_:
            self.assertIn('cheese', fp_.read())
        self.assertSaltTrueReturn(ret)

    @with_tempfile()
    def test_test_append(self, name):
        '''
        file.append test interface
        '''
        with salt.utils.files.fopen(name, 'w+') as fp_:
            fp_.write('#salty!')
        ret = self.run_state(
            'file.append', test=True, name=name, text='cheese'
        )
        with salt.utils.files.fopen(name, 'r') as fp_:
            self.assertNotIn('cheese', fp_.read())
        self.assertSaltNoneReturn(ret)

    @with_tempdir()
    def test_append_issue_1864_makedirs(self, base_dir):
        '''
        file.append but create directories if needed as an option, and create
        the file if it doesn't exist
        '''
        fname = 'append_issue_1864_makedirs'
        name = os.path.join(base_dir, fname)

        # Non existing file get's touched
        ret = self.run_state(
            'file.append', name=name, text='cheese', makedirs=True
        )
        self.assertSaltTrueReturn(ret)

        # Nested directory and file get's touched
        name = os.path.join(base_dir, 'issue_1864', fname)
        ret = self.run_state(
            'file.append', name=name, text='cheese', makedirs=True
        )
        self.assertSaltTrueReturn(ret)

        # Parent directory exists but file does not and makedirs is False
        name = os.path.join(base_dir, 'issue_1864', fname + '2')
        ret = self.run_state(
            'file.append', name=name, text='cheese'
        )
        self.assertSaltTrueReturn(ret)
        self.assertTrue(os.path.isfile(name))

    @with_tempdir()
    def test_prepend_issue_27401_makedirs(self, base_dir):
        '''
        file.prepend but create directories if needed as an option, and create
        the file if it doesn't exist
        '''
        fname = 'prepend_issue_27401'
        name = os.path.join(base_dir, fname)

        # Non existing file get's touched
        ret = self.run_state(
            'file.prepend', name=name, text='cheese', makedirs=True
        )
        self.assertSaltTrueReturn(ret)

        # Nested directory and file get's touched
        name = os.path.join(base_dir, 'issue_27401', fname)
        ret = self.run_state(
            'file.prepend', name=name, text='cheese', makedirs=True
        )
        self.assertSaltTrueReturn(ret)

        # Parent directory exists but file does not and makedirs is False
        name = os.path.join(base_dir, 'issue_27401', fname + '2')
        ret = self.run_state(
            'file.prepend', name=name, text='cheese'
        )
        self.assertSaltTrueReturn(ret)
        self.assertTrue(os.path.isfile(name))

    @with_tempfile()
    def test_touch(self, name):
        '''
        file.touch
        '''
        ret = self.run_state('file.touch', name=name)
        self.assertTrue(os.path.isfile(name))
        self.assertSaltTrueReturn(ret)

    @with_tempfile(create=False)
    def test_test_touch(self, name):
        '''
        file.touch test interface
        '''
        ret = self.run_state('file.touch', test=True, name=name)
        self.assertFalse(os.path.isfile(name))
        self.assertSaltNoneReturn(ret)

    @with_tempdir()
    def test_touch_directory(self, base_dir):
        '''
        file.touch a directory
        '''
        name = os.path.join(base_dir, 'touch_test_dir')
        os.mkdir(name)

        ret = self.run_state('file.touch', name=name)
        self.assertSaltTrueReturn(ret)
        self.assertTrue(os.path.isdir(name))

    @with_tempdir()
    def test_issue_2227_file_append(self, base_dir):
        '''
        Text to append includes a percent symbol
        '''
        # let's make use of existing state to create a file with contents to
        # test against
        tmp_file_append = os.path.join(base_dir, 'test.append')

        self.run_state('file.touch', name=tmp_file_append)
        self.run_state(
            'file.append',
            name=tmp_file_append,
            source='salt://testappend/firstif')
        self.run_state(
            'file.append',
            name=tmp_file_append,
            source='salt://testappend/secondif')

        # Now our real test
        try:
            ret = self.run_state(
                'file.append',
                name=tmp_file_append,
                text="HISTTIMEFORMAT='%F %T '")
            self.assertSaltTrueReturn(ret)
            with salt.utils.files.fopen(tmp_file_append, 'r') as fp_:
                contents_pre = fp_.read()

            # It should not append text again
            ret = self.run_state(
                'file.append',
                name=tmp_file_append,
                text="HISTTIMEFORMAT='%F %T '")
            self.assertSaltTrueReturn(ret)

            with salt.utils.files.fopen(tmp_file_append, 'r') as fp_:
                contents_post = fp_.read()

            self.assertEqual(contents_pre, contents_post)
        except AssertionError:
            if os.path.exists(tmp_file_append):
                shutil.copy(tmp_file_append, tmp_file_append + '.bak')
            raise

    def do_patch(self, patch_name='hello', src='Hello\n'):
        if not self.run_function('cmd.has_exec', ['patch']):
            self.skipTest('patch is not installed')
        src_file = os.path.join(TMP, 'src.txt')
        with salt.utils.files.fopen(src_file, 'w+') as fp:
            fp.write(src)
        ret = self.run_state(
            'file.patch',
            name=src_file,
            source='salt://{0}.patch'.format(patch_name),
            hash='md5=f0ef7081e1539ac00ef5b761b4fb01b3',
        )
        return src_file, ret

    def test_patch(self):
        src_file, ret = self.do_patch()
        self.assertSaltTrueReturn(ret)
        with salt.utils.files.fopen(src_file) as fp:
            self.assertEqual(fp.read(), 'Hello world\n')

    def test_patch_hash_mismatch(self):
        src_file, ret = self.do_patch('hello_dolly')
        self.assertSaltFalseReturn(ret)
        self.assertInSaltComment(
            'Hash mismatch after patch was applied',
            ret
        )

    def test_patch_already_applied(self):
        src_file, ret = self.do_patch(src='Hello world\n')
        self.assertSaltTrueReturn(ret)
        self.assertInSaltComment('Patch is already applied', ret)

    @with_tempdir()
    def test_issue_2401_file_comment(self, base_dir):
        # Get a path to the temporary file
        tmp_file = os.path.join(base_dir, 'issue-2041-comment.txt')
        # Write some data to it
        with salt.utils.files.fopen(tmp_file, 'w') as fp_:
            fp_.write('hello\nworld\n')
        # create the sls template
        template_lines = [
            '{0}:'.format(tmp_file),
            '  file.comment:',
            '    - regex: ^world'
        ]
        template = '\n'.join(template_lines)
        try:
            ret = self.run_function(
                'state.template_str', [template], timeout=120
            )
            self.assertSaltTrueReturn(ret)
            self.assertNotInSaltComment('Pattern already commented', ret)
            self.assertInSaltComment('Commented lines successfully', ret)

            # This next time, it is already commented.
            ret = self.run_function(
                'state.template_str', [template], timeout=120
            )

            self.assertSaltTrueReturn(ret)
            self.assertInSaltComment('Pattern already commented', ret)
        except AssertionError:
            shutil.copy(tmp_file, tmp_file + '.bak')
            raise

    @with_tempdir()
    def test_issue_2379_file_append(self, base_dir):
        # Get a path to the temporary file
        tmp_file = os.path.join(base_dir, 'issue-2379-file-append.txt')
        # Write some data to it
        with salt.utils.files.fopen(tmp_file, 'w') as fp_:
            fp_.write(
                'hello\nworld\n'           # Some junk
                '#PermitRootLogin yes\n'   # Commented text
                '# PermitRootLogin yes\n'  # Commented text with space
            )
        # create the sls template
        template_lines = [
            '{0}:'.format(tmp_file),
            '  file.append:',
            '    - text: PermitRootLogin yes'
        ]
        template = '\n'.join(template_lines)
        try:
            ret = self.run_function('state.template_str', [template])

            self.assertSaltTrueReturn(ret)
            self.assertInSaltComment('Appended 1 lines', ret)
        except AssertionError:
            shutil.copy(tmp_file, tmp_file + '.bak')
            raise

    @skipIf(IS_WINDOWS, 'Mode not available in Windows')
    @with_tempdir(create=False)
    @with_tempdir(create=False)
    def test_issue_2726_mode_kwarg(self, dir1, dir2):
        # Let's test for the wrong usage approach
        bad_mode_kwarg_testfile = os.path.join(
            dir1, 'bad_mode_kwarg', 'testfile'
        )
        bad_template = [
            '{0}:'.format(bad_mode_kwarg_testfile),
            '  file.recurse:',
            '    - source: salt://testfile',
            '    - mode: 644'
        ]
        ret = self.run_function(
            'state.template_str', [os.linesep.join(bad_template)]
        )
        self.assertSaltFalseReturn(ret)
        self.assertInSaltComment(
            '\'mode\' is not allowed in \'file.recurse\'. Please use '
            '\'file_mode\' and \'dir_mode\'.',
            ret
        )
        self.assertNotInSaltComment(
            'TypeError: managed() got multiple values for keyword '
            'argument \'mode\'',
            ret
        )

        # Now, the correct usage approach
        good_mode_kwargs_testfile = os.path.join(
            dir2, 'good_mode_kwargs', 'testappend'
        )
        good_template = [
            '{0}:'.format(good_mode_kwargs_testfile),
            '  file.recurse:',
            '    - source: salt://testappend',
            '    - dir_mode: 744',
            '    - file_mode: 644',
        ]
        ret = self.run_function(
            'state.template_str', [os.linesep.join(good_template)]
        )
        self.assertSaltTrueReturn(ret)

    @with_tempdir()
    def test_issue_8343_accumulated_require_in(self, base_dir):
        template_path = os.path.join(TMP_STATE_TREE, 'issue-8343.sls')
        testcase_filedest = os.path.join(base_dir, 'issue-8343.txt')
        if os.path.exists(template_path):
            os.remove(template_path)
        if os.path.exists(testcase_filedest):
            os.remove(testcase_filedest)
        sls_template = [
            '{0}:',
            '  file.managed:',
            '    - contents: |',
            '                #',
            '',
            'prepend-foo-accumulator-from-pillar:',
            '  file.accumulated:',
            '    - require_in:',
            '      - file: prepend-foo-management',
            '    - filename: {0}',
            '    - text: |',
            '            foo',
            '',
            'append-foo-accumulator-from-pillar:',
            '  file.accumulated:',
            '    - require_in:',
            '      - file: append-foo-management',
            '    - filename: {0}',
            '    - text: |',
            '            bar',
            '',
            'prepend-foo-management:',
            '  file.blockreplace:',
            '    - name: {0}',
            '    - marker_start: "#-- start salt managed zonestart -- PLEASE, DO NOT EDIT"',
            '    - marker_end: "#-- end salt managed zonestart --"',
            "    - content: ''",
            '    - prepend_if_not_found: True',
            "    - backup: '.bak'",
            '    - show_changes: True',
            '',
            'append-foo-management:',
            '  file.blockreplace:',
            '    - name: {0}',
            '    - marker_start: "#-- start salt managed zoneend -- PLEASE, DO NOT EDIT"',
            '    - marker_end: "#-- end salt managed zoneend --"',
            "    - content: ''",
            '    - append_if_not_found: True',
            "    - backup: '.bak2'",
            '    - show_changes: True',
            '']
        with salt.utils.files.fopen(template_path, 'w') as fp_:
            fp_.write(
                os.linesep.join(sls_template).format(testcase_filedest))

        ret = self.run_function('state.sls', mods='issue-8343')
        for name, step in six.iteritems(ret):
            self.assertSaltTrueReturn({name: step})
        with salt.utils.files.fopen(testcase_filedest) as fp_:
            contents = fp_.read().split(os.linesep)

        expected = [
            '#-- start salt managed zonestart -- PLEASE, DO NOT EDIT',
            'foo',
            '#-- end salt managed zonestart --',
            '#',
            '#-- start salt managed zoneend -- PLEASE, DO NOT EDIT',
            'bar',
            '#-- end salt managed zoneend --',
            '']

        self.assertEqual([salt.utils.stringutils.to_str(line) for line in expected], contents)

    @with_tempdir()
    def test_issue_11003_immutable_lazy_proxy_sum(self, base_dir):
        # causes the Import-Module ServerManager error on Windows
        template_path = os.path.join(TMP_STATE_TREE, 'issue-11003.sls')
        testcase_filedest = os.path.join(base_dir, 'issue-11003.txt')
        sls_template = [
            'a{0}:',
            '  file.absent:',
            '    - name: {0}',
            '',
            '{0}:',
            '  file.managed:',
            '    - contents: |',
            '                #',
            '',
            'test-acc1:',
            '  file.accumulated:',
            '    - require_in:',
            '      - file: final',
            '    - filename: {0}',
            '    - text: |',
            '            bar',
            '',
            'test-acc2:',
            '  file.accumulated:',
            '    - watch_in:',
            '      - file: final',
            '    - filename: {0}',
            '    - text: |',
            '            baz',
            '',
            'final:',
            '  file.blockreplace:',
            '    - name: {0}',
            '    - marker_start: "#-- start managed zone PLEASE, DO NOT EDIT"',
            '    - marker_end: "#-- end managed zone"',
            '    - content: \'\'',
            '    - append_if_not_found: True',
            '    - show_changes: True'
        ]

        with salt.utils.files.fopen(template_path, 'w') as fp_:
            fp_.write(os.linesep.join(sls_template).format(testcase_filedest))

        ret = self.run_function('state.sls', mods='issue-11003')
        for name, step in six.iteritems(ret):
            self.assertSaltTrueReturn({name: step})
        with salt.utils.files.fopen(testcase_filedest) as fp_:
            contents = fp_.read().split(os.linesep)

        begin = contents.index(
            '#-- start managed zone PLEASE, DO NOT EDIT') + 1
        end = contents.index('#-- end managed zone')
        block_contents = contents[begin:end]
        for item in ('', 'bar', 'baz'):
            block_contents.remove(item)
        self.assertEqual(block_contents, [])

    @with_tempdir()
    def test_issue_8947_utf8_sls(self, base_dir):
        '''
        Test some file operation with utf-8 characters on the sls

        This is more generic than just a file test. Feel free to move
        '''
        self.maxDiff = None
        korean_1 = '한국어 시험'
        korean_2 = '첫 번째 행'
        korean_3 = '마지막 행'
        test_file = os.path.join(base_dir, '{0}.txt'.format(korean_1))
        test_file_encoded = test_file
        template_path = os.path.join(TMP_STATE_TREE, 'issue-8947.sls')
        # create the sls template
        template = textwrap.dedent('''\
            some-utf8-file-create:
              file.managed:
                - name: {test_file}
                - contents: {korean_1}
                - makedirs: True
                - replace: True
                - show_diff: True
            some-utf8-file-create2:
              file.managed:
                - name: {test_file}
                - contents: |
                   {korean_2}
                   {korean_1}
                   {korean_3}
                - replace: True
                - show_diff: True
            '''.format(**locals()))

        if not salt.utils.platform.is_windows():
            template += textwrap.dedent('''\
            some-utf8-file-content-test:
              cmd.run:
                - name: 'cat "{test_file}"'
                - require:
                  - file: some-utf8-file-create2
            '''.format(**locals()))

        # Save template file
        with salt.utils.files.fopen(template_path, 'wb') as fp_:
            fp_.write(salt.utils.stringutils.to_bytes(template))

        try:
            result = self.run_function('state.sls', mods='issue-8947')
            if not isinstance(result, dict):
                raise AssertionError(
                    ('Something went really wrong while testing this sls:'
                    ' {0}').format(repr(result))
                )
            # difflib produces different output on python 2.6 than on >=2.7
            if sys.version_info < (2, 7):
                diff = '---  \n+++  \n@@ -1,1 +1,3 @@\n'
            else:
                diff = '--- \n+++ \n@@ -1 +1,3 @@\n'
            diff += (
                '+첫 번째 행{0}'
                ' 한국어 시험{0}'
                '+마지막 행{0}'
            ).format(os.linesep)

            ret = {x.split('_|-')[1]: y for x, y in six.iteritems(result)}

            # Confirm initial creation of file
            self.assertEqual(
                ret['some-utf8-file-create']['comment'],
                'File {0} updated'.format(test_file_encoded)
            )
            self.assertEqual(
                ret['some-utf8-file-create']['changes'],
                {'diff': 'New file'}
            )

            # Confirm file was modified and that the diff was as expected
            self.assertEqual(
                ret['some-utf8-file-create2']['comment'],
                'File {0} updated'.format(test_file_encoded)
            )
            self.assertEqual(
                ret['some-utf8-file-create2']['changes'],
                {'diff': diff}
            )
            if salt.utils.platform.is_windows():
                import subprocess
                import win32api
<<<<<<< HEAD
                p = subprocess.Popen(salt.utils.stringutils.to_str('type {}'.format(win32api.GetShortPathName(test_file))),
=======
                p = subprocess.Popen(
                    salt.utils.stringutils.to_str(
                        'type {}'.format(win32api.GetShortPathName(test_file))),
>>>>>>> e3a14e35
                    shell=True, stdout=subprocess.PIPE, stderr=subprocess.PIPE)
                p.poll()
                out = p.stdout.read()
                self.assertEqual(
                        out.decode('utf-8'),
                        os.linesep.join((korean_2, korean_1, korean_3)) + os.linesep
                )
            else:
                self.assertEqual(
                    ret['some-utf8-file-content-test']['comment'],
                    'Command "cat "{0}"" run'.format(
                        test_file_encoded
                    )
                )
                self.assertEqual(
                    ret['some-utf8-file-content-test']['changes']['stdout'],
                    '\n'.join((korean_2, korean_1, korean_3))
                )
        finally:
            try:
                os.remove(template_path)
            except OSError:
                pass

    @skip_if_not_root
    @skipIf(not HAS_PWD, "pwd not available. Skipping test")
    @skipIf(not HAS_GRP, "grp not available. Skipping test")
    @with_system_user_and_group('user12209', 'group12209',
                                on_existing='delete', delete=True)
    @with_tempdir()
    def test_issue_12209_follow_symlinks(self, tempdir, user, group):
        '''
        Ensure that symlinks are properly chowned when recursing (following
        symlinks)
        '''
        # Make the directories for this test
        onedir = os.path.join(tempdir, 'one')
        twodir = os.path.join(tempdir, 'two')
        os.mkdir(onedir)
        os.symlink(onedir, twodir)

        # Run the state
        ret = self.run_state(
            'file.directory', name=tempdir, follow_symlinks=True,
            user=user, group=group, recurse=['user', 'group']
        )
        self.assertSaltTrueReturn(ret)

        # Double-check, in case state mis-reported a True result. Since we are
        # following symlinks, we expect twodir to still be owned by root, but
        # onedir should be owned by the 'issue12209' user.
        onestats = os.stat(onedir)
        twostats = os.lstat(twodir)
        self.assertEqual(pwd.getpwuid(onestats.st_uid).pw_name, user)
        self.assertEqual(pwd.getpwuid(twostats.st_uid).pw_name, 'root')
        self.assertEqual(grp.getgrgid(onestats.st_gid).gr_name, group)
        if salt.utils.path.which('id'):
            root_group = self.run_function('user.primary_group', ['root'])
            self.assertEqual(grp.getgrgid(twostats.st_gid).gr_name, root_group)

    @skip_if_not_root
    @skipIf(not HAS_PWD, "pwd not available. Skipping test")
    @skipIf(not HAS_GRP, "grp not available. Skipping test")
    @with_system_user_and_group('user12209', 'group12209',
                                on_existing='delete', delete=True)
    @with_tempdir()
    def test_issue_12209_no_follow_symlinks(self, tempdir, user, group):
        '''
        Ensure that symlinks are properly chowned when recursing (not following
        symlinks)
        '''
        # Make the directories for this test
        onedir = os.path.join(tempdir, 'one')
        twodir = os.path.join(tempdir, 'two')
        os.mkdir(onedir)
        os.symlink(onedir, twodir)

        # Run the state
        ret = self.run_state(
            'file.directory', name=tempdir, follow_symlinks=False,
            user=user, group=group, recurse=['user', 'group']
        )
        self.assertSaltTrueReturn(ret)

        # Double-check, in case state mis-reported a True result. Since we
        # are not following symlinks, we expect twodir to now be owned by
        # the 'issue12209' user, just link onedir.
        onestats = os.stat(onedir)
        twostats = os.lstat(twodir)
        self.assertEqual(pwd.getpwuid(onestats.st_uid).pw_name, user)
        self.assertEqual(pwd.getpwuid(twostats.st_uid).pw_name, user)
        self.assertEqual(grp.getgrgid(onestats.st_gid).gr_name, group)
        self.assertEqual(grp.getgrgid(twostats.st_gid).gr_name, group)

    @with_tempfile(create=False)
    @with_tempfile()
    def test_template_local_file(self, source, dest):
        '''
        Test a file.managed state with a local file as the source. Test both
        with the file:// protocol designation prepended, and without it.
        '''
        with salt.utils.files.fopen(source, 'w') as fp_:
            fp_.write('{{ foo }}\n')

        for prefix in ('file://', ''):
            ret = self.run_state(
                'file.managed',
                name=dest,
                source=prefix + source,
                template='jinja',
                context={'foo': 'Hello world!'}
            )
            self.assertSaltTrueReturn(ret)

    @with_tempfile()
    def test_template_local_file_noclobber(self, source):
        '''
        Test the case where a source file is in the minion's local filesystem,
        and the source path is the same as the destination path.
        '''
        with salt.utils.files.fopen(source, 'w') as fp_:
            fp_.write('{{ foo }}\n')

        ret = self.run_state(
            'file.managed',
            name=source,
            source=source,
            template='jinja',
            context={'foo': 'Hello world!'}
        )
        self.assertSaltFalseReturn(ret)
        self.assertIn(
            ('Source file cannot be the same as destination'),
            ret[next(iter(ret))]['comment'],
        )

    @with_tempfile(create=False)
    @with_tempfile(create=False)
    def test_issue_25250_force_copy_deletes(self, source, dest):
        '''
        ensure force option in copy state does not delete target file
        '''
        shutil.copyfile(os.path.join(FILES, 'hosts'), source)
        shutil.copyfile(os.path.join(FILES, 'file/base/cheese'), dest)

        self.run_state('file.copy', name=dest, source=source, force=True)
        self.assertTrue(os.path.exists(dest))
        self.assertTrue(filecmp.cmp(source, dest))

        os.remove(source)
        os.remove(dest)

    @destructiveTest
    @with_tempfile()
    def test_file_copy_make_dirs(self, source):
        '''
        ensure make_dirs creates correct user perms
        '''
        shutil.copyfile(os.path.join(FILES, 'hosts'), source)
        dest = os.path.join(TMP, 'dir1', 'dir2', 'copied_file.txt')

        user = 'salt'
        mode = '0644'
        self.run_function('user.add', [user])
        ret = self.run_state('file.copy', name=dest, source=source, user=user,
                             makedirs=True, mode=mode)
        file_checks = [dest, os.path.join(TMP, 'dir1'), os.path.join(TMP, 'dir1', 'dir2')]
        for check in file_checks:
            user_check = self.run_function('file.get_user', [check])
            mode_check = self.run_function('file.get_mode', [check])
            assert user_check == user
            assert salt.utils.files.normalize_mode(mode_check) == mode

    def test_contents_pillar_with_pillar_list(self):
        '''
        This tests for any regressions for this issue:
        https://github.com/saltstack/salt/issues/30934
        '''
        state_file = 'file_contents_pillar'

        ret = self.run_function('state.sls', mods=state_file)
        self.assertSaltTrueReturn(ret)

    def test_binary_contents(self):
        '''
        This tests to ensure that binary contents do not cause a traceback.
        '''
        name = os.path.join(TMP, '1px.gif')
        try:
            ret = self.run_state(
                'file.managed',
                name=name,
                contents=BINARY_FILE)
            self.assertSaltTrueReturn(ret)
        finally:
            try:
                os.remove(name)
            except OSError:
                pass

    @skip_if_not_root
    @skipIf(not HAS_PWD, "pwd not available. Skipping test")
    @skipIf(not HAS_GRP, "grp not available. Skipping test")
    @with_system_user_and_group('user12209', 'group12209',
                                on_existing='delete', delete=True)
    @with_tempdir()
    def test_issue_48336_file_managed_mode_setuid(self, tempdir, user, group):
        '''
        Ensure that mode is correct with changing of ownership and group
        symlinks)
        '''
        tempfile = os.path.join(tempdir, 'temp_file_issue_48336')

        # Run the state
        ret = self.run_state(
            'file.managed', name=tempfile,
            user=user, group=group, mode='4750',
        )
        self.assertSaltTrueReturn(ret)

        # Check that the owner and group are correct, and
        # the mode is what we expect
        temp_file_stats = os.stat(tempfile)

        # Normalize the mode
        temp_file_mode = six.text_type(oct(stat.S_IMODE(temp_file_stats.st_mode)))
        temp_file_mode = salt.utils.files.normalize_mode(temp_file_mode)

        self.assertEqual(temp_file_mode, '4750')
        self.assertEqual(pwd.getpwuid(temp_file_stats.st_uid).pw_name, user)
        self.assertEqual(grp.getgrgid(temp_file_stats.st_gid).gr_name, group)

    @with_tempdir()
    def test_issue_48557(self, tempdir):
        tempfile = os.path.join(tempdir, 'temp_file_issue_48557')
        with salt.utils.files.fopen(tempfile, 'wb') as fp:
            fp.write(os.linesep.join([
                'test1',
                'test2',
                'test3',
                '',
            ]).encode('utf-8'))
        ret = self.run_state('file.line',
                             name=tempfile,
                             after='test2',
                             mode='insert',
                             content='test4')
        self.assertSaltTrueReturn(ret)
        with salt.utils.files.fopen(tempfile, 'rb') as fp:
            content = fp.read()
        self.assertEqual(content, os.linesep.join([
            'test1',
            'test2',
            'test4',
            'test3',
            '',
        ]).encode('utf-8'))


class BlockreplaceTest(ModuleCase, SaltReturnAssertsMixin):
    marker_start = '# start'
    marker_end = '# end'
    content = dedent(six.text_type('''\
        Line 1 of block
        Line 2 of block
        '''))
    without_block = dedent(six.text_type('''\
        Hello world!

        # comment here
        '''))
    with_non_matching_block = dedent(six.text_type('''\
        Hello world!

        # start
        No match here
        # end
        # comment here
        '''))
    with_non_matching_block_and_marker_end_not_after_newline = dedent(six.text_type('''\
        Hello world!

        # start
        No match here# end
        # comment here
        '''))
    with_matching_block = dedent(six.text_type('''\
        Hello world!

        # start
        Line 1 of block
        Line 2 of block
        # end
        # comment here
        '''))
    with_matching_block_and_extra_newline = dedent(six.text_type('''\
        Hello world!

        # start
        Line 1 of block
        Line 2 of block

        # end
        # comment here
        '''))
    with_matching_block_and_marker_end_not_after_newline = dedent(six.text_type('''\
        Hello world!

        # start
        Line 1 of block
        Line 2 of block# end
        # comment here
        '''))
    content_explicit_posix_newlines = ('Line 1 of block\n'
                                       'Line 2 of block\n')
    content_explicit_windows_newlines = ('Line 1 of block\r\n'
                                         'Line 2 of block\r\n')
    without_block_explicit_posix_newlines = ('Hello world!\n\n'
                                             '# comment here\n')
    without_block_explicit_windows_newlines = ('Hello world!\r\n\r\n'
                                               '# comment here\r\n')
    with_block_prepended_explicit_posix_newlines = ('# start\n'
                                                    'Line 1 of block\n'
                                                    'Line 2 of block\n'
                                                    '# end\n'
                                                    'Hello world!\n\n'
                                                    '# comment here\n')
    with_block_prepended_explicit_windows_newlines = ('# start\r\n'
                                                      'Line 1 of block\r\n'
                                                      'Line 2 of block\r\n'
                                                      '# end\r\n'
                                                      'Hello world!\r\n\r\n'
                                                      '# comment here\r\n')
    with_block_appended_explicit_posix_newlines = ('Hello world!\n\n'
                                                   '# comment here\n'
                                                   '# start\n'
                                                   'Line 1 of block\n'
                                                   'Line 2 of block\n'
                                                   '# end\n')
    with_block_appended_explicit_windows_newlines = ('Hello world!\r\n\r\n'
                                                     '# comment here\r\n'
                                                     '# start\r\n'
                                                     'Line 1 of block\r\n'
                                                     'Line 2 of block\r\n'
                                                     '# end\r\n')

    @staticmethod
    def _write(dest, content):
        with salt.utils.files.fopen(dest, 'wb') as fp_:
            fp_.write(salt.utils.stringutils.to_bytes(content))

    @staticmethod
    def _read(src):
        with salt.utils.files.fopen(src, 'rb') as fp_:
            return salt.utils.stringutils.to_unicode(fp_.read())

    @with_tempfile()
    def test_prepend(self, name):
        '''
        Test blockreplace when prepend_if_not_found=True and block doesn't
        exist in file.
        '''
        expected = self.marker_start + os.linesep + self.content + \
            self.marker_end + os.linesep + self.without_block

        # Pass 1: content ends in newline
        self._write(name, self.without_block)
        ret = self.run_state('file.blockreplace',
                             name=name,
                             content=self.content,
                             marker_start=self.marker_start,
                             marker_end=self.marker_end,
                             prepend_if_not_found=True)
        self.assertSaltTrueReturn(ret)
        self.assertTrue(ret[next(iter(ret))]['changes'])
        self.assertEqual(self._read(name), expected)
        # Pass 1a: Re-run state, no changes should be made
        ret = self.run_state('file.blockreplace',
                             name=name,
                             content=self.content,
                             marker_start=self.marker_start,
                             marker_end=self.marker_end,
                             prepend_if_not_found=True)
        self.assertSaltTrueReturn(ret)
        self.assertFalse(ret[next(iter(ret))]['changes'])
        self.assertEqual(self._read(name), expected)

        # Pass 2: content does not end in newline
        self._write(name, self.without_block)
        ret = self.run_state('file.blockreplace',
                             name=name,
                             content=self.content.rstrip('\r\n'),
                             marker_start=self.marker_start,
                             marker_end=self.marker_end,
                             prepend_if_not_found=True)
        self.assertSaltTrueReturn(ret)
        self.assertTrue(ret[next(iter(ret))]['changes'])
        self.assertEqual(self._read(name), expected)
        # Pass 2a: Re-run state, no changes should be made
        ret = self.run_state('file.blockreplace',
                             name=name,
                             content=self.content.rstrip('\r\n'),
                             marker_start=self.marker_start,
                             marker_end=self.marker_end,
                             prepend_if_not_found=True)
        self.assertSaltTrueReturn(ret)
        self.assertFalse(ret[next(iter(ret))]['changes'])
        self.assertEqual(self._read(name), expected)

    @with_tempfile()
    def test_prepend_append_newline(self, name):
        '''
        Test blockreplace when prepend_if_not_found=True and block doesn't
        exist in file. Test with append_newline explicitly set to True.
        '''
        # Pass 1: content ends in newline
        expected = self.marker_start + os.linesep + self.content + \
            os.linesep + self.marker_end + os.linesep + self.without_block
        self._write(name, self.without_block)
        ret = self.run_state('file.blockreplace',
                             name=name,
                             content=self.content,
                             marker_start=self.marker_start,
                             marker_end=self.marker_end,
                             prepend_if_not_found=True,
                             append_newline=True)
        self.assertSaltTrueReturn(ret)
        self.assertTrue(ret[next(iter(ret))]['changes'])
        self.assertEqual(self._read(name), expected)
        # Pass 1a: Re-run state, no changes should be made
        ret = self.run_state('file.blockreplace',
                             name=name,
                             content=self.content,
                             marker_start=self.marker_start,
                             marker_end=self.marker_end,
                             prepend_if_not_found=True,
                             append_newline=True)
        self.assertSaltTrueReturn(ret)
        self.assertFalse(ret[next(iter(ret))]['changes'])
        self.assertEqual(self._read(name), expected)

        # Pass 2: content does not end in newline
        expected = self.marker_start + os.linesep + self.content + \
            self.marker_end + os.linesep + self.without_block
        self._write(name, self.without_block)
        ret = self.run_state('file.blockreplace',
                             name=name,
                             content=self.content.rstrip('\r\n'),
                             marker_start=self.marker_start,
                             marker_end=self.marker_end,
                             prepend_if_not_found=True,
                             append_newline=True)
        self.assertSaltTrueReturn(ret)
        self.assertTrue(ret[next(iter(ret))]['changes'])
        self.assertEqual(self._read(name), expected)
        # Pass 2a: Re-run state, no changes should be made
        ret = self.run_state('file.blockreplace',
                             name=name,
                             content=self.content.rstrip('\r\n'),
                             marker_start=self.marker_start,
                             marker_end=self.marker_end,
                             prepend_if_not_found=True,
                             append_newline=True)
        self.assertSaltTrueReturn(ret)
        self.assertFalse(ret[next(iter(ret))]['changes'])
        self.assertEqual(self._read(name), expected)

    @with_tempfile()
    def test_prepend_no_append_newline(self, name):
        '''
        Test blockreplace when prepend_if_not_found=True and block doesn't
        exist in file. Test with append_newline explicitly set to False.
        '''
        # Pass 1: content ends in newline
        expected = self.marker_start + os.linesep + self.content + \
            self.marker_end + os.linesep + self.without_block
        self._write(name, self.without_block)
        ret = self.run_state('file.blockreplace',
                             name=name,
                             content=self.content,
                             marker_start=self.marker_start,
                             marker_end=self.marker_end,
                             prepend_if_not_found=True,
                             append_newline=False)
        self.assertSaltTrueReturn(ret)
        self.assertTrue(ret[next(iter(ret))]['changes'])
        self.assertEqual(self._read(name), expected)
        # Pass 1a: Re-run state, no changes should be made
        ret = self.run_state('file.blockreplace',
                             name=name,
                             content=self.content,
                             marker_start=self.marker_start,
                             marker_end=self.marker_end,
                             prepend_if_not_found=True,
                             append_newline=False)
        self.assertSaltTrueReturn(ret)
        self.assertFalse(ret[next(iter(ret))]['changes'])
        self.assertEqual(self._read(name), expected)

        # Pass 2: content does not end in newline
        expected = self.marker_start + os.linesep + \
            self.content.rstrip('\r\n') + self.marker_end + os.linesep + \
            self.without_block
        self._write(name, self.without_block)
        ret = self.run_state('file.blockreplace',
                             name=name,
                             content=self.content.rstrip('\r\n'),
                             marker_start=self.marker_start,
                             marker_end=self.marker_end,
                             prepend_if_not_found=True,
                             append_newline=False)
        self.assertSaltTrueReturn(ret)
        self.assertTrue(ret[next(iter(ret))]['changes'])
        self.assertEqual(self._read(name), expected)
        # Pass 2a: Re-run state, no changes should be made
        ret = self.run_state('file.blockreplace',
                             name=name,
                             content=self.content.rstrip('\r\n'),
                             marker_start=self.marker_start,
                             marker_end=self.marker_end,
                             prepend_if_not_found=True,
                             append_newline=False)
        self.assertSaltTrueReturn(ret)
        self.assertFalse(ret[next(iter(ret))]['changes'])
        self.assertEqual(self._read(name), expected)

    @with_tempfile()
    def test_append(self, name):
        '''
        Test blockreplace when append_if_not_found=True and block doesn't
        exist in file.
        '''
        expected = self.without_block + self.marker_start + os.linesep + \
            self.content + self.marker_end + os.linesep

        # Pass 1: content ends in newline
        self._write(name, self.without_block)
        ret = self.run_state('file.blockreplace',
                             name=name,
                             content=self.content,
                             marker_start=self.marker_start,
                             marker_end=self.marker_end,
                             append_if_not_found=True)
        self.assertSaltTrueReturn(ret)
        self.assertTrue(ret[next(iter(ret))]['changes'])
        self.assertEqual(self._read(name), expected)
        # Pass 1a: Re-run state, no changes should be made
        ret = self.run_state('file.blockreplace',
                             name=name,
                             content=self.content,
                             marker_start=self.marker_start,
                             marker_end=self.marker_end,
                             append_if_not_found=True)
        self.assertSaltTrueReturn(ret)
        self.assertFalse(ret[next(iter(ret))]['changes'])
        self.assertEqual(self._read(name), expected)

        # Pass 2: content does not end in newline
        self._write(name, self.without_block)
        ret = self.run_state('file.blockreplace',
                             name=name,
                             content=self.content.rstrip('\r\n'),
                             marker_start=self.marker_start,
                             marker_end=self.marker_end,
                             append_if_not_found=True)
        self.assertSaltTrueReturn(ret)
        self.assertTrue(ret[next(iter(ret))]['changes'])
        self.assertEqual(self._read(name), expected)
        # Pass 2a: Re-run state, no changes should be made
        ret = self.run_state('file.blockreplace',
                             name=name,
                             content=self.content.rstrip('\r\n'),
                             marker_start=self.marker_start,
                             marker_end=self.marker_end,
                             append_if_not_found=True)
        self.assertSaltTrueReturn(ret)
        self.assertFalse(ret[next(iter(ret))]['changes'])
        self.assertEqual(self._read(name), expected)

    @with_tempfile()
    def test_append_append_newline(self, name):
        '''
        Test blockreplace when append_if_not_found=True and block doesn't
        exist in file. Test with append_newline explicitly set to True.
        '''
        # Pass 1: content ends in newline
        expected = self.without_block + self.marker_start + os.linesep + \
            self.content + os.linesep + self.marker_end + os.linesep
        self._write(name, self.without_block)
        ret = self.run_state('file.blockreplace',
                             name=name,
                             content=self.content,
                             marker_start=self.marker_start,
                             marker_end=self.marker_end,
                             append_if_not_found=True,
                             append_newline=True)
        self.assertSaltTrueReturn(ret)
        self.assertTrue(ret[next(iter(ret))]['changes'])
        self.assertEqual(self._read(name), expected)
        # Pass 1a: Re-run state, no changes should be made
        ret = self.run_state('file.blockreplace',
                             name=name,
                             content=self.content,
                             marker_start=self.marker_start,
                             marker_end=self.marker_end,
                             append_if_not_found=True,
                             append_newline=True)
        self.assertSaltTrueReturn(ret)
        self.assertFalse(ret[next(iter(ret))]['changes'])
        self.assertEqual(self._read(name), expected)

        # Pass 2: content does not end in newline
        expected = self.without_block + self.marker_start + os.linesep + \
            self.content + self.marker_end + os.linesep
        self._write(name, self.without_block)
        ret = self.run_state('file.blockreplace',
                             name=name,
                             content=self.content.rstrip('\r\n'),
                             marker_start=self.marker_start,
                             marker_end=self.marker_end,
                             append_if_not_found=True,
                             append_newline=True)
        self.assertSaltTrueReturn(ret)
        self.assertTrue(ret[next(iter(ret))]['changes'])
        self.assertEqual(self._read(name), expected)
        # Pass 2a: Re-run state, no changes should be made
        ret = self.run_state('file.blockreplace',
                             name=name,
                             content=self.content.rstrip('\r\n'),
                             marker_start=self.marker_start,
                             marker_end=self.marker_end,
                             append_if_not_found=True,
                             append_newline=True)
        self.assertSaltTrueReturn(ret)
        self.assertFalse(ret[next(iter(ret))]['changes'])
        self.assertEqual(self._read(name), expected)

    @with_tempfile()
    def test_append_no_append_newline(self, name):
        '''
        Test blockreplace when append_if_not_found=True and block doesn't
        exist in file. Test with append_newline explicitly set to False.
        '''
        # Pass 1: content ends in newline
        expected = self.without_block + self.marker_start + os.linesep + \
            self.content + self.marker_end + os.linesep
        self._write(name, self.without_block)
        ret = self.run_state('file.blockreplace',
                             name=name,
                             content=self.content,
                             marker_start=self.marker_start,
                             marker_end=self.marker_end,
                             append_if_not_found=True,
                             append_newline=False)
        self.assertSaltTrueReturn(ret)
        self.assertTrue(ret[next(iter(ret))]['changes'])
        self.assertEqual(self._read(name), expected)
        # Pass 1a: Re-run state, no changes should be made
        ret = self.run_state('file.blockreplace',
                             name=name,
                             content=self.content,
                             marker_start=self.marker_start,
                             marker_end=self.marker_end,
                             append_if_not_found=True,
                             append_newline=False)
        self.assertSaltTrueReturn(ret)
        self.assertFalse(ret[next(iter(ret))]['changes'])
        self.assertEqual(self._read(name), expected)

        # Pass 2: content does not end in newline
        expected = self.without_block + self.marker_start + os.linesep + \
            self.content.rstrip('\r\n') + self.marker_end + os.linesep
        self._write(name, self.without_block)
        ret = self.run_state('file.blockreplace',
                             name=name,
                             content=self.content.rstrip('\r\n'),
                             marker_start=self.marker_start,
                             marker_end=self.marker_end,
                             append_if_not_found=True,
                             append_newline=False)
        self.assertSaltTrueReturn(ret)
        self.assertTrue(ret[next(iter(ret))]['changes'])
        self.assertEqual(self._read(name), expected)
        # Pass 2a: Re-run state, no changes should be made
        ret = self.run_state('file.blockreplace',
                             name=name,
                             content=self.content.rstrip('\r\n'),
                             marker_start=self.marker_start,
                             marker_end=self.marker_end,
                             append_if_not_found=True,
                             append_newline=False)
        self.assertSaltTrueReturn(ret)
        self.assertFalse(ret[next(iter(ret))]['changes'])
        self.assertEqual(self._read(name), expected)

    @with_tempfile()
    def test_prepend_auto_line_separator(self, name):
        '''
        This tests the line separator auto-detection when prepending the block
        '''
        # POSIX newlines to Windows newlines
        self._write(name, self.without_block_explicit_windows_newlines)
        ret = self.run_state('file.blockreplace',
                             name=name,
                             content=self.content_explicit_posix_newlines,
                             marker_start=self.marker_start,
                             marker_end=self.marker_end,
                             prepend_if_not_found=True)
        self.assertSaltTrueReturn(ret)
        self.assertTrue(ret[next(iter(ret))]['changes'])
        self.assertEqual(
            self._read(name),
            self.with_block_prepended_explicit_windows_newlines)
        # Re-run state, no changes should be made
        ret = self.run_state('file.blockreplace',
                             name=name,
                             content=self.content_explicit_posix_newlines,
                             marker_start=self.marker_start,
                             marker_end=self.marker_end,
                             prepend_if_not_found=True)
        self.assertSaltTrueReturn(ret)
        self.assertFalse(ret[next(iter(ret))]['changes'])
        self.assertEqual(
            self._read(name),
            self.with_block_prepended_explicit_windows_newlines)

        # Windows newlines to POSIX newlines
        self._write(name, self.without_block_explicit_posix_newlines)
        ret = self.run_state('file.blockreplace',
                             name=name,
                             content=self.content_explicit_windows_newlines,
                             marker_start=self.marker_start,
                             marker_end=self.marker_end,
                             prepend_if_not_found=True)
        self.assertSaltTrueReturn(ret)
        self.assertTrue(ret[next(iter(ret))]['changes'])
        self.assertEqual(
            self._read(name),
            self.with_block_prepended_explicit_posix_newlines)
        # Re-run state, no changes should be made
        ret = self.run_state('file.blockreplace',
                             name=name,
                             content=self.content_explicit_windows_newlines,
                             marker_start=self.marker_start,
                             marker_end=self.marker_end,
                             prepend_if_not_found=True)
        self.assertSaltTrueReturn(ret)
        self.assertFalse(ret[next(iter(ret))]['changes'])
        self.assertEqual(
            self._read(name),
            self.with_block_prepended_explicit_posix_newlines)

    @with_tempfile()
    def test_append_auto_line_separator(self, name):
        '''
        This tests the line separator auto-detection when appending the block
        '''
        # POSIX newlines to Windows newlines
        self._write(name, self.without_block_explicit_windows_newlines)
        ret = self.run_state('file.blockreplace',
                             name=name,
                             content=self.content_explicit_posix_newlines,
                             marker_start=self.marker_start,
                             marker_end=self.marker_end,
                             append_if_not_found=True)
        self.assertSaltTrueReturn(ret)
        self.assertTrue(ret[next(iter(ret))]['changes'])
        self.assertEqual(
            self._read(name),
            self.with_block_appended_explicit_windows_newlines)
        # Re-run state, no changes should be made
        ret = self.run_state('file.blockreplace',
                             name=name,
                             content=self.content_explicit_posix_newlines,
                             marker_start=self.marker_start,
                             marker_end=self.marker_end,
                             append_if_not_found=True)
        self.assertSaltTrueReturn(ret)
        self.assertFalse(ret[next(iter(ret))]['changes'])
        self.assertEqual(
            self._read(name),
            self.with_block_appended_explicit_windows_newlines)

        # Windows newlines to POSIX newlines
        self._write(name, self.without_block_explicit_posix_newlines)
        ret = self.run_state('file.blockreplace',
                             name=name,
                             content=self.content_explicit_windows_newlines,
                             marker_start=self.marker_start,
                             marker_end=self.marker_end,
                             append_if_not_found=True)
        self.assertSaltTrueReturn(ret)
        self.assertTrue(ret[next(iter(ret))]['changes'])
        self.assertEqual(
            self._read(name),
            self.with_block_appended_explicit_posix_newlines)
        # Re-run state, no changes should be made
        ret = self.run_state('file.blockreplace',
                             name=name,
                             content=self.content_explicit_windows_newlines,
                             marker_start=self.marker_start,
                             marker_end=self.marker_end,
                             append_if_not_found=True)
        self.assertSaltTrueReturn(ret)
        self.assertFalse(ret[next(iter(ret))]['changes'])
        self.assertEqual(
            self._read(name),
            self.with_block_appended_explicit_posix_newlines)

    @with_tempfile()
    def test_non_matching_block(self, name):
        '''
        Test blockreplace when block exists but its contents are not a
        match.
        '''
        # Pass 1: content ends in newline
        self._write(name, self.with_non_matching_block)
        ret = self.run_state('file.blockreplace',
                             name=name,
                             content=self.content,
                             marker_start=self.marker_start,
                             marker_end=self.marker_end)
        self.assertSaltTrueReturn(ret)
        self.assertTrue(ret[next(iter(ret))]['changes'])
        self.assertEqual(self._read(name), self.with_matching_block)
        # Pass 1a: Re-run state, no changes should be made
        ret = self.run_state('file.blockreplace',
                             name=name,
                             content=self.content,
                             marker_start=self.marker_start,
                             marker_end=self.marker_end)
        self.assertSaltTrueReturn(ret)
        self.assertFalse(ret[next(iter(ret))]['changes'])
        self.assertEqual(self._read(name), self.with_matching_block)

        # Pass 2: content does not end in newline
        self._write(name, self.with_non_matching_block)
        ret = self.run_state('file.blockreplace',
                             name=name,
                             content=self.content.rstrip('\r\n'),
                             marker_start=self.marker_start,
                             marker_end=self.marker_end)
        self.assertSaltTrueReturn(ret)
        self.assertTrue(ret[next(iter(ret))]['changes'])
        self.assertEqual(self._read(name), self.with_matching_block)
        # Pass 2a: Re-run state, no changes should be made
        ret = self.run_state('file.blockreplace',
                             name=name,
                             content=self.content.rstrip('\r\n'),
                             marker_start=self.marker_start,
                             marker_end=self.marker_end)
        self.assertSaltTrueReturn(ret)
        self.assertFalse(ret[next(iter(ret))]['changes'])
        self.assertEqual(self._read(name), self.with_matching_block)

    @with_tempfile()
    def test_non_matching_block_append_newline(self, name):
        '''
        Test blockreplace when block exists but its contents are not a
        match. Test with append_newline explicitly set to True.
        '''
        # Pass 1: content ends in newline
        self._write(name, self.with_non_matching_block)
        ret = self.run_state('file.blockreplace',
                             name=name,
                             content=self.content,
                             marker_start=self.marker_start,
                             marker_end=self.marker_end,
                             append_newline=True)
        self.assertSaltTrueReturn(ret)
        self.assertTrue(ret[next(iter(ret))]['changes'])
        self.assertEqual(
            self._read(name),
            self.with_matching_block_and_extra_newline)
        # Pass 1a: Re-run state, no changes should be made
        ret = self.run_state('file.blockreplace',
                             name=name,
                             content=self.content,
                             marker_start=self.marker_start,
                             marker_end=self.marker_end,
                             append_newline=True)
        self.assertSaltTrueReturn(ret)
        self.assertFalse(ret[next(iter(ret))]['changes'])
        self.assertEqual(
            self._read(name),
            self.with_matching_block_and_extra_newline)

        # Pass 2: content does not end in newline
        self._write(name, self.with_non_matching_block)
        ret = self.run_state('file.blockreplace',
                             name=name,
                             content=self.content.rstrip('\r\n'),
                             marker_start=self.marker_start,
                             marker_end=self.marker_end,
                             append_newline=True)
        self.assertSaltTrueReturn(ret)
        self.assertTrue(ret[next(iter(ret))]['changes'])
        self.assertEqual(self._read(name), self.with_matching_block)
        # Pass 2a: Re-run state, no changes should be made
        ret = self.run_state('file.blockreplace',
                             name=name,
                             content=self.content.rstrip('\r\n'),
                             marker_start=self.marker_start,
                             marker_end=self.marker_end,
                             append_newline=True)
        self.assertSaltTrueReturn(ret)
        self.assertFalse(ret[next(iter(ret))]['changes'])
        self.assertEqual(self._read(name), self.with_matching_block)

    @with_tempfile()
    def test_non_matching_block_no_append_newline(self, name):
        '''
        Test blockreplace when block exists but its contents are not a
        match. Test with append_newline explicitly set to False.
        '''
        # Pass 1: content ends in newline
        self._write(name, self.with_non_matching_block)
        ret = self.run_state('file.blockreplace',
                             name=name,
                             content=self.content,
                             marker_start=self.marker_start,
                             marker_end=self.marker_end,
                             append_newline=False)
        self.assertSaltTrueReturn(ret)
        self.assertTrue(ret[next(iter(ret))]['changes'])
        self.assertEqual(self._read(name), self.with_matching_block)
        # Pass 1a: Re-run state, no changes should be made
        ret = self.run_state('file.blockreplace',
                             name=name,
                             content=self.content,
                             marker_start=self.marker_start,
                             marker_end=self.marker_end,
                             append_newline=False)
        self.assertSaltTrueReturn(ret)
        self.assertFalse(ret[next(iter(ret))]['changes'])
        self.assertEqual(self._read(name), self.with_matching_block)

        # Pass 2: content does not end in newline
        self._write(name, self.with_non_matching_block)
        ret = self.run_state('file.blockreplace',
                             name=name,
                             content=self.content.rstrip('\r\n'),
                             marker_start=self.marker_start,
                             marker_end=self.marker_end,
                             append_newline=False)
        self.assertSaltTrueReturn(ret)
        self.assertTrue(ret[next(iter(ret))]['changes'])
        self.assertEqual(
            self._read(name),
            self.with_matching_block_and_marker_end_not_after_newline)
        # Pass 2a: Re-run state, no changes should be made
        ret = self.run_state('file.blockreplace',
                             name=name,
                             content=self.content.rstrip('\r\n'),
                             marker_start=self.marker_start,
                             marker_end=self.marker_end,
                             append_newline=False)
        self.assertSaltTrueReturn(ret)
        self.assertFalse(ret[next(iter(ret))]['changes'])
        self.assertEqual(
            self._read(name),
            self.with_matching_block_and_marker_end_not_after_newline)

    @with_tempfile()
    def test_non_matching_block_and_marker_not_after_newline(self, name):
        '''
        Test blockreplace when block exists but its contents are not a
        match, and the marker_end is not directly preceded by a newline.
        '''
        # Pass 1: content ends in newline
        self._write(
            name,
            self.with_non_matching_block_and_marker_end_not_after_newline)
        ret = self.run_state('file.blockreplace',
                             name=name,
                             content=self.content,
                             marker_start=self.marker_start,
                             marker_end=self.marker_end)
        self.assertSaltTrueReturn(ret)
        self.assertTrue(ret[next(iter(ret))]['changes'])
        self.assertEqual(self._read(name), self.with_matching_block)
        # Pass 1a: Re-run state, no changes should be made
        ret = self.run_state('file.blockreplace',
                             name=name,
                             content=self.content,
                             marker_start=self.marker_start,
                             marker_end=self.marker_end)
        self.assertSaltTrueReturn(ret)
        self.assertFalse(ret[next(iter(ret))]['changes'])
        self.assertEqual(self._read(name), self.with_matching_block)

        # Pass 2: content does not end in newline
        self._write(
            name,
            self.with_non_matching_block_and_marker_end_not_after_newline)
        ret = self.run_state('file.blockreplace',
                             name=name,
                             content=self.content.rstrip('\r\n'),
                             marker_start=self.marker_start,
                             marker_end=self.marker_end)
        self.assertSaltTrueReturn(ret)
        self.assertTrue(ret[next(iter(ret))]['changes'])
        self.assertEqual(self._read(name), self.with_matching_block)
        # Pass 2a: Re-run state, no changes should be made
        ret = self.run_state('file.blockreplace',
                             name=name,
                             content=self.content.rstrip('\r\n'),
                             marker_start=self.marker_start,
                             marker_end=self.marker_end)
        self.assertSaltTrueReturn(ret)
        self.assertFalse(ret[next(iter(ret))]['changes'])
        self.assertEqual(self._read(name), self.with_matching_block)

    @with_tempfile()
    def test_non_matching_block_and_marker_not_after_newline_append_newline(self, name):
        '''
        Test blockreplace when block exists but its contents are not a match,
        and the marker_end is not directly preceded by a newline. Test with
        append_newline explicitly set to True.
        '''
        # Pass 1: content ends in newline
        self._write(
            name,
            self.with_non_matching_block_and_marker_end_not_after_newline)
        ret = self.run_state('file.blockreplace',
                             name=name,
                             content=self.content,
                             marker_start=self.marker_start,
                             marker_end=self.marker_end,
                             append_newline=True)
        self.assertSaltTrueReturn(ret)
        self.assertTrue(ret[next(iter(ret))]['changes'])
        self.assertEqual(
            self._read(name),
            self.with_matching_block_and_extra_newline)
        # Pass 1a: Re-run state, no changes should be made
        ret = self.run_state('file.blockreplace',
                             name=name,
                             content=self.content,
                             marker_start=self.marker_start,
                             marker_end=self.marker_end,
                             append_newline=True)
        self.assertSaltTrueReturn(ret)
        self.assertFalse(ret[next(iter(ret))]['changes'])
        self.assertEqual(
            self._read(name),
            self.with_matching_block_and_extra_newline)

        # Pass 2: content does not end in newline
        self._write(
            name,
            self.with_non_matching_block_and_marker_end_not_after_newline)
        ret = self.run_state('file.blockreplace',
                             name=name,
                             content=self.content.rstrip('\r\n'),
                             marker_start=self.marker_start,
                             marker_end=self.marker_end,
                             append_newline=True)
        self.assertSaltTrueReturn(ret)
        self.assertTrue(ret[next(iter(ret))]['changes'])
        self.assertEqual(self._read(name), self.with_matching_block)
        # Pass 2a: Re-run state, no changes should be made
        ret = self.run_state('file.blockreplace',
                             name=name,
                             content=self.content.rstrip('\r\n'),
                             marker_start=self.marker_start,
                             marker_end=self.marker_end,
                             append_newline=True)
        self.assertSaltTrueReturn(ret)
        self.assertFalse(ret[next(iter(ret))]['changes'])
        self.assertEqual(self._read(name), self.with_matching_block)

    @with_tempfile()
    def test_non_matching_block_and_marker_not_after_newline_no_append_newline(self, name):
        '''
        Test blockreplace when block exists but its contents are not a match,
        and the marker_end is not directly preceded by a newline. Test with
        append_newline explicitly set to False.
        '''
        # Pass 1: content ends in newline
        self._write(
            name,
            self.with_non_matching_block_and_marker_end_not_after_newline)
        ret = self.run_state('file.blockreplace',
                             name=name,
                             content=self.content,
                             marker_start=self.marker_start,
                             marker_end=self.marker_end,
                             append_newline=False)
        self.assertSaltTrueReturn(ret)
        self.assertTrue(ret[next(iter(ret))]['changes'])
        self.assertEqual(self._read(name), self.with_matching_block)
        # Pass 1a: Re-run state, no changes should be made
        ret = self.run_state('file.blockreplace',
                             name=name,
                             content=self.content,
                             marker_start=self.marker_start,
                             marker_end=self.marker_end,
                             append_newline=False)
        self.assertSaltTrueReturn(ret)
        self.assertFalse(ret[next(iter(ret))]['changes'])
        self.assertEqual(self._read(name), self.with_matching_block)

        # Pass 2: content does not end in newline
        self._write(
            name,
            self.with_non_matching_block_and_marker_end_not_after_newline)
        ret = self.run_state('file.blockreplace',
                             name=name,
                             content=self.content.rstrip('\r\n'),
                             marker_start=self.marker_start,
                             marker_end=self.marker_end,
                             append_newline=False)
        self.assertSaltTrueReturn(ret)
        self.assertTrue(ret[next(iter(ret))]['changes'])
        self.assertEqual(
            self._read(name),
            self.with_matching_block_and_marker_end_not_after_newline)
        # Pass 2a: Re-run state, no changes should be made
        ret = self.run_state('file.blockreplace',
                             name=name,
                             content=self.content.rstrip('\r\n'),
                             marker_start=self.marker_start,
                             marker_end=self.marker_end,
                             append_newline=False)
        self.assertSaltTrueReturn(ret)
        self.assertFalse(ret[next(iter(ret))]['changes'])
        self.assertEqual(
            self._read(name),
            self.with_matching_block_and_marker_end_not_after_newline)

    @with_tempfile()
    def test_matching_block(self, name):
        '''
        Test blockreplace when block exists and its contents are a match. No
        changes should be made.
        '''
        # Pass 1: content ends in newline
        self._write(name, self.with_matching_block)
        ret = self.run_state('file.blockreplace',
                             name=name,
                             content=self.content,
                             marker_start=self.marker_start,
                             marker_end=self.marker_end)
        self.assertSaltTrueReturn(ret)
        self.assertFalse(ret[next(iter(ret))]['changes'])
        self.assertEqual(self._read(name), self.with_matching_block)
        # Pass 1a: Re-run state, no changes should be made
        ret = self.run_state('file.blockreplace',
                             name=name,
                             content=self.content,
                             marker_start=self.marker_start,
                             marker_end=self.marker_end)
        self.assertSaltTrueReturn(ret)
        self.assertFalse(ret[next(iter(ret))]['changes'])
        self.assertEqual(self._read(name), self.with_matching_block)

        # Pass 2: content does not end in newline
        self._write(name, self.with_matching_block)
        ret = self.run_state('file.blockreplace',
                             name=name,
                             content=self.content.rstrip('\r\n'),
                             marker_start=self.marker_start,
                             marker_end=self.marker_end)
        self.assertSaltTrueReturn(ret)
        self.assertFalse(ret[next(iter(ret))]['changes'])
        self.assertEqual(self._read(name), self.with_matching_block)
        # Pass 2a: Re-run state, no changes should be made
        ret = self.run_state('file.blockreplace',
                             name=name,
                             content=self.content.rstrip('\r\n'),
                             marker_start=self.marker_start,
                             marker_end=self.marker_end)
        self.assertSaltTrueReturn(ret)
        self.assertFalse(ret[next(iter(ret))]['changes'])
        self.assertEqual(self._read(name), self.with_matching_block)

    @with_tempfile()
    def test_matching_block_append_newline(self, name):
        '''
        Test blockreplace when block exists and its contents are a match. Test
        with append_newline explicitly set to True. This will result in an
        extra newline when the content ends in a newline, and will not when the
        content does not end in a newline.
        '''
        # Pass 1: content ends in newline
        self._write(name, self.with_matching_block)
        ret = self.run_state('file.blockreplace',
                             name=name,
                             content=self.content,
                             marker_start=self.marker_start,
                             marker_end=self.marker_end,
                             append_newline=True)
        self.assertSaltTrueReturn(ret)
        self.assertTrue(ret[next(iter(ret))]['changes'])
        self.assertEqual(
            self._read(name),
            self.with_matching_block_and_extra_newline)
        # Pass 1a: Re-run state, no changes should be made
        ret = self.run_state('file.blockreplace',
                             name=name,
                             content=self.content,
                             marker_start=self.marker_start,
                             marker_end=self.marker_end,
                             append_newline=True)
        self.assertSaltTrueReturn(ret)
        self.assertFalse(ret[next(iter(ret))]['changes'])
        self.assertEqual(
            self._read(name),
            self.with_matching_block_and_extra_newline)

        # Pass 2: content does not end in newline
        self._write(name, self.with_matching_block)
        ret = self.run_state('file.blockreplace',
                             name=name,
                             content=self.content.rstrip('\r\n'),
                             marker_start=self.marker_start,
                             marker_end=self.marker_end,
                             append_newline=True)
        self.assertSaltTrueReturn(ret)
        self.assertFalse(ret[next(iter(ret))]['changes'])
        self.assertEqual(self._read(name), self.with_matching_block)
        # Pass 2a: Re-run state, no changes should be made
        ret = self.run_state('file.blockreplace',
                             name=name,
                             content=self.content.rstrip('\r\n'),
                             marker_start=self.marker_start,
                             marker_end=self.marker_end,
                             append_newline=True)
        self.assertSaltTrueReturn(ret)
        self.assertFalse(ret[next(iter(ret))]['changes'])
        self.assertEqual(self._read(name), self.with_matching_block)

    @with_tempfile()
    def test_matching_block_no_append_newline(self, name):
        '''
        Test blockreplace when block exists and its contents are a match. Test
        with append_newline explicitly set to False. This will result in the
        marker_end not being directly preceded by a newline when the content
        does not end in a newline.
        '''
        # Pass 1: content ends in newline
        self._write(name, self.with_matching_block)
        ret = self.run_state('file.blockreplace',
                             name=name,
                             content=self.content,
                             marker_start=self.marker_start,
                             marker_end=self.marker_end,
                             append_newline=False)
        self.assertSaltTrueReturn(ret)
        self.assertFalse(ret[next(iter(ret))]['changes'])
        self.assertEqual(self._read(name), self.with_matching_block)
        # Pass 1a: Re-run state, no changes should be made
        ret = self.run_state('file.blockreplace',
                             name=name,
                             content=self.content,
                             marker_start=self.marker_start,
                             marker_end=self.marker_end,
                             append_newline=False)
        self.assertSaltTrueReturn(ret)
        self.assertFalse(ret[next(iter(ret))]['changes'])
        self.assertEqual(self._read(name), self.with_matching_block)

        # Pass 2: content does not end in newline
        self._write(name, self.with_matching_block)
        ret = self.run_state('file.blockreplace',
                             name=name,
                             content=self.content.rstrip('\r\n'),
                             marker_start=self.marker_start,
                             marker_end=self.marker_end,
                             append_newline=False)
        self.assertSaltTrueReturn(ret)
        self.assertTrue(ret[next(iter(ret))]['changes'])
        self.assertEqual(
            self._read(name),
            self.with_matching_block_and_marker_end_not_after_newline)
        # Pass 2a: Re-run state, no changes should be made
        ret = self.run_state('file.blockreplace',
                             name=name,
                             content=self.content.rstrip('\r\n'),
                             marker_start=self.marker_start,
                             marker_end=self.marker_end,
                             append_newline=False)
        self.assertSaltTrueReturn(ret)
        self.assertFalse(ret[next(iter(ret))]['changes'])
        self.assertEqual(
            self._read(name),
            self.with_matching_block_and_marker_end_not_after_newline)

    @with_tempfile()
    def test_matching_block_and_marker_not_after_newline(self, name):
        '''
        Test blockreplace when block exists and its contents are a match, but
        the marker_end is not directly preceded by a newline.
        '''
        # Pass 1: content ends in newline
        self._write(
            name,
            self.with_matching_block_and_marker_end_not_after_newline)
        ret = self.run_state('file.blockreplace',
                             name=name,
                             content=self.content,
                             marker_start=self.marker_start,
                             marker_end=self.marker_end)
        self.assertSaltTrueReturn(ret)
        self.assertTrue(ret[next(iter(ret))]['changes'])
        self.assertEqual(self._read(name), self.with_matching_block)
        # Pass 1a: Re-run state, no changes should be made
        ret = self.run_state('file.blockreplace',
                             name=name,
                             content=self.content,
                             marker_start=self.marker_start,
                             marker_end=self.marker_end)
        self.assertSaltTrueReturn(ret)
        self.assertFalse(ret[next(iter(ret))]['changes'])
        self.assertEqual(self._read(name), self.with_matching_block)

        # Pass 2: content does not end in newline
        self._write(
            name,
            self.with_matching_block_and_marker_end_not_after_newline)
        ret = self.run_state('file.blockreplace',
                             name=name,
                             content=self.content.rstrip('\r\n'),
                             marker_start=self.marker_start,
                             marker_end=self.marker_end)
        self.assertSaltTrueReturn(ret)
        self.assertTrue(ret[next(iter(ret))]['changes'])
        self.assertEqual(self._read(name), self.with_matching_block)
        # Pass 2a: Re-run state, no changes should be made
        ret = self.run_state('file.blockreplace',
                             name=name,
                             content=self.content.rstrip('\r\n'),
                             marker_start=self.marker_start,
                             marker_end=self.marker_end)
        self.assertSaltTrueReturn(ret)
        self.assertFalse(ret[next(iter(ret))]['changes'])
        self.assertEqual(self._read(name), self.with_matching_block)

    @with_tempfile()
    def test_matching_block_and_marker_not_after_newline_append_newline(self, name):
        '''
        Test blockreplace when block exists and its contents are a match, but
        the marker_end is not directly preceded by a newline. Test with
        append_newline explicitly set to True. This will result in an extra
        newline when the content ends in a newline, and will not when the
        content does not end in a newline.
        '''
        # Pass 1: content ends in newline
        self._write(
            name,
            self.with_matching_block_and_marker_end_not_after_newline)
        ret = self.run_state('file.blockreplace',
                             name=name,
                             content=self.content,
                             marker_start=self.marker_start,
                             marker_end=self.marker_end,
                             append_newline=True)
        self.assertSaltTrueReturn(ret)
        self.assertTrue(ret[next(iter(ret))]['changes'])
        self.assertEqual(
            self._read(name),
            self.with_matching_block_and_extra_newline)
        # Pass 1a: Re-run state, no changes should be made
        ret = self.run_state('file.blockreplace',
                             name=name,
                             content=self.content,
                             marker_start=self.marker_start,
                             marker_end=self.marker_end,
                             append_newline=True)
        self.assertSaltTrueReturn(ret)
        self.assertFalse(ret[next(iter(ret))]['changes'])
        self.assertEqual(
            self._read(name),
            self.with_matching_block_and_extra_newline)

        # Pass 2: content does not end in newline
        self._write(
            name,
            self.with_matching_block_and_marker_end_not_after_newline)
        ret = self.run_state('file.blockreplace',
                             name=name,
                             content=self.content.rstrip('\r\n'),
                             marker_start=self.marker_start,
                             marker_end=self.marker_end,
                             append_newline=True)
        self.assertSaltTrueReturn(ret)
        self.assertTrue(ret[next(iter(ret))]['changes'])
        self.assertEqual(self._read(name), self.with_matching_block)
        # Pass 2a: Re-run state, no changes should be made
        ret = self.run_state('file.blockreplace',
                             name=name,
                             content=self.content.rstrip('\r\n'),
                             marker_start=self.marker_start,
                             marker_end=self.marker_end,
                             append_newline=True)
        self.assertSaltTrueReturn(ret)
        self.assertFalse(ret[next(iter(ret))]['changes'])
        self.assertEqual(self._read(name), self.with_matching_block)

    @with_tempfile()
    def test_matching_block_and_marker_not_after_newline_no_append_newline(self, name):
        '''
        Test blockreplace when block exists and its contents are a match, but
        the marker_end is not directly preceded by a newline. Test with
        append_newline explicitly set to False.
        '''
        # Pass 1: content ends in newline
        self._write(
            name,
            self.with_matching_block_and_marker_end_not_after_newline)
        ret = self.run_state('file.blockreplace',
                             name=name,
                             content=self.content,
                             marker_start=self.marker_start,
                             marker_end=self.marker_end,
                             append_newline=False)
        self.assertSaltTrueReturn(ret)
        self.assertTrue(ret[next(iter(ret))]['changes'])
        self.assertEqual(self._read(name), self.with_matching_block)
        # Pass 1a: Re-run state, no changes should be made
        ret = self.run_state('file.blockreplace',
                             name=name,
                             content=self.content,
                             marker_start=self.marker_start,
                             marker_end=self.marker_end,
                             append_newline=False)
        self.assertSaltTrueReturn(ret)
        self.assertFalse(ret[next(iter(ret))]['changes'])
        self.assertEqual(self._read(name), self.with_matching_block)

        # Pass 2: content does not end in newline
        self._write(
            name,
            self.with_matching_block_and_marker_end_not_after_newline)
        ret = self.run_state('file.blockreplace',
                             name=name,
                             content=self.content.rstrip('\r\n'),
                             marker_start=self.marker_start,
                             marker_end=self.marker_end,
                             append_newline=False)
        self.assertSaltTrueReturn(ret)
        self.assertFalse(ret[next(iter(ret))]['changes'])
        self.assertEqual(
            self._read(name),
            self.with_matching_block_and_marker_end_not_after_newline)
        # Pass 2a: Re-run state, no changes should be made
        ret = self.run_state('file.blockreplace',
                             name=name,
                             content=self.content.rstrip('\r\n'),
                             marker_start=self.marker_start,
                             marker_end=self.marker_end,
                             append_newline=False)
        self.assertSaltTrueReturn(ret)
        self.assertFalse(ret[next(iter(ret))]['changes'])
        self.assertEqual(
            self._read(name),
            self.with_matching_block_and_marker_end_not_after_newline)


class RemoteFileTest(ModuleCase, SaltReturnAssertsMixin):
    '''
    Uses a local tornado webserver to test http(s) file.managed states with and
    without skip_verify
    '''
    @classmethod
    def setUpClass(cls):
        cls.webserver = Webserver()
        cls.webserver.start()
        cls.source = cls.webserver.url('grail/scene33')
        if IS_WINDOWS:
            # CRLF vs LF causes a different hash on windows
            cls.source_hash = '21438b3d5fd2c0028bcab92f7824dc69'
        else:
            cls.source_hash = 'd2feb3beb323c79fc7a0f44f1408b4a3'

    @classmethod
    def tearDownClass(cls):
        cls.webserver.stop()

    @with_tempfile(create=False)
    def setUp(self, name):  # pylint: disable=arguments-differ
        self.name = name

    def tearDown(self):
        try:
            os.remove(self.name)
        except OSError as exc:
            if exc.errno != errno.ENOENT:
                raise exc

    def run_state(self, *args, **kwargs):
        ret = super(RemoteFileTest, self).run_state(*args, **kwargs)
        log.debug('ret = %s', ret)
        return ret

    def test_file_managed_http_source_no_hash(self):
        '''
        Test a remote file with no hash
        '''
        ret = self.run_state('file.managed',
                             name=self.name,
                             source=self.source,
                             skip_verify=False)
        # This should fail because no hash was provided
        self.assertSaltFalseReturn(ret)

    def test_file_managed_http_source(self):
        '''
        Test a remote file with no hash
        '''
        ret = self.run_state('file.managed',
                             name=self.name,
                             source=self.source,
                             source_hash=self.source_hash,
                             skip_verify=False)
        self.assertSaltTrueReturn(ret)

    def test_file_managed_http_source_skip_verify(self):
        '''
        Test a remote file using skip_verify
        '''
        ret = self.run_state('file.managed',
                             name=self.name,
                             source=self.source,
                             skip_verify=True)
        self.assertSaltTrueReturn(ret)

    def test_file_managed_keep_source_false_http(self):
        '''
        This test ensures that we properly clean the cached file if keep_source
        is set to False, for source files using an http:// URL
        '''
        # Run the state
        ret = self.run_state('file.managed',
                             name=self.name,
                             source=self.source,
                             source_hash=self.source_hash,
                             keep_source=False)
        ret = ret[next(iter(ret))]
        assert ret['result'] is True

        # Now make sure that the file is not cached
        result = self.run_function('cp.is_cached', [self.source])
        assert result == '', 'File is still cached at {0}'.format(result)


WIN_TEST_FILE = 'c:/testfile'


@destructiveTest
@skipIf(not IS_WINDOWS, 'windows test only')
class WinFileTest(ModuleCase):
    '''
    Test for the file state on Windows
    '''
    def setUp(self):
        self.run_state('file.managed', name=WIN_TEST_FILE, makedirs=True, contents='Only a test')

    def tearDown(self):
        self.run_state('file.absent', name=WIN_TEST_FILE)

    def test_file_managed(self):
        '''
        Test file.managed on Windows
        '''
        self.assertTrue(self.run_state('file.exists', name=WIN_TEST_FILE))

    def test_file_copy(self):
        '''
        Test file.copy on Windows
        '''
        ret = self.run_state('file.copy', name='c:/testfile_copy', makedirs=True, source=WIN_TEST_FILE)
        self.assertTrue(ret)

    def test_file_comment(self):
        '''
        Test file.comment on Windows
        '''
        self.run_state('file.comment', name=WIN_TEST_FILE, regex='^Only')
        with salt.utils.files.fopen(WIN_TEST_FILE, 'r') as fp_:
            self.assertTrue(fp_.read().startswith('#Only'))

    def test_file_replace(self):
        '''
        Test file.replace on Windows
        '''
        self.run_state('file.replace', name=WIN_TEST_FILE, pattern='test', repl='testing')
        with salt.utils.files.fopen(WIN_TEST_FILE, 'r') as fp_:
            self.assertIn('testing', fp_.read())

    def test_file_absent(self):
        '''
        Test file.absent on Windows
        '''
        ret = self.run_state('file.absent', name=WIN_TEST_FILE)
        self.assertTrue(ret)<|MERGE_RESOLUTION|>--- conflicted
+++ resolved
@@ -2277,13 +2277,9 @@
             if salt.utils.platform.is_windows():
                 import subprocess
                 import win32api
-<<<<<<< HEAD
-                p = subprocess.Popen(salt.utils.stringutils.to_str('type {}'.format(win32api.GetShortPathName(test_file))),
-=======
                 p = subprocess.Popen(
                     salt.utils.stringutils.to_str(
                         'type {}'.format(win32api.GetShortPathName(test_file))),
->>>>>>> e3a14e35
                     shell=True, stdout=subprocess.PIPE, stderr=subprocess.PIPE)
                 p.poll()
                 out = p.stdout.read()
