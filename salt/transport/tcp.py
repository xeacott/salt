--- conflicted
+++ resolved
@@ -16,7 +16,7 @@
 import threading
 import time
 import urllib
-<<<<<<< HEAD
+import uuid
 import warnings
 
 import tornado
@@ -26,9 +26,6 @@
 import tornado.netutil
 import tornado.tcpclient
 import tornado.tcpserver
-=======
-import uuid
->>>>>>> 90fe04b3
 
 import salt.master
 import salt.payload
@@ -48,13 +45,9 @@
     USE_LOAD_BALANCER = False
 
 if USE_LOAD_BALANCER:
-<<<<<<< HEAD
     import tornado.util
 
     from salt.utils.process import SignalHandlingProcess
-=======
-    import salt.ext.tornado.util
->>>>>>> 90fe04b3
 
 log = logging.getLogger(__name__)
 
@@ -153,20 +146,14 @@
     """
 
     # TODO: opts!
-    # Based on default used in salt.ext.tornado.netutil.bind_sockets()
+    # Based on default used in tornado.netutil.bind_sockets()
     backlog = 128
 
-<<<<<<< HEAD
-        # TODO: opts!
-        # Based on default used in tornado.netutil.bind_sockets()
-        backlog = 128
-=======
     def __init__(self, opts, socket_queue, **kwargs):
         super().__init__(**kwargs)
         self.opts = opts
         self.socket_queue = socket_queue
         self._socket = None
->>>>>>> 90fe04b3
 
     def close(self):
         if self._socket is not None:
@@ -180,7 +167,28 @@
 
     # pylint: enable=W1701
 
-<<<<<<< HEAD
+    def run(self):
+        """
+        Start the load balancer
+        """
+        self._socket = _get_socket(self.opts)
+        self._socket.setsockopt(socket.SOL_SOCKET, socket.SO_REUSEADDR, 1)
+        _set_tcp_keepalive(self._socket, self.opts)
+        self._socket.setblocking(1)
+        self._socket.bind(_get_bind_addr(self.opts, "ret_port"))
+        self._socket.listen(self.backlog)
+
+        def run(self):
+            """
+            Start the load balancer
+            """
+            self._socket = _get_socket(self.opts)
+            self._socket.setsockopt(socket.SOL_SOCKET, socket.SO_REUSEADDR, 1)
+            _set_tcp_keepalive(self._socket, self.opts)
+            self._socket.setblocking(1)
+            self._socket.bind(_get_bind_addr(self.opts, "ret_port"))
+            self._socket.listen(self.backlog)
+
             while True:
                 try:
                     # Wait for a connection to occur since the socket is
@@ -197,35 +205,6 @@
                     if tornado.util.errno_from_exception(e) == errno.ECONNABORTED:
                         continue
                     raise
-=======
-    def run(self):
-        """
-        Start the load balancer
-        """
-        self._socket = _get_socket(self.opts)
-        self._socket.setsockopt(socket.SOL_SOCKET, socket.SO_REUSEADDR, 1)
-        _set_tcp_keepalive(self._socket, self.opts)
-        self._socket.setblocking(1)
-        self._socket.bind(_get_bind_addr(self.opts, "ret_port"))
-        self._socket.listen(self.backlog)
-
-        while True:
-            try:
-                # Wait for a connection to occur since the socket is
-                # blocking.
-                connection, address = self._socket.accept()
-                # Wait for a free slot to be available to put
-                # the connection into.
-                # Sockets are picklable on Windows in Python 3.
-                self.socket_queue.put((connection, address), True, None)
-            except OSError as e:
-                # ECONNABORTED indicates that there was a connection
-                # but it was closed while still in the accept queue.
-                # (observed on FreeBSD).
-                if salt.ext.tornado.util.errno_from_exception(e) == errno.ECONNABORTED:
-                    continue
-                raise
->>>>>>> 90fe04b3
 
 
 class Resolver(tornado.netutil.DefaultLoopResolver):
@@ -702,25 +681,6 @@
         self.thread.join()
         super().close()
 
-<<<<<<< HEAD
-        def socket_queue_thread(self):
-            try:
-                while True:
-                    try:
-                        client_socket, address = self.socket_queue.get(True, 1)
-                    except queue.Empty:
-                        if self._stop.is_set():
-                            break
-                        continue
-                    # 'self.io_loop' initialized in super class
-                    # 'tornado.tcpserver.TCPServer'.
-                    # 'self._handle_connection' defined in same super class.
-                    self.io_loop.spawn_callback(
-                        self._handle_connection, client_socket, address
-                    )
-            except (KeyboardInterrupt, SystemExit):
-                pass
-=======
     def socket_queue_thread(self):
         try:
             while True:
@@ -738,7 +698,6 @@
                 )
         except (KeyboardInterrupt, SystemExit):
             pass
->>>>>>> 90fe04b3
 
 
 class TCPClientKeepAlive(tornado.tcpclient.TCPClient):
@@ -1378,7 +1337,6 @@
         """
         Bind to the interface specified in the configuration file
         """
-<<<<<<< HEAD
         io_loop = tornado.ioloop.IOLoop()
         io_loop.add_callback(
             self.publisher,
@@ -1394,11 +1352,6 @@
             pass
         finally:
             self.close()
-=======
-        io_loop = salt.ext.tornado.ioloop.IOLoop()
-        io_loop.make_current()
-        self.io_loop = io_loop
->>>>>>> 90fe04b3
 
     async def publisher(
         self,
