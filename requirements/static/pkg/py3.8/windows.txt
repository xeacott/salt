#
# This file is autogenerated by pip-compile
# To update, run:
#
#    pip-compile --no-emit-index-url --output-file=requirements/static/pkg/py3.8/windows.txt requirements/static/pkg/windows.in requirements/windows.txt
#
aiohttp==3.9.5
    # via -r requirements/base.txt
aiosignal==1.3.1
    # via aiohttp
annotated-types==0.6.0
    # via pydantic
async-timeout==4.0.3
    # via aiohttp
attrs==23.2.0
    # via aiohttp
autocommand==2.2.2
    # via jaraco.text
certifi==2023.07.22
    # via requests
cffi==1.16.0
    # via
    #   clr-loader
    #   cryptography
charset-normalizer==3.2.0
    # via requests
cheroot==10.0.0
    # via cherrypy
cherrypy==18.8.0
    # via -r requirements/base.txt
clr-loader==0.2.6
    # via pythonnet
contextvars==2.4
    # via -r requirements/base.txt
cryptography==42.0.5
    # via
    #   -r requirements/base.txt
    #   pyopenssl
distro==1.8.0
    # via -r requirements/base.txt
frozenlist==1.4.1
    # via
    #   aiohttp
    #   aiosignal
gitdb==4.0.10
    # via gitpython
gitpython==3.1.43 ; sys_platform == "win32"
    # via -r requirements/base.txt
idna==3.7
    # via
    #   requests
    #   yarl
immutables==0.15
    # via contextvars
importlib-metadata==6.6.0
    # via -r requirements/base.txt
importlib-resources==5.12.0
    # via jaraco.text
inflect==7.0.0
    # via jaraco.text
jaraco.collections==4.1.0
    # via cherrypy
jaraco.context==4.3.0
    # via jaraco.text
jaraco.functools==3.7.0
    # via
    #   cheroot
    #   jaraco.text
    #   tempora
jaraco.text==3.11.1
    # via jaraco.collections
jinja2==3.1.4
    # via -r requirements/base.txt
jmespath==1.0.1
    # via -r requirements/base.txt
looseversion==1.3.0
    # via -r requirements/base.txt
lxml==4.9.2 ; sys_platform == "win32"
    # via -r requirements/base.txt
markupsafe==2.1.3
    # via
    #   -r requirements/base.txt
    #   jinja2
more-itertools==9.1.0
    # via
    #   cheroot
    #   cherrypy
    #   jaraco.functools
    #   jaraco.text
msgpack==1.0.7
    # via -r requirements/base.txt
multidict==6.0.4
    # via
    #   aiohttp
    #   yarl
packaging==23.1
    # via -r requirements/base.txt
portend==3.1.0
    # via cherrypy
psutil==5.9.6
    # via -r requirements/base.txt
pycparser==2.21
    # via cffi
pycryptodomex==3.19.1
    # via -r requirements/crypto.txt
<<<<<<< HEAD
pydantic-core==2.16.3
    # via pydantic
pydantic==2.6.4
    # via inflect
pymssql==2.2.7 ; sys_platform == "win32"
    # via -r requirements/base.txt
pymysql==1.1.0 ; sys_platform == "win32"
    # via -r requirements/base.txt
=======
pymssql==2.2.1
    # via -r requirements/windows.txt
>>>>>>> 0c502227
pyopenssl==24.0.0
    # via -r requirements/base.txt
python-dateutil==2.8.2
    # via -r requirements/base.txt
python-gnupg==0.5.2
    # via -r requirements/base.txt
pythonnet==3.0.3 ; sys_platform == "win32"
    # via -r requirements/base.txt
pytz==2024.1
    # via tempora
pywin32==306 ; sys_platform == "win32"
    # via
    #   -r requirements/base.txt
    #   cherrypy
    #   wmi
pyyaml==6.0.1
    # via -r requirements/base.txt
pyzmq==25.1.2
    # via -r requirements/zeromq.txt
<<<<<<< HEAD
requests==2.31.0
    # via -r requirements/base.txt
=======
requests==2.32.3 ; python_version >= "3.8"
    # via
    #   -r requirements/base.txt
    #   -r requirements/windows.txt
>>>>>>> 0c502227
setproctitle==1.3.2
    # via -r requirements/base.txt
six==1.15.0
    # via python-dateutil
smmap==5.0.1
    # via gitdb
tempora==5.3.0
    # via portend
timelib==0.3.0
    # via -r requirements/base.txt
tornado==6.3.3
    # via -r requirements/base.txt
typing-extensions==4.8.0
    # via
    #   annotated-types
    #   inflect
    #   pydantic
    #   pydantic-core
urllib3==1.26.18
    # via requests
wmi==1.5.1 ; sys_platform == "win32"
    # via -r requirements/base.txt
xmltodict==0.13.0 ; sys_platform == "win32"
    # via -r requirements/base.txt
yarl==1.9.4
    # via aiohttp
zc.lockfile==3.0.post1
    # via cherrypy
zipp==3.16.2
    # via
    #   importlib-metadata
    #   importlib-resources

# The following packages are considered to be unsafe in a requirements file:
# setuptools<|MERGE_RESOLUTION|>--- conflicted
+++ resolved
@@ -103,7 +103,6 @@
     # via cffi
 pycryptodomex==3.19.1
     # via -r requirements/crypto.txt
-<<<<<<< HEAD
 pydantic-core==2.16.3
     # via pydantic
 pydantic==2.6.4
@@ -112,10 +111,6 @@
     # via -r requirements/base.txt
 pymysql==1.1.0 ; sys_platform == "win32"
     # via -r requirements/base.txt
-=======
-pymssql==2.2.1
-    # via -r requirements/windows.txt
->>>>>>> 0c502227
 pyopenssl==24.0.0
     # via -r requirements/base.txt
 python-dateutil==2.8.2
@@ -135,15 +130,8 @@
     # via -r requirements/base.txt
 pyzmq==25.1.2
     # via -r requirements/zeromq.txt
-<<<<<<< HEAD
-requests==2.31.0
+requests==2.32.3 ; python_version >= "3.8"
     # via -r requirements/base.txt
-=======
-requests==2.32.3 ; python_version >= "3.8"
-    # via
-    #   -r requirements/base.txt
-    #   -r requirements/windows.txt
->>>>>>> 0c502227
 setproctitle==1.3.2
     # via -r requirements/base.txt
 six==1.15.0
