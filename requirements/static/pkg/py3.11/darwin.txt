#
# This file is autogenerated by pip-compile
# To update, run:
#
#    pip-compile --no-emit-index-url --output-file=requirements/static/pkg/py3.11/darwin.txt requirements/darwin.txt requirements/static/pkg/darwin.in
#
aiohttp==3.9.2
    # via -r requirements/base.txt
aiosignal==1.3.1
    # via aiohttp
annotated-types==0.6.0
    # via pydantic
attrs==23.1.0
    # via aiohttp
autocommand==2.2.2
    # via jaraco.text
certifi==2023.07.22
    # via requests
cffi==1.16.0
    # via cryptography
charset-normalizer==3.2.0
    # via requests
cheroot==10.0.0
    # via cherrypy
cherrypy==18.8.0
    # via -r requirements/base.txt
contextvars==2.4
    # via -r requirements/base.txt
cryptography==42.0.3
    # via
    #   -r requirements/base.txt
    #   pyopenssl
distro==1.8.0
    # via -r requirements/base.txt
frozenlist==1.4.1
    # via
    #   aiohttp
    #   aiosignal
idna==3.4
    # via
    #   requests
    #   yarl
immutables==0.15
    # via contextvars
importlib-metadata==6.6.0
    # via -r requirements/base.txt
inflect==7.0.0
    # via jaraco.text
jaraco.collections==4.1.0
    # via cherrypy
jaraco.context==4.3.0
    # via jaraco.text
jaraco.functools==3.7.0
    # via
    #   cheroot
    #   jaraco.text
    #   tempora
jaraco.text==3.11.1
    # via jaraco.collections
jinja2==3.1.3
    # via -r requirements/base.txt
jmespath==1.0.1
    # via -r requirements/base.txt
looseversion==1.3.0
    # via -r requirements/base.txt
markupsafe==2.1.3
    # via
    #   -r requirements/base.txt
    #   jinja2
more-itertools==8.2.0
    # via
    #   cheroot
    #   cherrypy
    #   jaraco.functools
    #   jaraco.text
msgpack==1.0.7
    # via -r requirements/base.txt
multidict==6.0.4
    # via
    #   aiohttp
    #   yarl
packaging==23.1
    # via -r requirements/base.txt
portend==3.1.0
    # via cherrypy
psutil==5.9.6
    # via -r requirements/base.txt
pycparser==2.21
    # via cffi
pycryptodomex==3.19.1
    # via -r requirements/crypto.txt
pydantic-core==2.14.5
    # via pydantic
pydantic==2.5.2
    # via inflect
pyopenssl==24.0.0
    # via -r requirements/base.txt
python-dateutil==2.8.2
    # via -r requirements/base.txt
python-gnupg==0.5.2
    # via -r requirements/base.txt
pytz==2024.1
    # via tempora
pyyaml==6.0.1
    # via -r requirements/base.txt
<<<<<<< HEAD
pyzmq==25.1.2
=======
pyzmq==25.1.2 ; sys_platform == "darwin"
>>>>>>> 6b98f0d8
    # via -r requirements/zeromq.txt
requests==2.31.0
    # via -r requirements/base.txt
setproctitle==1.3.2
    # via -r requirements/base.txt
six==1.16.0
    # via python-dateutil
tempora==5.3.0
    # via portend
timelib==0.3.0
    # via -r requirements/base.txt
tornado==6.3.3
    # via -r requirements/base.txt
typing-extensions==4.8.0
    # via
    #   inflect
    #   pydantic
    #   pydantic-core
urllib3==1.26.18
    # via requests
yarl==1.9.4
    # via aiohttp
zc.lockfile==3.0.post1
    # via cherrypy
zipp==3.16.2
    # via importlib-metadata

# The following packages are considered to be unsafe in a requirements file:
# setuptools<|MERGE_RESOLUTION|>--- conflicted
+++ resolved
@@ -10,7 +10,7 @@
     # via aiohttp
 annotated-types==0.6.0
     # via pydantic
-attrs==23.1.0
+attrs==23.2.0
     # via aiohttp
 autocommand==2.2.2
     # via jaraco.text
@@ -103,11 +103,7 @@
     # via tempora
 pyyaml==6.0.1
     # via -r requirements/base.txt
-<<<<<<< HEAD
 pyzmq==25.1.2
-=======
-pyzmq==25.1.2 ; sys_platform == "darwin"
->>>>>>> 6b98f0d8
     # via -r requirements/zeromq.txt
 requests==2.31.0
     # via -r requirements/base.txt
