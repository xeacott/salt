--- conflicted
+++ resolved
@@ -9,6 +9,10 @@
 pytestmark = [
     pytest.mark.skip_on_windows,
     pytest.mark.destructive_test,
+    pytest.mark.skipif(
+        'grains["os_family"] == "Suse"',
+        reason="Zypperpkg module removed as a part of great module migration",
+    ),
 ]
 
 
@@ -17,15 +21,6 @@
     return types.SimpleNamespace(name="sudoers-formula", tag="0.25.0")
 
 
-<<<<<<< HEAD
-@pytest.mark.skip_on_windows
-@pytest.mark.destructive_test
-@pytest.mark.skipif(
-    'grains["os_family"] == "Suse"',
-    reason="Zypperpkg module removed as a part of great module migration",
-)
-=======
->>>>>>> 181f66f7
 def test_sudoers_formula(modules):
     ret = modules.state.sls("sudoers")
     assert not ret.errors
