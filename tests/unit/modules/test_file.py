--- conflicted
+++ resolved
@@ -8,12 +8,8 @@
 import textwrap
 
 # Import Salt Testing libs
-<<<<<<< HEAD
 from tests.support.runtests import RUNTIME_VARS
-from tests.support.helpers import with_tempfile, dedent
-=======
 from tests.support.helpers import with_tempfile
->>>>>>> ca0c1dd8
 from tests.support.mixins import LoaderModuleMockMixin
 from tests.support.unit import TestCase, skipIf
 from tests.support.mock import MagicMock, Mock, patch, mock_open, DEFAULT
