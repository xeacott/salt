--- conflicted
+++ resolved
@@ -1052,19 +1052,11 @@
     for major in majors:
         minors_of_major = [version for version in releases if version.major == major]
         testing_releases.append(minors_of_major[-1])
-<<<<<<< HEAD
 
     str_releases = [str(version) for version in testing_releases]
 
     ctx.info("Testing Releases:", sorted(str_releases))
 
-=======
-
-    str_releases = [str(version) for version in testing_releases]
-
-    ctx.info("Testing Releases:", sorted(str_releases))
-
->>>>>>> 12cdb409
     github_output = os.environ.get("GITHUB_OUTPUT")
     if github_output is not None:
         with open(github_output, "a", encoding="utf-8") as wfh:
