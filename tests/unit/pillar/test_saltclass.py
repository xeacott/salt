# -*- coding: utf-8 -*-

# Import python libs
from __future__ import absolute_import, print_function, unicode_literals
import os

# Import Salt Testing libs
from tests.support.mixins import LoaderModuleMockMixin
from tests.support.unit import TestCase, skipIf
from tests.support.mock import NO_MOCK, NO_MOCK_REASON

# Import Salt Libs
import salt.pillar.saltclass as saltclass


base_path = os.path.dirname(os.path.realpath(__file__))
fake_minion_id = 'fake_id'
fake_pillar = {}
fake_args = ({'path': os.path.abspath(
                        os.path.join(base_path, '..', '..', 'integration',
                                     'files', 'saltclass', 'examples'))})
fake_opts = {}
fake_salt = {}
fake_grains = {}


@skipIf(NO_MOCK, NO_MOCK_REASON)
class SaltclassPillarTestCase(TestCase, LoaderModuleMockMixin):
    '''
    Tests for salt.pillar.saltclass
    '''
    def setup_loader_modules(self):
        return {saltclass: {'__opts__': fake_opts,
                            '__salt__': fake_salt,
                            '__grains__': fake_grains}}

    def _runner(self, expected_ret):
        try:
            full_ret = saltclass.ext_pillar(fake_minion_id, fake_pillar, fake_args)
            parsed_ret = full_ret['__saltclass__']['classes']
        # Fail the test if we hit our NoneType error
        except TypeError as err:
            self.fail(err)
        # Else give the parsed content result
        self.assertListEqual(parsed_ret, expected_ret)

    def test_succeeds(self):
<<<<<<< HEAD
        ret = ['default.users', 'default.motd', 'default.empty', 'default', 'roles.app', 'roles.nginx']
=======
        ret = ['default.users', 'default.motd', 'default.empty', 'default', 'roles.app']
>>>>>>> f6526332
        self._runner(ret)


@skipIf(NO_MOCK, NO_MOCK_REASON)
class SaltclassPillarTestCaseListExpansion(TestCase, LoaderModuleMockMixin):
    '''
    Tests for salt.pillar.saltclass variable expansion in list
    '''
    def setup_loader_modules(self):
        return {saltclass: {'__opts__': fake_opts,
                            '__salt__': fake_salt,
                            '__grains__': fake_grains
                           }}

    def _runner(self, expected_ret):
        full_ret = {}
        parsed_ret = []
        try:
            full_ret = saltclass.ext_pillar(fake_minion_id, fake_pillar, fake_args)
            parsed_ret = full_ret['test_list']
        # Fail the test if we hit our NoneType error
        except TypeError as err:
            self.fail(err)
        # Else give the parsed content result
        self.assertListEqual(parsed_ret, expected_ret)

    def test_succeeds(self):
        ret = [{'a': '192.168.10.10'}, '192.168.10.20']
        self._runner(ret)<|MERGE_RESOLUTION|>--- conflicted
+++ resolved
@@ -45,11 +45,35 @@
         self.assertListEqual(parsed_ret, expected_ret)
 
     def test_succeeds(self):
-<<<<<<< HEAD
         ret = ['default.users', 'default.motd', 'default.empty', 'default', 'roles.app', 'roles.nginx']
-=======
-        ret = ['default.users', 'default.motd', 'default.empty', 'default', 'roles.app']
->>>>>>> f6526332
+        self._runner(ret)
+
+
+@skipIf(NO_MOCK, NO_MOCK_REASON)
+class SaltclassPillarTestCaseListExpansion(TestCase, LoaderModuleMockMixin):
+    '''
+    Tests for salt.pillar.saltclass variable expansion in list
+    '''
+    def setup_loader_modules(self):
+        return {saltclass: {'__opts__': fake_opts,
+                            '__salt__': fake_salt,
+                            '__grains__': fake_grains
+                           }}
+
+    def _runner(self, expected_ret):
+        full_ret = {}
+        parsed_ret = []
+        try:
+            full_ret = saltclass.ext_pillar(fake_minion_id, fake_pillar, fake_args)
+            parsed_ret = full_ret['test_list']
+        # Fail the test if we hit our NoneType error
+        except TypeError as err:
+            self.fail(err)
+        # Else give the parsed content result
+        self.assertListEqual(parsed_ret, expected_ret)
+
+    def test_succeeds(self):
+        ret = [{'a': '192.168.10.10'}, '192.168.10.20']
         self._runner(ret)
 
 
