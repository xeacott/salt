# -*- coding: utf-8 -*-
'''
Manage information about files on the minion, set/read user, group
data, modify the ACL of files/directories

:depends:   - win32api
            - win32file
            - win32con
            - salt.utils.win_dacl
'''
from __future__ import absolute_import, unicode_literals, print_function

# Import python libs
import os
import stat
import os.path
import logging
# pylint: disable=W0611
import operator  # do not remove
from collections import Iterable, Mapping  # do not remove
from functools import reduce  # do not remove
import datetime  # do not remove.
import tempfile  # do not remove. Used in salt.modules.file.__clean_tmp
import itertools  # same as above, do not remove, it's used in __clean_tmp
import contextlib  # do not remove, used in imported file.py functions
import difflib  # do not remove, used in imported file.py functions
import hashlib  # do not remove, used in imported file.py functions
import errno  # do not remove, used in imported file.py functions
import shutil  # do not remove, used in imported file.py functions
import re  # do not remove, used in imported file.py functions
import string  # do not remove, used in imported file.py functions
import sys  # do not remove, used in imported file.py functions
import io  # do not remove, used in imported file.py functions
import fnmatch  # do not remove, used in imported file.py functions
import mmap  # do not remove, used in imported file.py functions
import glob  # do not remove, used in imported file.py functions
# do not remove, used in imported file.py functions
import salt.ext.six as six  # pylint: disable=import-error,no-name-in-module
from salt.ext.six.moves.urllib.parse import urlparse as _urlparse  # pylint: disable=import-error,no-name-in-module
import salt.utils.atomicfile  # do not remove, used in imported file.py functions
from salt.exceptions import CommandExecutionError, SaltInvocationError
# pylint: enable=W0611

# Import salt libs
import salt.utils.path
<<<<<<< HEAD
import salt.utils.platform
import salt.utils.user
=======
import salt.utils.files
>>>>>>> a2b58829
from salt.modules.file import (check_hash,  # pylint: disable=W0611
        directory_exists, get_managed,
        check_managed, check_managed_changes, source_list,
        touch, append, contains, contains_regex, get_source_sum,
        contains_glob, find, psed, get_sum, _get_bkroot, _mkstemp_copy,
        get_hash, manage_file, file_exists, get_diff, line, list_backups,
        __clean_tmp, check_file_meta, _binary_replace,
        _splitlines_preserving_trailing_newline, restore_backup,
        access, copy, readdir, read, rmdir, truncate, replace, delete_backup,
        search, _get_flags, extract_hash, _error, _sed_esc, _psed,
        RE_FLAG_TABLE, blockreplace, prepend, seek_read, seek_write, rename,
        lstat, path_exists_glob, write, pardir, join, HASHES, HASHES_REVMAP,
        comment, uncomment, _add_flags, comment_line, _regex_to_static,
        _get_line_indent, apply_template_on_contents, dirname, basename,
        list_backups_dir, _assert_occurrence, _starts_till)
from salt.modules.file import normpath as normpath_

from salt.utils.functools import namespaced_function as _namespaced_function

HAS_WINDOWS_MODULES = False
try:
    if salt.utils.platform.is_windows():
        import win32api
        import win32file
        import win32con
        from pywintypes import error as pywinerror
        HAS_WINDOWS_MODULES = True
except ImportError:
    HAS_WINDOWS_MODULES = False

# This is to fix the pylint error: E0602: Undefined variable "WindowsError"
try:
    from exceptions import WindowsError
except ImportError:
    class WindowsError(OSError):
        pass

HAS_WIN_DACL = False
try:
    if salt.utils.platform.is_windows():
        import salt.utils.win_dacl
        HAS_WIN_DACL = True
except ImportError:
    HAS_WIN_DACL = False

log = logging.getLogger(__name__)

# Define the module's virtual name
__virtualname__ = 'file'


def __virtual__():
    '''
    Only works on Windows systems
    '''
    if salt.utils.platform.is_windows():
        if HAS_WINDOWS_MODULES:
            # Load functions from file.py
            global get_managed, manage_file
            global source_list, __clean_tmp, file_exists
            global check_managed, check_managed_changes, check_file_meta
            global append, _error, directory_exists, touch, contains
            global contains_regex, contains_glob, get_source_sum
            global find, psed, get_sum, check_hash, get_hash, delete_backup
            global get_diff, line, _get_flags, extract_hash, comment_line
            global access, copy, readdir, read, rmdir, truncate, replace, search
            global _binary_replace, _get_bkroot, list_backups, restore_backup
            global _splitlines_preserving_trailing_newline
            global blockreplace, prepend, seek_read, seek_write, rename, lstat
            global write, pardir, join, _add_flags, apply_template_on_contents
            global path_exists_glob, comment, uncomment, _mkstemp_copy
            global _regex_to_static, _get_line_indent, dirname, basename
            global list_backups_dir, normpath_, _assert_occurrence, _starts_till

            replace = _namespaced_function(replace, globals())
            search = _namespaced_function(search, globals())
            _get_flags = _namespaced_function(_get_flags, globals())
            _binary_replace = _namespaced_function(_binary_replace, globals())
            _splitlines_preserving_trailing_newline = _namespaced_function(
                _splitlines_preserving_trailing_newline, globals())
            _error = _namespaced_function(_error, globals())
            _get_bkroot = _namespaced_function(_get_bkroot, globals())
            list_backups = _namespaced_function(list_backups, globals())
            restore_backup = _namespaced_function(restore_backup, globals())
            delete_backup = _namespaced_function(delete_backup, globals())
            extract_hash = _namespaced_function(extract_hash, globals())
            append = _namespaced_function(append, globals())
            get_managed = _namespaced_function(get_managed, globals())
            check_managed = _namespaced_function(check_managed, globals())
            check_managed_changes = _namespaced_function(check_managed_changes, globals())
            check_file_meta = _namespaced_function(check_file_meta, globals())
            manage_file = _namespaced_function(manage_file, globals())
            source_list = _namespaced_function(source_list, globals())
            file_exists = _namespaced_function(file_exists, globals())
            __clean_tmp = _namespaced_function(__clean_tmp, globals())
            directory_exists = _namespaced_function(directory_exists, globals())
            touch = _namespaced_function(touch, globals())
            contains = _namespaced_function(contains, globals())
            contains_regex = _namespaced_function(contains_regex, globals())
            contains_glob = _namespaced_function(contains_glob, globals())
            get_source_sum = _namespaced_function(get_source_sum, globals())
            find = _namespaced_function(find, globals())
            psed = _namespaced_function(psed, globals())
            get_sum = _namespaced_function(get_sum, globals())
            check_hash = _namespaced_function(check_hash, globals())
            get_hash = _namespaced_function(get_hash, globals())
            get_diff = _namespaced_function(get_diff, globals())
            line = _namespaced_function(line, globals())
            access = _namespaced_function(access, globals())
            copy = _namespaced_function(copy, globals())
            readdir = _namespaced_function(readdir, globals())
            read = _namespaced_function(read, globals())
            rmdir = _namespaced_function(rmdir, globals())
            truncate = _namespaced_function(truncate, globals())
            blockreplace = _namespaced_function(blockreplace, globals())
            prepend = _namespaced_function(prepend, globals())
            seek_read = _namespaced_function(seek_read, globals())
            seek_write = _namespaced_function(seek_write, globals())
            rename = _namespaced_function(rename, globals())
            lstat = _namespaced_function(lstat, globals())
            path_exists_glob = _namespaced_function(path_exists_glob, globals())
            write = _namespaced_function(write, globals())
            pardir = _namespaced_function(pardir, globals())
            join = _namespaced_function(join, globals())
            comment = _namespaced_function(comment, globals())
            uncomment = _namespaced_function(uncomment, globals())
            comment_line = _namespaced_function(comment_line, globals())
            _regex_to_static = _namespaced_function(_regex_to_static, globals())
            _get_line_indent = _namespaced_function(_get_line_indent, globals())
            _mkstemp_copy = _namespaced_function(_mkstemp_copy, globals())
            _add_flags = _namespaced_function(_add_flags, globals())
            apply_template_on_contents = _namespaced_function(apply_template_on_contents, globals())
            dirname = _namespaced_function(dirname, globals())
            basename = _namespaced_function(basename, globals())
            list_backups_dir = _namespaced_function(list_backups_dir, globals())
            normpath_ = _namespaced_function(normpath_, globals())
            _assert_occurrence = _namespaced_function(_assert_occurrence, globals())
            _starts_till = _namespaced_function(_starts_till, globals())

        else:
            return False, 'Module win_file: Missing Win32 modules'

    if not HAS_WIN_DACL:
        return False, 'Module win_file: Unable to load salt.utils.win_dacl'

    return __virtualname__

__outputter__ = {
    'touch': 'txt',
    'append': 'txt',
}

__func_alias__ = {
    'makedirs_': 'makedirs',
    'normpath_': 'normpath',
}


def _resolve_symlink(path, max_depth=64):
    '''
    Resolves the given symlink path to its real path, up to a maximum of the
    `max_depth` parameter which defaults to 64.

    If the path is not a symlink path, it is simply returned.
    '''
    if sys.getwindowsversion().major < 6:
        raise SaltInvocationError('Symlinks are only supported on Windows Vista or later.')

    # make sure we don't get stuck in a symlink loop!
    paths_seen = set((path, ))
    cur_depth = 0
    while is_link(path):
        path = readlink(path)
        if path in paths_seen:
            raise CommandExecutionError('The given path is involved in a symlink loop.')
        paths_seen.add(path)
        cur_depth += 1
        if cur_depth > max_depth:
            raise CommandExecutionError('Too many levels of symbolic links.')

    return path


def gid_to_group(gid):
    '''
    Convert the group id to the group name on this system

    Under Windows, because groups are just another ACL entity, this function
    behaves the same as uid_to_user.

    For maintaining Windows systems, this function is superfluous and only
    exists for API compatibility with Unix. Use the uid_to_user function
    instead; an info level log entry will be generated if this function is used
    directly.

    Args:
        gid (str): The gid of the group

    Returns:
        str: The name of the group

    CLI Example:

    .. code-block:: bash

        salt '*' file.gid_to_group S-1-5-21-626487655-2533044672-482107328-1010
    '''
    func_name = '{0}.gid_to_group'.format(__virtualname__)
    if __opts__.get('fun', '') == func_name:
        log.info('The function %s should not be used on Windows systems; '
                 'see function docs for details.', func_name)

    return uid_to_user(gid)


def group_to_gid(group):
    '''
    Convert the group to the gid on this system

    Under Windows, because groups are just another ACL entity, this function
    behaves the same as user_to_uid, except if None is given, '' is returned.

    For maintaining Windows systems, this function is superfluous and only
    exists for API compatibility with Unix. Use the user_to_uid function
    instead; an info level log entry will be generated if this function is used
    directly.

    Args:
        group (str): The name of the group

    Returns:
        str: The gid of the group

    CLI Example:

    .. code-block:: bash

        salt '*' file.group_to_gid administrators
    '''
    func_name = '{0}.group_to_gid'.format(__virtualname__)
    if __opts__.get('fun', '') == func_name:
        log.info('The function %s should not be used on Windows systems; '
                 'see function docs for details.', func_name)

    if group is None:
        return ''

    return salt.utils.win_dacl.get_sid_string(group)


def get_pgid(path, follow_symlinks=True):
    '''
    Return the id of the primary group that owns a given file (Windows only)

    This function will return the rarely used primary group of a file. This
    generally has no bearing on permissions unless intentionally configured
    and is most commonly used to provide Unix compatibility (e.g. Services
    For Unix, NFS services).

    Ensure you know what you are doing before using this function.

    Args:
        path (str): The path to the file or directory

        follow_symlinks (bool):
            If the object specified by ``path`` is a symlink, get attributes of
            the linked file instead of the symlink itself. Default is True

    Returns:
        str: The gid of the primary group

    CLI Example:

    .. code-block:: bash

        salt '*' file.get_pgid c:\\temp\\test.txt
    '''
    if not os.path.exists(path):
        raise CommandExecutionError('Path not found: {0}'.format(path))

    # Under Windows, if the path is a symlink, the user that owns the symlink is
    # returned, not the user that owns the file/directory the symlink is
    # pointing to. This behavior is *different* to *nix, therefore the symlink
    # is first resolved manually if necessary. Remember symlinks are only
    # supported on Windows Vista or later.
    if follow_symlinks and sys.getwindowsversion().major >= 6:
        path = _resolve_symlink(path)

    group_name = salt.utils.win_dacl.get_primary_group(path)
    return salt.utils.win_dacl.get_sid_string(group_name)


def get_pgroup(path, follow_symlinks=True):
    '''
    Return the name of the primary group that owns a given file (Windows only)

    This function will return the rarely used primary group of a file. This
    generally has no bearing on permissions unless intentionally configured
    and is most commonly used to provide Unix compatibility (e.g. Services
    For Unix, NFS services).

    Ensure you know what you are doing before using this function.

    The return value may be 'None', e.g. if the user is not on a domain. This is
    a valid group - do not confuse this with the Salt/Python value of None which
    means no value was returned. To be certain, use the `get_pgid` function
    which will return the SID, including for the system 'None' group.

    Args:
        path (str): The path to the file or directory

        follow_symlinks (bool):
            If the object specified by ``path`` is a symlink, get attributes of
            the linked file instead of the symlink itself. Default is True

    Returns:
        str: The name of the primary group

    CLI Example:

    .. code-block:: bash

        salt '*' file.get_pgroup c:\\temp\\test.txt
    '''
    return uid_to_user(get_pgid(path, follow_symlinks))


def get_gid(path, follow_symlinks=True):
    '''
    Return the id of the group that owns a given file

    Under Windows, this will return the uid of the file.

    While a file in Windows does have a 'primary group', this rarely used
    attribute generally has no bearing on permissions unless intentionally
    configured and is only used to support Unix compatibility features (e.g.
    Services For Unix, NFS services).

    Salt, therefore, remaps this function to provide functionality that
    somewhat resembles Unix behavior for API compatibility reasons. When
    managing Windows systems, this function is superfluous and will generate
    an info level log entry if used directly.

    If you do actually want to access the 'primary group' of a file, use
    `file.get_pgid`.

    Args:
        path (str): The path to the file or directory

        follow_symlinks (bool):
            If the object specified by ``path`` is a symlink, get attributes of
            the linked file instead of the symlink itself. Default is True

    Returns:
        str: The gid of the owner

    CLI Example:

    .. code-block:: bash

        salt '*' file.get_gid c:\\temp\\test.txt
    '''
    func_name = '{0}.get_gid'.format(__virtualname__)
    if __opts__.get('fun', '') == func_name:
        log.info('The function %s should not be used on Windows systems; '
                 'see function docs for details. The value returned is the '
                 'uid.', func_name)

    return get_uid(path, follow_symlinks)


def get_group(path, follow_symlinks=True):
    '''
    Return the group that owns a given file

    Under Windows, this will return the user (owner) of the file.

    While a file in Windows does have a 'primary group', this rarely used
    attribute generally has no bearing on permissions unless intentionally
    configured and is only used to support Unix compatibility features (e.g.
    Services For Unix, NFS services).

    Salt, therefore, remaps this function to provide functionality that
    somewhat resembles Unix behavior for API compatibility reasons. When
    managing Windows systems, this function is superfluous and will generate
    an info level log entry if used directly.

    If you do actually want to access the 'primary group' of a file, use
    `file.get_pgroup`.

    Args:
        path (str): The path to the file or directory

        follow_symlinks (bool):
            If the object specified by ``path`` is a symlink, get attributes of
            the linked file instead of the symlink itself. Default is True

    Returns:
        str: The name of the owner

    CLI Example:

    .. code-block:: bash

        salt '*' file.get_group c:\\temp\\test.txt
    '''
    func_name = '{0}.get_group'.format(__virtualname__)
    if __opts__.get('fun', '') == func_name:
        log.info('The function %s should not be used on Windows systems; '
                 'see function docs for details. The value returned is the '
                 'user (owner).', func_name)

    return get_user(path, follow_symlinks)


def uid_to_user(uid):
    '''
    Convert a uid to a user name

    Args:
        uid (str): The user id to lookup

    Returns:
        str: The name of the user

    CLI Example:

    .. code-block:: bash

        salt '*' file.uid_to_user S-1-5-21-626487655-2533044672-482107328-1010
    '''
    if uid is None or uid == '':
        return ''

    return salt.utils.win_dacl.get_name(uid)


def user_to_uid(user):
    '''
    Convert user name to a uid

    Args:
        user (str): The user to lookup

    Returns:
        str: The user id of the user

    CLI Example:

    .. code-block:: bash

        salt '*' file.user_to_uid myusername
    '''
    if user is None:
        user = salt.utils.user.get_user()

    return salt.utils.win_dacl.get_sid_string(user)


def get_uid(path, follow_symlinks=True):
    '''
    Return the id of the user that owns a given file

    Symlinks are followed by default to mimic Unix behavior. Specify
    `follow_symlinks=False` to turn off this behavior.

    Args:
        path (str): The path to the file or directory

        follow_symlinks (bool):
            If the object specified by ``path`` is a symlink, get attributes of
            the linked file instead of the symlink itself. Default is True

    Returns:
        str: The uid of the owner


    CLI Example:

    .. code-block:: bash

        salt '*' file.get_uid c:\\temp\\test.txt
        salt '*' file.get_uid c:\\temp\\test.txt follow_symlinks=False
    '''
    if not os.path.exists(path):
        raise CommandExecutionError('Path not found: {0}'.format(path))

    # Under Windows, if the path is a symlink, the user that owns the symlink is
    # returned, not the user that owns the file/directory the symlink is
    # pointing to. This behavior is *different* to *nix, therefore the symlink
    # is first resolved manually if necessary. Remember symlinks are only
    # supported on Windows Vista or later.
    if follow_symlinks and sys.getwindowsversion().major >= 6:
        path = _resolve_symlink(path)

    owner_sid = salt.utils.win_dacl.get_owner(path)
    return salt.utils.win_dacl.get_sid_string(owner_sid)


def get_user(path, follow_symlinks=True):
    '''
    Return the user that owns a given file

    Symlinks are followed by default to mimic Unix behavior. Specify
    `follow_symlinks=False` to turn off this behavior.

    Args:
        path (str): The path to the file or directory

        follow_symlinks (bool):
            If the object specified by ``path`` is a symlink, get attributes of
            the linked file instead of the symlink itself. Default is True

    Returns:
        str: The name of the owner


    CLI Example:

    .. code-block:: bash

        salt '*' file.get_user c:\\temp\\test.txt
        salt '*' file.get_user c:\\temp\\test.txt follow_symlinks=False
    '''
    if not os.path.exists(path):
        raise CommandExecutionError('Path not found: {0}'.format(path))

    # Under Windows, if the path is a symlink, the user that owns the symlink is
    # returned, not the user that owns the file/directory the symlink is
    # pointing to. This behavior is *different* to *nix, therefore the symlink
    # is first resolved manually if necessary. Remember symlinks are only
    # supported on Windows Vista or later.
    if follow_symlinks and sys.getwindowsversion().major >= 6:
        path = _resolve_symlink(path)

    return salt.utils.win_dacl.get_owner(path)


def get_mode(path):
    '''
    Return the mode of a file

    Right now we're just returning None because Windows' doesn't have a mode
    like Linux

    Args:
        path (str): The path to the file or directory

    Returns:
        None

    CLI Example:

    .. code-block:: bash

        salt '*' file.get_mode /etc/passwd
    '''
    if not os.path.exists(path):
        raise CommandExecutionError('Path not found: {0}'.format(path))

    func_name = '{0}.get_mode'.format(__virtualname__)
    if __opts__.get('fun', '') == func_name:
        log.info('The function %s should not be used on Windows systems; '
                 'see function docs for details. The value returned is '
                 'always None.', func_name)

    return None


def lchown(path, user, group=None, pgroup=None):
    '''
    Chown a file, pass the file the desired user and group without following any
    symlinks.

    Under Windows, the group parameter will be ignored.

    This is because while files in Windows do have a 'primary group'
    property, this is rarely used.  It generally has no bearing on
    permissions unless intentionally configured and is most commonly used to
    provide Unix compatibility (e.g. Services For Unix, NFS services).

    If you do want to change the 'primary group' property and understand the
    implications, pass the Windows only parameter, pgroup, instead.

    To set the primary group to 'None', it must be specified in quotes.
    Otherwise Salt will interpret it as the Python value of None and no primary
    group changes will occur. See the example below.

    Args:
        path (str): The path to the file or directory
        user (str): The name of the user to own the file
        group (str): The group (not used)
        pgroup (str): The primary group to assign

    Returns:
        bool: True if successful, otherwise error

    CLI Example:

    .. code-block:: bash

        salt '*' file.lchown c:\\temp\\test.txt myusername
        salt '*' file.lchown c:\\temp\\test.txt myusername pgroup=Administrators
        salt '*' file.lchown c:\\temp\\test.txt myusername "pgroup='None'"
    '''
    if group:
        func_name = '{0}.lchown'.format(__virtualname__)
        if __opts__.get('fun', '') == func_name:
            log.info('The group parameter has no effect when using %s on '
                     'Windows systems; see function docs for details.',
                     func_name)
        log.debug('win_file.py %s Ignoring the group parameter for %s',
                  func_name, path)
        group = None

    return chown(path, user, group, pgroup, follow_symlinks=False)


def chown(path, user, group=None, pgroup=None, follow_symlinks=True):
    '''
    Chown a file, pass the file the desired user and group

    Under Windows, the group parameter will be ignored.

    This is because while files in Windows do have a 'primary group'
    property, this is rarely used.  It generally has no bearing on
    permissions unless intentionally configured and is most commonly used to
    provide Unix compatibility (e.g. Services For Unix, NFS services).

    If you do want to change the 'primary group' property and understand the
    implications, pass the Windows only parameter, pgroup, instead.

    Args:
        path (str): The path to the file or directory
        user (str): The name of the user to own the file
        group (str): The group (not used)
        pgroup (str): The primary group to assign
        follow_symlinks (bool):
            If the object specified by ``path`` is a symlink, get attributes of
            the linked file instead of the symlink itself. Default is True

    Returns:
        bool: True if successful, otherwise error

    CLI Example:

    .. code-block:: bash

        salt '*' file.chown c:\\temp\\test.txt myusername
        salt '*' file.chown c:\\temp\\test.txt myusername pgroup=Administrators
        salt '*' file.chown c:\\temp\\test.txt myusername "pgroup='None'"
    '''
    # the group parameter is not used; only provided for API compatibility
    if group is not None:
        func_name = '{0}.chown'.format(__virtualname__)
        if __opts__.get('fun', '') == func_name:
            log.info('The group parameter has no effect when using %s on '
                     'Windows systems; see function docs for details.',
                     func_name)
        log.debug('win_file.py %s Ignoring the group parameter for %s',
                  func_name, path)

    if follow_symlinks and sys.getwindowsversion().major >= 6:
        path = _resolve_symlink(path)

    if not os.path.exists(path):
        raise CommandExecutionError('Path not found: {0}'.format(path))

    salt.utils.win_dacl.set_owner(path, user)
    if pgroup:
        salt.utils.win_dacl.set_primary_group(path, pgroup)

    return True


def chpgrp(path, group):
    '''
    Change the group of a file

    Under Windows, this will set the rarely used primary group of a file.
    This generally has no bearing on permissions unless intentionally
    configured and is most commonly used to provide Unix compatibility (e.g.
    Services For Unix, NFS services).

    Ensure you know what you are doing before using this function.

    Args:
        path (str): The path to the file or directory
        pgroup (str): The primary group to assign

    Returns:
        bool: True if successful, otherwise error

    CLI Example:

    .. code-block:: bash

        salt '*' file.chpgrp c:\\temp\\test.txt Administrators
        salt '*' file.chpgrp c:\\temp\\test.txt "'None'"
    '''
    return salt.utils.win_dacl.set_primary_group(path, group)


def chgrp(path, group):
    '''
    Change the group of a file

    Under Windows, this will do nothing.

    While a file in Windows does have a 'primary group', this rarely used
    attribute generally has no bearing on permissions unless intentionally
    configured and is only used to support Unix compatibility features (e.g.
    Services For Unix, NFS services).

    Salt, therefore, remaps this function to do nothing while still being
    compatible with Unix behavior. When managing Windows systems,
    this function is superfluous and will generate an info level log entry if
    used directly.

    If you do actually want to set the 'primary group' of a file, use ``file
    .chpgrp``.

    To set group permissions use ``file.set_perms``

    Args:
        path (str): The path to the file or directory
        group (str): The group (unused)

    Returns:
        None

    CLI Example:

    .. code-block:: bash

        salt '*' file.chpgrp c:\\temp\\test.txt administrators
    '''
    func_name = '{0}.chgrp'.format(__virtualname__)
    if __opts__.get('fun', '') == func_name:
        log.info('The function %s should not be used on Windows systems; see '
                 'function docs for details.', func_name)
    log.debug('win_file.py %s Doing nothing for %s', func_name, path)

    return None


def stats(path, hash_type='sha256', follow_symlinks=True):
    '''
    Return a dict containing the stats about a given file

    Under Windows, `gid` will equal `uid` and `group` will equal `user`.

    While a file in Windows does have a 'primary group', this rarely used
    attribute generally has no bearing on permissions unless intentionally
    configured and is only used to support Unix compatibility features (e.g.
    Services For Unix, NFS services).

    Salt, therefore, remaps these properties to keep some kind of
    compatibility with Unix behavior. If the 'primary group' is required, it
    can be accessed in the `pgroup` and `pgid` properties.

    Args:
        path (str): The path to the file or directory
        hash_type (str): The type of hash to return
        follow_symlinks (bool):
            If the object specified by ``path`` is a symlink, get attributes of
            the linked file instead of the symlink itself. Default is True

    Returns:
        dict: A dictionary of file/directory stats

    CLI Example:

    .. code-block:: bash

        salt '*' file.stats /etc/passwd
    '''
    # This is to mirror the behavior of file.py. `check_file_meta` expects an
    # empty dictionary when the file does not exist
    if not os.path.exists(path):
        raise CommandExecutionError('Path not found: {0}'.format(path))

    if follow_symlinks and sys.getwindowsversion().major >= 6:
        path = _resolve_symlink(path)

    pstat = os.stat(path)

    ret = {}
    ret['inode'] = pstat.st_ino
    # don't need to resolve symlinks again because we've already done that
    ret['uid'] = get_uid(path, follow_symlinks=False)
    # maintain the illusion that group is the same as user as states need this
    ret['gid'] = ret['uid']
    ret['user'] = uid_to_user(ret['uid'])
    ret['group'] = ret['user']
    ret['pgid'] = get_pgid(path, follow_symlinks)
    ret['pgroup'] = gid_to_group(ret['pgid'])
    ret['atime'] = pstat.st_atime
    ret['mtime'] = pstat.st_mtime
    ret['ctime'] = pstat.st_ctime
    ret['size'] = pstat.st_size
    ret['mode'] = six.text_type(oct(stat.S_IMODE(pstat.st_mode)))
    if hash_type:
        ret['sum'] = get_sum(path, hash_type)
    ret['type'] = 'file'
    if stat.S_ISDIR(pstat.st_mode):
        ret['type'] = 'dir'
    if stat.S_ISCHR(pstat.st_mode):
        ret['type'] = 'char'
    if stat.S_ISBLK(pstat.st_mode):
        ret['type'] = 'block'
    if stat.S_ISREG(pstat.st_mode):
        ret['type'] = 'file'
    if stat.S_ISLNK(pstat.st_mode):
        ret['type'] = 'link'
    if stat.S_ISFIFO(pstat.st_mode):
        ret['type'] = 'pipe'
    if stat.S_ISSOCK(pstat.st_mode):
        ret['type'] = 'socket'
    ret['target'] = os.path.realpath(path)
    return ret


def get_attributes(path):
    '''
    Return a dictionary object with the Windows
    file attributes for a file.

    Args:
        path (str): The path to the file or directory

    Returns:
        dict: A dictionary of file attributes

    CLI Example:

    .. code-block:: bash

        salt '*' file.get_attributes c:\\temp\\a.txt
    '''
    if not os.path.exists(path):
        raise CommandExecutionError('Path not found: {0}'.format(path))

    # set up dictionary for attribute values
    attributes = {}

    # Get cumulative int value of attributes
    intAttributes = win32file.GetFileAttributes(path)

    # Assign individual attributes
    attributes['archive'] = (intAttributes & 32) == 32
    attributes['reparsePoint'] = (intAttributes & 1024) == 1024
    attributes['compressed'] = (intAttributes & 2048) == 2048
    attributes['directory'] = (intAttributes & 16) == 16
    attributes['encrypted'] = (intAttributes & 16384) == 16384
    attributes['hidden'] = (intAttributes & 2) == 2
    attributes['normal'] = (intAttributes & 128) == 128
    attributes['notIndexed'] = (intAttributes & 8192) == 8192
    attributes['offline'] = (intAttributes & 4096) == 4096
    attributes['readonly'] = (intAttributes & 1) == 1
    attributes['system'] = (intAttributes & 4) == 4
    attributes['temporary'] = (intAttributes & 256) == 256

    # check if it's a Mounted Volume
    attributes['mountedVolume'] = False
    if attributes['reparsePoint'] is True and attributes['directory'] is True:
        fileIterator = win32file.FindFilesIterator(path)
        findDataTuple = next(fileIterator)
        if findDataTuple[6] == 0xA0000003:
            attributes['mountedVolume'] = True
    # check if it's a soft (symbolic) link

    # Note:  os.path.islink() does not work in
    #   Python 2.7 for the Windows NTFS file system.
    #   The following code does, however, work (tested in Windows 8)

    attributes['symbolicLink'] = False
    if attributes['reparsePoint'] is True:
        fileIterator = win32file.FindFilesIterator(path)
        findDataTuple = next(fileIterator)
        if findDataTuple[6] == 0xA000000C:
            attributes['symbolicLink'] = True

    return attributes


def set_attributes(path, archive=None, hidden=None, normal=None,
                   notIndexed=None, readonly=None, system=None, temporary=None):
    '''
    Set file attributes for a file.  Note that the normal attribute
    means that all others are false.  So setting it will clear all others.

    Args:
        path (str): The path to the file or directory
        archive (bool): Sets the archive attribute. Default is None
        hidden (bool): Sets the hidden attribute. Default is None
        normal (bool):
            Resets the file attributes. Cannot be used in conjunction with any
            other attribute. Default is None
        notIndexed (bool): Sets the indexed attribute. Default is None
        readonly (bool): Sets the readonly attribute. Default is None
        system (bool): Sets the system attribute. Default is None
        temporary (bool): Sets the temporary attribute. Default is None

    Returns:
        bool: True if successful, otherwise False

    CLI Example:

    .. code-block:: bash

        salt '*' file.set_attributes c:\\temp\\a.txt normal=True
        salt '*' file.set_attributes c:\\temp\\a.txt readonly=True hidden=True
    '''
    if not os.path.exists(path):
        raise CommandExecutionError('Path not found: {0}'.format(path))

    if normal:
        if archive or hidden or notIndexed or readonly or system or temporary:
            raise CommandExecutionError(
                'Normal attribute may not be used with any other attributes')
        ret = win32file.SetFileAttributes(path, 128)
        return True if ret is None else False

    # Get current attributes
    intAttributes = win32file.GetFileAttributes(path)

    # individually set or clear bits for appropriate attributes
    if archive is not None:
        if archive:
            intAttributes |= 0x20
        else:
            intAttributes &= 0xFFDF
    if hidden is not None:
        if hidden:
            intAttributes |= 0x2
        else:
            intAttributes &= 0xFFFD
    if notIndexed is not None:
        if notIndexed:
            intAttributes |= 0x2000
        else:
            intAttributes &= 0xDFFF
    if readonly is not None:
        if readonly:
            intAttributes |= 0x1
        else:
            intAttributes &= 0xFFFE
    if system is not None:
        if system:
            intAttributes |= 0x4
        else:
            intAttributes &= 0xFFFB
    if temporary is not None:
        if temporary:
            intAttributes |= 0x100
        else:
            intAttributes &= 0xFEFF

    ret = win32file.SetFileAttributes(path, intAttributes)
    return True if ret is None else False


def set_mode(path, mode):
    '''
    Set the mode of a file

    This just calls get_mode, which returns None because we don't use mode on
    Windows

    Args:
        path: The path to the file or directory
        mode: The mode (not used)

    Returns:
        None

    CLI Example:

    .. code-block:: bash

        salt '*' file.set_mode /etc/passwd 0644
    '''
    func_name = '{0}.set_mode'.format(__virtualname__)
    if __opts__.get('fun', '') == func_name:
        log.info('The function %s should not be used on Windows systems; '
                 'see function docs for details. The value returned is '
                 'always None. Use set_perms instead.', func_name)

    return get_mode(path)


def remove(path, force=False):
    '''
    Remove the named file or directory

    Args:
        path (str): The path to the file or directory to remove.
        force (bool): Remove even if marked Read-Only. Default is False

    Returns:
        bool: True if successful, False if unsuccessful

    CLI Example:

    .. code-block:: bash

        salt '*' file.remove C:\\Temp
    '''
    # This must be a recursive function in windows to properly deal with
    # Symlinks. The shutil.rmtree function will remove the contents of
    # the Symlink source in windows.

    path = os.path.expanduser(path)

    # Does the file/folder exists
    if not os.path.exists(path):
        raise CommandExecutionError('Path not found: {0}'.format(path))

    if not os.path.isabs(path):
        raise SaltInvocationError('File path must be absolute.')

    # Remove ReadOnly Attribute
    if force:
        # Get current file attributes
        file_attributes = win32api.GetFileAttributes(path)
        win32api.SetFileAttributes(path, win32con.FILE_ATTRIBUTE_NORMAL)

    try:
        if os.path.isfile(path):
            # A file and a symlinked file are removed the same way
            os.remove(path)
        elif is_link(path):
            # If it's a symlink directory, use the rmdir command
            os.rmdir(path)
        else:
            for name in os.listdir(path):
                item = '{0}\\{1}'.format(path, name)
                # If it's a normal directory, recurse to remove it's contents
                remove(item, force)

            # rmdir will work now because the directory is empty
            os.rmdir(path)
    except (OSError, IOError) as exc:
        if force:
            # Reset attributes to the original if delete fails.
            win32api.SetFileAttributes(path, file_attributes)
        raise CommandExecutionError(
            'Could not remove \'{0}\': {1}'.format(path, exc)
        )

    return True


def symlink(src, link):
    '''
    Create a symbolic link to a file

    This is only supported with Windows Vista or later and must be executed by
    a user with the SeCreateSymbolicLink privilege.

    The behavior of this function matches the Unix equivalent, with one
    exception - invalid symlinks cannot be created. The source path must exist.
    If it doesn't, an error will be raised.

    Args:
        src (str): The path to a file or directory
        link (str): The path to the link

    Returns:
        bool: True if successful, otherwise False

    CLI Example:

    .. code-block:: bash

        salt '*' file.symlink /path/to/file /path/to/link
    '''
    # When Python 3.2 or later becomes the minimum version, this function can be
    # replaced with the built-in os.symlink function, which supports Windows.
    if sys.getwindowsversion().major < 6:
        raise SaltInvocationError('Symlinks are only supported on Windows Vista or later.')

    if not os.path.exists(src):
        raise SaltInvocationError('The given source path does not exist.')

    if not os.path.isabs(src):
        raise SaltInvocationError('File path must be absolute.')

    # ensure paths are using the right slashes
    src = os.path.normpath(src)
    link = os.path.normpath(link)

    is_dir = os.path.isdir(src)

    try:
        win32file.CreateSymbolicLink(link, src, int(is_dir))
        return True
    except pywinerror as exc:
        raise CommandExecutionError(
            'Could not create \'{0}\' - [{1}] {2}'.format(
                link,
                exc.winerror,
                exc.strerror
            )
        )


def is_link(path):
    '''
    Check if the path is a symlink

    This is only supported on Windows Vista or later.

    Inline with Unix behavior, this function will raise an error if the path
    is not a symlink, however, the error raised will be a SaltInvocationError,
    not an OSError.

    Args:
        path (str): The path to a file or directory

    Returns:
        bool: True if path is a symlink, otherwise False

    CLI Example:

    .. code-block:: bash

       salt '*' file.is_link /path/to/link
    '''
    if sys.getwindowsversion().major < 6:
        raise SaltInvocationError('Symlinks are only supported on Windows Vista or later.')

    try:
        return salt.utils.path.islink(path)
    except Exception as exc:
        raise CommandExecutionError(exc)


def readlink(path):
    '''
    Return the path that a symlink points to

    This is only supported on Windows Vista or later.

    Inline with Unix behavior, this function will raise an error if the path is
    not a symlink, however, the error raised will be a SaltInvocationError, not
    an OSError.

    Args:
        path (str): The path to the symlink

    Returns:
        str: The path that the symlink points to

    CLI Example:

    .. code-block:: bash

        salt '*' file.readlink /path/to/link
    '''
    if sys.getwindowsversion().major < 6:
        raise SaltInvocationError('Symlinks are only supported on Windows Vista or later.')

    try:
        return salt.utils.path.readlink(path)
    except OSError as exc:
        if exc.errno == errno.EINVAL:
            raise CommandExecutionError('{0} is not a symbolic link'.format(path))
        raise CommandExecutionError(exc.__str__())
    except Exception as exc:
        raise CommandExecutionError(exc)


def mkdir(path,
          owner=None,
          grant_perms=None,
          deny_perms=None,
          inheritance=True,
          reset=False):
    '''
    Ensure that the directory is available and permissions are set.

    Args:

        path (str):
            The full path to the directory.

        owner (str):
            The owner of the directory. If not passed, it will be the account
            that created the directory, likely SYSTEM

        grant_perms (dict):
            A dictionary containing the user/group and the basic permissions to
            grant, ie: ``{'user': {'perms': 'basic_permission'}}``. You can also
            set the ``applies_to`` setting here. The default is
            ``this_folder_subfolders_files``. Specify another ``applies_to``
            setting like this:

            .. code-block:: yaml

                {'user': {'perms': 'full_control', 'applies_to': 'this_folder'}}

            To set advanced permissions use a list for the ``perms`` parameter,
            ie:

            .. code-block:: yaml

                {'user': {'perms': ['read_attributes', 'read_ea'], 'applies_to': 'this_folder'}}

        deny_perms (dict):
            A dictionary containing the user/group and permissions to deny along
            with the ``applies_to`` setting. Use the same format used for the
            ``grant_perms`` parameter. Remember, deny permissions supersede
            grant permissions.

        inheritance (bool):
            If True the object will inherit permissions from the parent, if
            ``False``, inheritance will be disabled. Inheritance setting will
            not apply to parent directories if they must be created.

        reset (bool):
            If ``True`` the existing DACL will be cleared and replaced with the
            settings defined in this function. If ``False``, new entries will be
            appended to the existing DACL. Default is ``False``.

            .. versionadded:: 2018.3.0

    Returns:
        bool: True if successful

    Raises:
        CommandExecutionError: If unsuccessful

    CLI Example:

    .. code-block:: bash

        # To grant the 'Users' group 'read & execute' permissions.
        salt '*' file.mkdir C:\\Temp\\ Administrators "{'Users': {'perms': 'read_execute'}}"

        # Locally using salt call
        salt-call file.mkdir C:\\Temp\\ Administrators "{'Users': {'perms': 'read_execute', 'applies_to': 'this_folder_only'}}"

        # Specify advanced attributes with a list
        salt '*' file.mkdir C:\\Temp\\ Administrators "{'jsnuffy': {'perms': ['read_attributes', 'read_ea'], 'applies_to': 'this_folder_only'}}"
    '''
    # Make sure the drive is valid
    drive = os.path.splitdrive(path)[0]
    if not os.path.isdir(drive):
        raise CommandExecutionError('Drive {0} is not mapped'.format(drive))

    path = os.path.expanduser(path)
    path = os.path.expandvars(path)

    if not os.path.isdir(path):

        try:
            # Make the directory
            os.mkdir(path)

            # Set owner
            if owner:
                salt.utils.win_dacl.set_owner(obj_name=path, principal=owner)

            # Set permissions
            set_perms(
                path=path,
                grant_perms=grant_perms,
                deny_perms=deny_perms,
                inheritance=inheritance,
                reset=reset)

        except WindowsError as exc:
            raise CommandExecutionError(exc)

    return True


def makedirs_(path,
              owner=None,
              grant_perms=None,
              deny_perms=None,
              inheritance=True,
              reset=False):
    '''
    Ensure that the parent directory containing this path is available.

    Args:

        path (str):
            The full path to the directory.

            .. note::

                The path must end with a trailing slash otherwise the
                directory(s) will be created up to the parent directory. For
                example if path is ``C:\\temp\\test``, then it would be treated
                as ``C:\\temp\\`` but if the path ends with a trailing slash
                like ``C:\\temp\\test\\``, then it would be treated as
                ``C:\\temp\\test\\``.

        owner (str):
            The owner of the directory. If not passed, it will be the account
            that created the directory, likely SYSTEM.

        grant_perms (dict):
            A dictionary containing the user/group and the basic permissions to
            grant, ie: ``{'user': {'perms': 'basic_permission'}}``. You can also
            set the ``applies_to`` setting here. The default is
            ``this_folder_subfolders_files``. Specify another ``applies_to``
            setting like this:

            .. code-block:: yaml

                {'user': {'perms': 'full_control', 'applies_to': 'this_folder'}}

            To set advanced permissions use a list for the ``perms`` parameter, ie:

            .. code-block:: yaml

                {'user': {'perms': ['read_attributes', 'read_ea'], 'applies_to': 'this_folder'}}

        deny_perms (dict):
            A dictionary containing the user/group and permissions to deny along
            with the ``applies_to`` setting. Use the same format used for the
            ``grant_perms`` parameter. Remember, deny permissions supersede
            grant permissions.

        inheritance (bool):
            If True the object will inherit permissions from the parent, if
            False, inheritance will be disabled. Inheritance setting will not
            apply to parent directories if they must be created.

        reset (bool):
            If ``True`` the existing DACL will be cleared and replaced with the
            settings defined in this function. If ``False``, new entries will be
            appended to the existing DACL. Default is ``False``.

            .. versionadded:: 2018.3.0

    Returns:
        bool: True if successful

    Raises:
        CommandExecutionError: If unsuccessful

    CLI Example:

    .. code-block:: bash

        # To grant the 'Users' group 'read & execute' permissions.
        salt '*' file.makedirs C:\\Temp\\ Administrators "{'Users': {'perms': 'read_execute'}}"

        # Locally using salt call
        salt-call file.makedirs C:\\Temp\\ Administrators "{'Users': {'perms': 'read_execute', 'applies_to': 'this_folder_only'}}"

        # Specify advanced attributes with a list
        salt '*' file.makedirs C:\\Temp\\ Administrators "{'jsnuffy': {'perms': ['read_attributes', 'read_ea'], 'applies_to': 'this_folder_only'}}"
    '''
    path = os.path.expanduser(path)

    # walk up the directory structure until we find the first existing
    # directory
    dirname = os.path.normpath(os.path.dirname(path))

    if os.path.isdir(dirname):
        # There's nothing for us to do
        msg = 'Directory \'{0}\' already exists'.format(dirname)
        log.debug(msg)
        return msg

    if os.path.exists(dirname):
        msg = 'The path \'{0}\' already exists and is not a directory'.format(
            dirname
        )
        log.debug(msg)
        return msg

    directories_to_create = []
    while True:
        if os.path.isdir(dirname):
            break

        directories_to_create.append(dirname)
        current_dirname = dirname
        dirname = os.path.dirname(dirname)

        if current_dirname == dirname:
            raise SaltInvocationError(
                'Recursive creation for path \'{0}\' would result in an '
                'infinite loop. Please use an absolute path.'.format(dirname)
            )

    # create parent directories from the topmost to the most deeply nested one
    directories_to_create.reverse()
    for directory_to_create in directories_to_create:
        # all directories have the user, group and mode set!!
        log.debug('Creating directory: %s', directory_to_create)
        mkdir(
            path=directory_to_create,
            owner=owner,
            grant_perms=grant_perms,
            deny_perms=deny_perms,
            inheritance=inheritance,
            reset=reset)

    return True


def makedirs_perms(path,
                   owner=None,
                   grant_perms=None,
                   deny_perms=None,
                   inheritance=True,
                   reset=True):
    '''
    Set owner and permissions for each directory created.

    Args:

        path (str):
            The full path to the directory.

        owner (str):
            The owner of the directory. If not passed, it will be the account
            that created the directory, likely SYSTEM.

        grant_perms (dict):
            A dictionary containing the user/group and the basic permissions to
            grant, ie: ``{'user': {'perms': 'basic_permission'}}``. You can also
            set the ``applies_to`` setting here. The default is
            ``this_folder_subfolders_files``. Specify another ``applies_to``
            setting like this:

            .. code-block:: yaml

                {'user': {'perms': 'full_control', 'applies_to': 'this_folder'}}

            To set advanced permissions use a list for the ``perms`` parameter, ie:

            .. code-block:: yaml

                {'user': {'perms': ['read_attributes', 'read_ea'], 'applies_to': 'this_folder'}}

        deny_perms (dict):
            A dictionary containing the user/group and permissions to deny along
            with the ``applies_to`` setting. Use the same format used for the
            ``grant_perms`` parameter. Remember, deny permissions supersede
            grant permissions.

        inheritance (bool):
            If ``True`` the object will inherit permissions from the parent, if
            ``False``, inheritance will be disabled. Inheritance setting will
            not apply to parent directories if they must be created

        reset (bool):
            If ``True`` the existing DACL will be cleared and replaced with the
            settings defined in this function. If ``False``, new entries will be
            appended to the existing DACL. Default is ``False``.

            .. versionadded:: 2018.3.0

    Returns:
        bool: True if successful, otherwise raises an error

    CLI Example:

    .. code-block:: bash

        # To grant the 'Users' group 'read & execute' permissions.
        salt '*' file.makedirs_perms C:\\Temp\\ Administrators "{'Users': {'perms': 'read_execute'}}"

        # Locally using salt call
        salt-call file.makedirs_perms C:\\Temp\\ Administrators "{'Users': {'perms': 'read_execute', 'applies_to': 'this_folder_only'}}"

        # Specify advanced attributes with a list
        salt '*' file.makedirs_perms C:\\Temp\\ Administrators "{'jsnuffy': {'perms': ['read_attributes', 'read_ea'], 'applies_to': 'this_folder_files'}}"
    '''
    # Expand any environment variables
    path = os.path.expanduser(path)
    path = os.path.expandvars(path)

    # Get parent directory (head)
    head, tail = os.path.split(path)

    # If tail is empty, split head
    if not tail:
        head, tail = os.path.split(head)

    # If head and tail are defined and head is not there, recurse
    if head and tail and not os.path.exists(head):
        try:
            # Create the directory here, set inherited True because this is a
            # parent directory, the inheritance setting will only apply to the
            # target directory. Reset will be False as we only want to reset
            # the permissions on the target directory
            makedirs_perms(
                path=head,
                owner=owner,
                grant_perms=grant_perms,
                deny_perms=deny_perms,
                inheritance=True,
                reset=False)
        except OSError as exc:
            # be happy if someone already created the path
            if exc.errno != errno.EEXIST:
                raise
        if tail == os.curdir:  # xxx/newdir/. exists if xxx/newdir exists
            return {}

    # Make the directory
    mkdir(
        path=path,
        owner=owner,
        grant_perms=grant_perms,
        deny_perms=deny_perms,
        inheritance=inheritance,
        reset=reset)

    return True


def check_perms(path,
                ret=None,
                owner=None,
                grant_perms=None,
                deny_perms=None,
                inheritance=True,
                reset=False):
    '''
    Check owner and permissions for the passed directory. This function checks
    the permissions and sets them, returning the changes made.

    Args:

        path (str):
            The full path to the directory.

        ret (dict):
            A dictionary to append changes to and return. If not passed, will
            create a new dictionary to return.

        owner (str):
            The owner to set for the directory.

        grant_perms (dict):
            A dictionary containing the user/group and the basic permissions to
            check/grant, ie: ``{'user': {'perms': 'basic_permission'}}``.
            Default is ``None``.

        deny_perms (dict):
            A dictionary containing the user/group and permissions to
            check/deny. Default is ``None``.

        inheritance (bool):
            ``True will check if inheritance is enabled and enable it. ``False``
            will check if inheritance is disabled and disable it. Defaultl is
            ``True``.

        reset (bool):
            ``True`` will show what permisisons will be removed by resetting the
            DACL. ``False`` will do nothing. Default is ``False``.

    Returns:
        dict: A dictionary of changes that have been made

    CLI Example:

    .. code-block:: bash

        # To see changes to ``C:\\Temp`` if the 'Users' group is given 'read & execute' permissions.
        salt '*' file.check_perms C:\\Temp\\ {} Administrators "{'Users': {'perms': 'read_execute'}}"

        # Locally using salt call
        salt-call file.check_perms C:\\Temp\\ {} Administrators "{'Users': {'perms': 'read_execute', 'applies_to': 'this_folder_only'}}"

        # Specify advanced attributes with a list
        salt '*' file.check_perms C:\\Temp\\ {} Administrators "{'jsnuffy': {'perms': ['read_attributes', 'read_ea'], 'applies_to': 'files_only'}}"
    '''
    if not os.path.exists(path):
        raise CommandExecutionError('Path not found: {0}'.format(path))

    path = os.path.expanduser(path)

    if not ret:
        ret = {'name': path,
               'changes': {},
               'pchanges': {},
               'comment': [],
               'result': True}
        orig_comment = ''
    else:
        orig_comment = ret['comment']
        ret['comment'] = []

    # Check owner
    if owner:
        owner = salt.utils.win_dacl.get_name(principal=owner)
        current_owner = salt.utils.win_dacl.get_owner(obj_name=path)
        if owner != current_owner:
            if __opts__['test'] is True:
                ret['pchanges']['owner'] = owner
            else:
                try:
                    salt.utils.win_dacl.set_owner(
                        obj_name=path,
                        principal=owner)
                    ret['changes']['owner'] = owner
                except CommandExecutionError:
                    ret['result'] = False
                    ret['comment'].append(
                        'Failed to change owner to "{0}"'.format(owner))

    # Check permissions
    cur_perms = salt.utils.win_dacl.get_permissions(obj_name=path)

    # Verify Deny Permissions
    changes = {}
    if deny_perms is not None:
        for user in deny_perms:
            # Check that user exists:
            try:
                user_name = salt.utils.win_dacl.get_name(principal=user)
            except CommandExecutionError:
                ret['comment'].append(
                    'Deny Perms: User "{0}" missing from Target System'.format(user))
                continue

            # Get the proper applies_to text
            if 'applies_to' in deny_perms[user]:
                applies_to = deny_perms[user]['applies_to']
                at_flag = salt.utils.win_dacl.flags().ace_prop['file'][applies_to]
                applies_to_text = salt.utils.win_dacl.flags().ace_prop['file'][at_flag]

            else:
                applies_to = None

            if user_name not in cur_perms:
                changes[user] = {'perms': deny_perms[user]['perms']}
                if applies_to:
                    changes[user]['applies_to'] = applies_to

            else:

                # Check Perms
                if isinstance(deny_perms[user]['perms'], six.string_types):
                    if not salt.utils.win_dacl.has_permission(
                            obj_name=path,
                            principal=user,
                            permission=deny_perms[user]['perms'],
                            access_mode='deny',
                            exact=False):
                        changes[user] = {'perms': deny_perms[user]['perms']}
                else:
                    for perm in deny_perms[user]['perms']:
                        if not salt.utils.win_dacl.has_permission(
                                path, user, perm, 'deny', exact=False):
                            if user not in changes:
                                changes[user] = {'perms': []}
                            changes[user]['perms'].append(deny_perms[user]['perms'])

                # Check if applies_to was passed
                if applies_to:
                    # Is there a deny permission set
                    if 'deny' in cur_perms[user_name]:
                        # If the applies to settings are different, use the new one
                        if not cur_perms[user_name]['deny']['applies to'] == applies_to_text:
                            if user not in changes:
                                changes[user] = {}
                            changes[user]['applies_to'] = applies_to

    if changes:
        ret['pchanges']['deny_perms'] = {}
        ret['changes']['deny_perms'] = {}
        for user in changes:
            user_name = salt.utils.win_dacl.get_name(principal=user)

            if __opts__['test'] is True:
                ret['pchanges']['deny_perms'][user] = changes[user]
            else:
                # Get applies_to
                applies_to = None
                if 'applies_to' not in changes[user]:
                    # Get current "applies to" settings from the file
                    if user_name in cur_perms and 'deny' in cur_perms[user_name]:
                        for flag in salt.utils.win_dacl.flags().ace_prop['file']:
                            if salt.utils.win_dacl.flags().ace_prop['file'][flag] == \
                                    cur_perms[user_name]['deny']['applies to']:
                                at_flag = flag
                                for flag1 in salt.utils.win_dacl.flags().ace_prop['file']:
                                    if salt.utils.win_dacl.flags().ace_prop['file'][flag1] == at_flag:
                                        applies_to = flag1
                    if not applies_to:
                        applies_to = 'this_folder_subfolders_files'
                else:
                    applies_to = changes[user]['applies_to']

                perms = []
                if 'perms' not in changes[user]:
                    # Get current perms
                    # Check for basic perms
                    for perm in cur_perms[user_name]['deny']['permissions']:
                        for flag in salt.utils.win_dacl.flags().ace_perms['file']['basic']:
                            if salt.utils.win_dacl.flags().ace_perms['file']['basic'][flag] == perm:
                                perm_flag = flag
                                for flag1 in salt.utils.win_dacl.flags().ace_perms['file']['basic']:
                                    if salt.utils.win_dacl.flags().ace_perms['file']['basic'][flag1] == perm_flag:
                                        perms = flag1
                    # Make a list of advanced perms
                    if not perms:
                        for perm in cur_perms[user_name]['deny']['permissions']:
                            for flag in salt.utils.win_dacl.flags().ace_perms['file']['advanced']:
                                if salt.utils.win_dacl.flags().ace_perms['file']['advanced'][flag] == perm:
                                    perm_flag = flag
                                    for flag1 in salt.utils.win_dacl.flags().ace_perms['file']['advanced']:
                                        if salt.utils.win_dacl.flags().ace_perms['file']['advanced'][flag1] == perm_flag:
                                            perms.append(flag1)
                else:
                    perms = changes[user]['perms']

                try:
                    salt.utils.win_dacl.set_permissions(
                        obj_name=path,
                        principal=user,
                        permissions=perms,
                        access_mode='deny',
                        applies_to=applies_to)
                    ret['changes']['deny_perms'][user] = changes[user]
                except CommandExecutionError:
                    ret['result'] = False
                    ret['comment'].append(
                        'Failed to deny permissions for "{0}" to '
                        '{1}'.format(user, changes[user]))

    # Verify Grant Permissions
    changes = {}
    if grant_perms is not None:
        for user in grant_perms:
            # Check that user exists:
            try:
                user_name = salt.utils.win_dacl.get_name(principal=user)
            except CommandExecutionError:
                ret['comment'].append(
                    'Grant Perms: User "{0}" missing from Target System'.format(user))
                continue

            # Get the proper applies_to text
            if 'applies_to' in grant_perms[user]:
                applies_to = grant_perms[user]['applies_to']
                at_flag = salt.utils.win_dacl.flags().ace_prop['file'][applies_to]
                applies_to_text = salt.utils.win_dacl.flags().ace_prop['file'][at_flag]

            else:
                applies_to = None

            if user_name not in cur_perms:

                changes[user] = {'perms': grant_perms[user]['perms']}
                if applies_to:
                    changes[user]['applies_to'] = applies_to

            else:

                # Check Perms
                if isinstance(grant_perms[user]['perms'], six.string_types):
                    if not salt.utils.win_dacl.has_permission(
                            obj_name=path,
                            principal=user,
                            permission=grant_perms[user]['perms'],
                            access_mode='grant'):
                        changes[user] = {'perms': grant_perms[user]['perms']}
                else:
                    for perm in grant_perms[user]['perms']:
                        if not salt.utils.win_dacl.has_permission(
                                obj_name=path,
                                principal=user,
                                permission=perm,
                                access_mode='grant',
                                exact=False):
                            if user not in changes:
                                changes[user] = {'perms': []}
                            changes[user]['perms'].append(grant_perms[user]['perms'])

                # Check if applies_to was passed
                if applies_to:
                    # Is there a deny permission set
                    if 'grant' in cur_perms[user_name]:
                        # If the applies to settings are different, use the new one
                        if not cur_perms[user_name]['grant']['applies to'] == applies_to_text:
                            if user not in changes:
                                changes[user] = {}
                            changes[user]['applies_to'] = applies_to

    if changes:
        ret['pchanges']['grant_perms'] = {}
        ret['changes']['grant_perms'] = {}
        for user in changes:
            user_name = salt.utils.win_dacl.get_name(principal=user)
            if __opts__['test'] is True:
                ret['pchanges']['grant_perms'][user] = changes[user]
            else:
                applies_to = None
                if 'applies_to' not in changes[user]:
                    # Get current "applies_to" settings from the file
                    if user_name in cur_perms and 'grant' in cur_perms[user_name]:
                        for flag in salt.utils.win_dacl.flags().ace_prop['file']:
                            if salt.utils.win_dacl.flags().ace_prop['file'][flag] == \
                                    cur_perms[user_name]['grant']['applies to']:
                                at_flag = flag
                                for flag1 in salt.utils.win_dacl.flags().ace_prop['file']:
                                    if salt.utils.win_dacl.flags().ace_prop['file'][flag1] == at_flag:
                                        applies_to = flag1
                    if not applies_to:
                        applies_to = 'this_folder_subfolders_files'
                else:
                    applies_to = changes[user]['applies_to']

                perms = []
                if 'perms' not in changes[user]:
                    # Check for basic perms
                    for perm in cur_perms[user_name]['grant']['permissions']:
                        for flag in salt.utils.win_dacl.flags().ace_perms['file']['basic']:
                            if salt.utils.win_dacl.flags().ace_perms['file']['basic'][flag] == perm:
                                perm_flag = flag
                                for flag1 in salt.utils.win_dacl.flags().ace_perms['file']['basic']:
                                    if salt.utils.win_dacl.flags().ace_perms['file']['basic'][flag1] == perm_flag:
                                        perms = flag1
                    # Make a list of advanced perms
                    if not perms:
                        for perm in cur_perms[user_name]['grant']['permissions']:
                            for flag in salt.utils.win_dacl.flags().ace_perms['file']['advanced']:
                                if salt.utils.win_dacl.flags().ace_perms['file']['advanced'][flag] == perm:
                                    perm_flag = flag
                                    for flag1 in salt.utils.win_dacl.flags().ace_perms['file']['advanced']:
                                        if salt.utils.win_dacl.flags().ace_perms['file']['advanced'][flag1] == perm_flag:
                                            perms.append(flag1)
                else:
                    perms = changes[user]['perms']

                try:
                    salt.utils.win_dacl.set_permissions(
                        obj_name=path,
                        principal=user,
                        permissions=perms,
                        access_mode='grant',
                        applies_to=applies_to)
                    ret['changes']['grant_perms'][user] = changes[user]
                except CommandExecutionError:
                    ret['result'] = False
                    ret['comment'].append(
                        'Failed to grant permissions for "{0}" to '
                        '{1}'.format(user, changes[user]))

    # Check inheritance
    if inheritance is not None:
        if not inheritance == salt.utils.win_dacl.get_inheritance(obj_name=path):
            if __opts__['test'] is True:
                ret['pchanges']['inheritance'] = inheritance
            else:
                try:
                    salt.utils.win_dacl.set_inheritance(
                        obj_name=path,
                        enabled=inheritance)
                    ret['changes']['inheritance'] = inheritance
                except CommandExecutionError:
                    ret['result'] = False
                    ret['comment'].append(
                        'Failed to set inheritance for "{0}" to '
                        '{1}'.format(path, inheritance))

    # Check reset
    # If reset=True, which users will be removed as a result
    if reset:
        for user_name in cur_perms:
            if user_name not in grant_perms:
                if 'grant' in cur_perms[user_name] and not \
                cur_perms[user_name]['grant']['inherited']:
                    if __opts__['test'] is True:
                        if 'remove_perms' not in ret['pchanges']:
                            ret['pchanges']['remove_perms'] = {}
                        ret['pchanges']['remove_perms'].update(
                            {user_name: cur_perms[user_name]})
                    else:
                        if 'remove_perms' not in ret['changes']:
                            ret['changes']['remove_perms'] = {}
                        salt.utils.win_dacl.rm_permissions(
                            obj_name=path,
                            principal=user_name,
                            ace_type='grant')
                        ret['changes']['remove_perms'].update(
                            {user_name: cur_perms[user_name]})
            if user_name not in deny_perms:
                if 'deny' in cur_perms[user_name] and not \
                cur_perms[user_name]['deny']['inherited']:
                    if __opts__['test'] is True:
                        if 'remove_perms' not in ret['pchanges']:
                            ret['pchanges']['remove_perms'] = {}
                        ret['pchanges']['remove_perms'].update(
                            {user_name: cur_perms[user_name]})
                    else:
                        if 'remove_perms' not in ret['changes']:
                            ret['changes']['remove_perms'] = {}
                        salt.utils.win_dacl.rm_permissions(
                            obj_name=path,
                            principal=user_name,
                            ace_type='deny')
                        ret['changes']['remove_perms'].update(
                            {user_name: cur_perms[user_name]})

    # Re-add the Original Comment if defined
    if isinstance(orig_comment, six.string_types):
        if orig_comment:
            ret['comment'].insert(0, orig_comment)
    else:
        if orig_comment:
            ret['comment'] = orig_comment.extend(ret['comment'])

    ret['comment'] = '\n'.join(ret['comment'])

    # Set result for test = True
    if __opts__['test'] and (ret['changes'] or ret['pchanges']):
        ret['result'] = None

    return ret


def set_perms(path,
              grant_perms=None,
              deny_perms=None,
              inheritance=True,
              reset=False):
    '''
    Set permissions for the given path

    Args:

        path (str):
            The full path to the directory.

        grant_perms (dict):
            A dictionary containing the user/group and the basic permissions to
            grant, ie: ``{'user': {'perms': 'basic_permission'}}``. You can also
            set the ``applies_to`` setting here. The default for ``applise_to``
            is ``this_folder_subfolders_files``. Specify another ``applies_to``
            setting like this:

            .. code-block:: yaml

                {'user': {'perms': 'full_control', 'applies_to': 'this_folder'}}

            To set advanced permissions use a list for the ``perms`` parameter,
            ie:

            .. code-block:: yaml

                {'user': {'perms': ['read_attributes', 'read_ea'], 'applies_to': 'this_folder'}}

            To see a list of available attributes and applies to settings see
            the documentation for salt.utils.win_dacl.

            A value of ``None`` will make no changes to the ``grant`` portion of
            the DACL. Default is ``None``.

        deny_perms (dict):
            A dictionary containing the user/group and permissions to deny along
            with the ``applies_to`` setting. Use the same format used for the
            ``grant_perms`` parameter. Remember, deny permissions supersede
            grant permissions.

            A value of ``None`` will make no changes to the ``deny`` portion of
            the DACL. Default is ``None``.

        inheritance (bool):
            If ``True`` the object will inherit permissions from the parent, if
            ``False``, inheritance will be disabled. Inheritance setting will
            not apply to parent directories if they must be created. Default is
            ``False``.

        reset (bool):
            If ``True`` the existing DCL will be cleared and replaced with the
            settings defined in this function. If ``False``, new entries will be
            appended to the existing DACL. Default is ``False``.

            .. versionadded:: 2018.3.0

    Returns:
        bool: True if successful

    Raises:
        CommandExecutionError: If unsuccessful

    CLI Example:

    .. code-block:: bash

        # To grant the 'Users' group 'read & execute' permissions.
        salt '*' file.set_perms C:\\Temp\\ "{'Users': {'perms': 'read_execute'}}"

        # Locally using salt call
        salt-call file.set_perms C:\\Temp\\ "{'Users': {'perms': 'read_execute', 'applies_to': 'this_folder_only'}}"

        # Specify advanced attributes with a list
        salt '*' file.set_perms C:\\Temp\\ "{'jsnuffy': {'perms': ['read_attributes', 'read_ea'], 'applies_to': 'this_folder_only'}}"
    '''
    ret = {}

    if reset:
        # Get an empty DACL
        dacl = salt.utils.win_dacl.dacl()

        # Get an empty perms dict
        cur_perms = {}

    else:
        # Get the DACL for the directory
        dacl = salt.utils.win_dacl.dacl(path)

        # Get current file/folder permissions
        cur_perms = salt.utils.win_dacl.get_permissions(path)

    # Set 'deny' perms if any
    if deny_perms is not None:
        ret['deny'] = {}
        for user in deny_perms:
            # Check that user exists:
            try:
                user_name = salt.utils.win_dacl.get_name(user)
            except CommandExecutionError:
                log.debug('Deny Perms: User "%s" missing from Target System',
                          user)
                continue

            # Get applies_to
            applies_to = None
            if 'applies_to' not in deny_perms[user]:
                # Get current "applies to" settings from the file
                if user_name in cur_perms and 'deny' in cur_perms[user_name]:
                    for flag in salt.utils.win_dacl.flags().ace_prop['file']:
                        if salt.utils.win_dacl.flags().ace_prop['file'][flag] == \
                                cur_perms[user_name]['deny']['applies to']:
                            at_flag = flag
                            for flag1 in salt.utils.win_dacl.flags().ace_prop['file']:
                                if salt.utils.win_dacl.flags().ace_prop['file'][flag1] == at_flag:
                                    applies_to = flag1
                if not applies_to:
                    applies_to = 'this_folder_subfolders_files'
            else:
                applies_to = deny_perms[user]['applies_to']

            # Deny permissions
            if dacl.add_ace(user, 'deny', deny_perms[user]['perms'],
                            applies_to):
                ret['deny'][user] = deny_perms[user]

    # Set 'grant' perms if any
    if grant_perms is not None:
        ret['grant'] = {}
        for user in grant_perms:
            # Check that user exists:
            try:
                user_name = salt.utils.win_dacl.get_name(user)
            except CommandExecutionError:
                log.debug('Grant Perms: User "%s" missing from Target System',
                          user)
                continue

            # Get applies_to
            applies_to = None
            if 'applies_to' not in grant_perms[user]:
                # Get current "applies to" settings from the file
                if user_name in cur_perms and 'grant' in cur_perms[user_name]:
                    for flag in salt.utils.win_dacl.flags().ace_prop['file']:
                        if salt.utils.win_dacl.flags().ace_prop['file'][flag] == \
                                cur_perms[user_name]['grant']['applies to']:
                            at_flag = flag
                            for flag1 in salt.utils.win_dacl.flags().ace_prop['file']:
                                if salt.utils.win_dacl.flags().ace_prop['file'][flag1] == at_flag:
                                    applies_to = flag1
                if not applies_to:
                    applies_to = 'this_folder_subfolders_files'
            else:
                applies_to = grant_perms[user]['applies_to']

            # Grant permissions
            if dacl.add_ace(user, 'grant', grant_perms[user]['perms'],
                            applies_to):
                ret['grant'][user] = grant_perms[user]

    # Order the ACL
    dacl.order_acl()

    # Save the DACL, setting the inheritance
    # you have to invert inheritance because dacl.save is looking for
    # protected. protected True means Inherited False...

    if dacl.save(path, not inheritance):
        return ret

    return {}<|MERGE_RESOLUTION|>--- conflicted
+++ resolved
@@ -43,12 +43,8 @@
 
 # Import salt libs
 import salt.utils.path
-<<<<<<< HEAD
 import salt.utils.platform
 import salt.utils.user
-=======
-import salt.utils.files
->>>>>>> a2b58829
 from salt.modules.file import (check_hash,  # pylint: disable=W0611
         directory_exists, get_managed,
         check_managed, check_managed_changes, source_list,
