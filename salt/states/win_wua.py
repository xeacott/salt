--- conflicted
+++ resolved
@@ -492,47 +492,31 @@
 
     # Verify the installation
     for item in install.list():
-<<<<<<< HEAD
         # Only check for items that were installed
         if item not in updates_not_installed:
-            if not salt.utils.data.is_true(post_info[item]['Installed']):
-                ret['changes']['failed'] = {
-                    item: {'Title': post_info[item]['Title'][:40] + '...',
-                           'KBs': post_info[item]['KBs']}
+            if not salt.utils.data.is_true(post_info[item]["Installed"]):
+                ret["changes"]["failed"] = {
+                    item: {
+                      "Title": post_info[item]["Title"][:40] + "...",
+                      "KBs": post_info[item]["KBs"],
+                    }
                 }
-                ret['result'] = False
+                ret["result"] = False
             else:
-                ret['changes']['installed'] = {
-                    item: {'Title': post_info[item]['Title'][:40] + '...',
-                           'NeedsReboot': post_info[item]['NeedsReboot'],
-                           'KBs': post_info[item]['KBs']}
+                ret["changes"]["installed"] = {
+                    item: {
+                        "Title": post_info[item]["Title"][:40] + "...",
+                        "NeedsReboot": post_info[item]["NeedsReboot"],
+                        "KBs": post_info[item]["KBs"],
+                    }
                 }
 
     # Add the list of updates not installed to the return
     if len(updates_not_installed) > 0:
-        ret['comment'] = 'Updates that were not installed:'
+        ret["comment"] = "Updates that were not installed:"
         for update in updates_not_installed:
-            ret['comment'] += '\n'
-            ret['comment'] += ': '.join([update])
-=======
-        if not salt.utils.data.is_true(post_info[item]["Installed"]):
-            ret["changes"]["failed"] = {
-                item: {
-                    "Title": post_info[item]["Title"][:40] + "...",
-                    "KBs": post_info[item]["KBs"],
-                }
-            }
-            ret["result"] = False
-        else:
-            ret["changes"]["installed"] = {
-                item: {
-                    "Title": post_info[item]["Title"][:40] + "...",
-                    "NeedsReboot": post_info[item]["NeedsReboot"],
-                    "KBs": post_info[item]["KBs"],
-                }
-            }
->>>>>>> 03544213
-
+            ret["comment"] += "\n"
+            ret["comment"] += ": ".join([update])
     if ret["changes"].get("failed", False):
         ret["comment"] = "Updates failed"
     else:
