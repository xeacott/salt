--- conflicted
+++ resolved
@@ -10,7 +10,7 @@
     # via aiohttp
 async-timeout==4.0.3
     # via aiohttp
-attrs==23.1.0
+attrs==23.2.0
     # via aiohttp
 autocommand==2.2.2
     # via jaraco.text
@@ -101,11 +101,7 @@
     # via tempora
 pyyaml==6.0.1
     # via -r requirements/base.txt
-<<<<<<< HEAD
 pyzmq==25.1.2
-=======
-pyzmq==25.1.2 ; sys_platform == "darwin"
->>>>>>> 6b98f0d8
     # via -r requirements/zeromq.txt
 requests==2.31.0
     # via -r requirements/base.txt
