# Do not edit these workflows directly as the changes made will be overwritten.
# Instead, edit the template '.github/workflows/templates/nightly.yml.jinja'
---

name: Nightly
run-name: "Nightly (branch: ${{ github.ref_name }})"

on:
  workflow_dispatch: {}
  schedule:
    # https://docs.github.com/en/actions/using-workflows/workflow-syntax-for-github-actions#onschedule
    - cron: '0 1 * * *'  # Every day at 1AM

env:
  COLUMNS: 190
  CACHE_SEED: SEED-3  # Bump the number to invalidate all caches
  RELENV_DATA: "${{ github.workspace }}/.relenv"

permissions:
  contents: read  # for dorny/paths-filter to fetch a list of changed files
  pull-requests: read  # for dorny/paths-filter to read pull requests
  actions: write  # to trigger branch nightly builds

concurrency:
  group: ${{ github.workflow }}-${{ github.event_name }}-${{ github.repository }}-${{ github.head_ref || github.run_id }}
  cancel-in-progress: false

jobs:

  workflow-requirements:
    name: Check Workflow Requirements
    runs-on: ubuntu-latest
    outputs:
<<<<<<< HEAD
      requirements-met: ${{ fromJSON(steps.check-requirements.outputs.requirements-met) }}
=======
      requirements-met: ${{ steps.check-requirements.outputs.requirements-met }}
>>>>>>> 39c5668b
    steps:
      - name: Check Requirements
        id: check-requirements
        run: |
          if [ "${RUN_SCHEDULED_BUILDS}" = "1" ]; then
<<<<<<< HEAD
            echo "Running workflow because RUN_SCHEDULED_BUILDS=1"
            echo "requirements-met=true" >> "${GITHUB_OUTPUT}"
          elif [ "${{ github.event.repository.fork }}" = "true" ]; then
            echo "Not running workflow because ${{ github.repository }} is a fork"
            echo "requirements-met=false" >> "${GITHUB_OUTPUT}"
          else
            echo "Running workflow because ${{ github.repository }} is not a fork"
=======
            MSG="Running workflow because RUN_SCHEDULED_BUILDS=1"
            echo "${MSG}"
            echo "${MSG}" >> "${GITHUB_STEP_SUMMARY}"
            echo "requirements-met=true" >> "${GITHUB_OUTPUT}"
          elif [ "${{ github.event.repository.fork }}" = "true" ]; then
            MSG="Not running workflow because ${{ github.repository }} is a fork"
            echo "${MSG}"
            echo "${MSG}" >> "${GITHUB_STEP_SUMMARY}"
            echo "requirements-met=false" >> "${GITHUB_OUTPUT}"
          else
            MSG="Running workflow because ${{ github.repository }} is not a fork"
            echo "${MSG}"
            echo "${MSG}" >> "${GITHUB_STEP_SUMMARY}"
>>>>>>> 39c5668b
            echo "requirements-met=true" >> "${GITHUB_OUTPUT}"
          fi

  trigger-branch-nightly-builds:
<<<<<<< HEAD
    name: Trigger Branch Schedule Workflows
=======
    name: Trigger Branch Workflows
>>>>>>> 39c5668b
    if: ${{ github.event_name == 'schedule' }}
    runs-on:
      - ubuntu-latest
    needs:
      - workflow-requirements
    steps:
      - name: Trigger 3006.x branch
        env:
          GH_TOKEN: ${{ secrets.GITHUB_TOKEN }}
        run: |
          gh workflow run nightly.yml --repo ${{ github.repository }} --ref 3006.x

  prepare-workflow:
    name: Prepare Workflow Run
    runs-on: ubuntu-latest
<<<<<<< HEAD
    if: ${{ needs.workflow-requirements.outputs.requirements-met }}
=======
    if: ${{ fromJSON(needs.workflow-requirements.outputs.requirements-met) }}
>>>>>>> 39c5668b
    needs:
      - workflow-requirements
    outputs:
      jobs: ${{ steps.define-jobs.outputs.jobs }}
      runners: ${{ steps.runner-types.outputs.runners }}
      changed-files: ${{ steps.process-changed-files.outputs.changed-files }}
      testrun: ${{ steps.define-testrun.outputs.testrun }}
      salt-version: ${{ steps.setup-salt-version.outputs.salt-version }}
      cache-seed: ${{ steps.set-cache-seed.outputs.cache-seed }}
    steps:
      - uses: actions/checkout@v3
        with:
          fetch-depth: 0  # Full clone to also get the tags to get the right salt version

      - name: Get Changed Files
        if: ${{ github.event_name == 'pull_request'}}
        id: changed-files
        uses: dorny/paths-filter@v2
        with:
          token: ${{ github.token }}
          list-files: json
          filters: |
            repo:
              - added|modified:
                - '**'
            doc-requirements:
              - added|modified: &doc_requirements
                - requirements/static/ci/py3.*/docs.txt
            lint-requirements:
              - added|modified: &lint_requirements
                - requirements/static/ci/py3.*/lint.txt
            pkg_requirements:
              - added|modified: &pkg_requirements
                - requirements/static/pkg/py3.*/darwin.txt
                - requirements/static/pkg/py3.*/linux.txt
                - requirements/static/pkg/py3.*/freebsd.txt
                - requirements/static/pkg/py3.*/windows.txt
            test_requirements:
              - added|modified: &test_requirements
                - requirements/static/ci/py3.*/darwin.txt
                - requirements/static/ci/py3.*/linux.txt
                - requirements/static/ci/py3.*/freebsd.txt
                - requirements/static/ci/py3.*/windows.txt
                - requirements/static/ci/py3.*/darwin-crypto.txt
                - requirements/static/ci/py3.*/linux-crypto.txt
                - requirements/static/ci/py3.*/freebsd-crypto.txt
                - requirements/static/ci/py3.*/windows-crypto.txt
            deleted:
              - deleted:
                - '**'
            docs:
              - added|modified:
                - doc/**
                - *doc_requirements
            workflows:
              - added|modified:
                - .github/actions/**/action.yml
                - .github/workflows/*.yml
                - .github/workflows/templates/*.yml.jinja2
            salt:
              - added|modified: &salt_added_modified
                - setup.py
                - noxfile.py
                - salt/**/*.py
                - tasks/**/*.py
                - tools/**/*.py
            tests:
              - added|modified: &tests_added_modified
                - tests/**/*.py
            lint:
              - added|modified:
                - .pylintrc
                - *lint_requirements
            golden_images:
              - added|modified:
                - cicd/golden-images.json
            pkg_tests:
              - added|modified: &pkg_tests_added_modified
                - pkg/**
                - *pkg_requirements
                - *salt_added_modified
            testrun:
              - added|modified:
                - *pkg_requirements
                - *test_requirements
                - *salt_added_modified
                - *tests_added_modified
                - *pkg_tests_added_modified

      - name: Set up Python 3.10
        uses: actions/setup-python@v4
        with:
          python-version: "3.10"

      - name: Setup Python Tools Scripts
        uses: ./.github/actions/setup-python-tools-scripts

      - name: Pretty Print The GH Actions Event
        run:
          tools ci print-gh-event

      - name: Setup Salt Version
        id: setup-salt-version
        uses: ./.github/actions/setup-salt-version
        with:
          salt-version: ""
          validate-version: true

      - name: Write Changed Files To A Local File
        run:
          echo '${{ toJSON(steps.changed-files.outputs) }}' > changed-files.json

      - name: Check Local Changed Files Contents
        if: ${{ github.event_name == 'pull_request' }}
        run:
          cat changed-files.json

      - name: Process Changed Files
        id: process-changed-files
        run: |
          tools ci process-changed-files ${{ github.event_name }} changed-files.json

      - name: Check Collected Changed Files
        if: ${{ github.event_name == 'pull_request' }}
        run: |
          echo '${{ steps.process-changed-files.outputs.changed-files }}' | jq -C '.'

      - name: Define Runner Types
        id: runner-types
        run: |
          tools ci runner-types ${{ github.event_name }}

      - name: Check Defined Runners
        run: |
          echo '${{ steps.runner-types.outputs.runners }}' | jq -C '.'

      - name: Define Jobs
        id: define-jobs
        run: |
          tools ci define-jobs ${{ github.event_name }} changed-files.json

      - name: Check Defined Jobs
        run: |
          echo '${{ steps.define-jobs.outputs.jobs }}' | jq -C '.'

      - name: Define Testrun
        id: define-testrun
        run: |
          tools ci define-testrun ${{ github.event_name }} changed-files.json

      - name: Check Defined Test Run
        run: |
          echo '${{ steps.define-testrun.outputs.testrun }}' | jq -C '.'

      - name: Check Contents of generated testrun-changed-files.txt
        if: ${{ fromJSON(steps.define-testrun.outputs.testrun)['type'] != 'full' }}
        run: |
          cat testrun-changed-files.txt || true

      - name: Upload testrun-changed-files.txt
        if: ${{ fromJSON(steps.define-testrun.outputs.testrun)['type'] != 'full' }}
        uses: actions/upload-artifact@v3
        with:
          name: testrun-changed-files.txt
          path: testrun-changed-files.txt

      - name: Set Cache Seed Output
        id: set-cache-seed
        run: |
          echo "cache-seed=${{ env.CACHE_SEED }}" >> "$GITHUB_OUTPUT"
  pre-commit:
    name: Pre-Commit
    if: ${{ fromJSON(needs.prepare-workflow.outputs.runners)['github-hosted'] }}
    uses: ./.github/workflows/pre-commit-action.yml
    needs:
      - prepare-workflow
    with:
      cache-seed: ${{ needs.prepare-workflow.outputs.cache-seed }}
      changed-files: ${{ needs.prepare-workflow.outputs.changed-files }}
      pre-commit-version: "3.0.4"

  lint:
    name: Lint
    if: ${{ fromJSON(needs.prepare-workflow.outputs.jobs)['lint'] && fromJSON(needs.prepare-workflow.outputs.runners)['github-hosted'] }}
    uses: ./.github/workflows/lint-action.yml
    needs:
      - prepare-workflow
    with:
      changed-files: ${{ needs.prepare-workflow.outputs.changed-files }}

  prepare-release:
    name: "Prepare Release: ${{ needs.prepare-workflow.outputs.salt-version }}"
    if: ${{ fromJSON(needs.prepare-workflow.outputs.jobs)['prepare-release'] && fromJSON(needs.prepare-workflow.outputs.runners)['github-hosted'] }}
    runs-on:
      - ubuntu-latest
    needs:
      - prepare-workflow
    steps:
      - uses: actions/checkout@v3

      - name: Get Python Version
        id: get-python-version
        uses: ./.github/actions/get-python-version
        with:
          python-binary: python3

      - name: Setup Python Tools Scripts
        id: python-tools-scripts
        uses: ./.github/actions/setup-python-tools-scripts

      - name: Cache Python Tools Docs Virtualenv
        uses: actions/cache@v3
        with:
          path: .tools-venvs/docs
          key: ${{ needs.prepare-workflow.outputs.cache-seed }}|${{ github.workflow }}|${{ github.job }}|tools-venvs|${{ steps.python-tools-scripts.outputs.version }}|docs|${{ steps.get-python-version.outputs.version }}|${{ hashFiles('requirements/**/docs.txt') }}

      - name: Cache Python Tools Changelog Virtualenv
        uses: actions/cache@v3
        with:
          path: .tools-venvs/changelog
          key: ${{ needs.prepare-workflow.outputs.cache-seed }}|${{ github.workflow }}|${{ github.job }}|tools-venvs|${{ steps.python-tools-scripts.outputs.version }}|changelog|${{ steps.get-python-version.outputs.version }}|${{ hashFiles('requirements/**/changelog.txt') }}


      - name: Setup Salt Version
        id: setup-salt-version
        uses: ./.github/actions/setup-salt-version
        with:
          salt-version: "${{ needs.prepare-workflow.outputs.salt-version }}"

      # TODO: Remove the --salt-version argument post 3006 release.  This was to handle versioning
      # issues on pre-3006 development versions on deb-based distros.
      - name: Update Debian changelog
        shell: bash
        run: |
          tools changelog update-deb "${{ needs.prepare-workflow.outputs.salt-version }}" --draft
          tools changelog update-deb "${{ needs.prepare-workflow.outputs.salt-version }}"

      - name: Update RPM changelog
        shell: bash
        run: |
          tools changelog update-rpm --draft
          tools changelog update-rpm

      - name: Update Release Notes
        shell: bash
        run: |
          tools changelog update-release-notes --draft
          tools changelog update-release-notes

      - name: Generate MAN Pages
        shell: bash
        env:
          LATEST_RELEASE: "${{ needs.prepare-workflow.outputs.salt-version }}"
          SALT_ON_SALTSTACK: "1"
        run: |
          tools docs man

      - name: Update Changelog
        shell: bash
        run: |
          tools changelog update-changelog-md --draft
          tools changelog update-changelog-md

      - name: Show Changes Diff
        shell: bash
        run: |
          git diff --color

      - name: Configure Git
        shell: bash
        run: |
          git config --global user.name "Salt Project Packaging"
          git config --global user.email saltproject-packaging@vmware.com

      - name: Setup Pre-Commit
        uses: ./.github/actions/setup-pre-commit
        with:
          version: "3.0.4"
          cache-seed: ${{ needs.prepare-workflow.outputs.cache-seed }}

      - name: Commit Changes
        shell: bash
        env:
          SKIP: lint-salt,lint-tests
        run: |
          # Run it twice so that pre-commit can fix anything that can be automatically fixed.
          git commit -am "Release v${{ needs.prepare-workflow.outputs.salt-version }}" || \
            git commit -am "Release v${{ needs.prepare-workflow.outputs.salt-version }}"

      - name: Create release changes patch
        shell: bash
        run: |
          git format-patch --keep-subject --binary --stdout HEAD^ > salt-${{ needs.prepare-workflow.outputs.salt-version }}.patch

      - name: Upload Changes Diff Artifact
        uses: actions/upload-artifact@v3
        with:
          name: salt-${{ needs.prepare-workflow.outputs.salt-version }}.patch
          path: salt-${{ needs.prepare-workflow.outputs.salt-version }}.patch
          retention-days: 7
          if-no-files-found: error

  build-docs:
    name: Documentation
    if: ${{ fromJSON(needs.prepare-workflow.outputs.jobs)['build-docs'] && fromJSON(needs.prepare-workflow.outputs.runners)['self-hosted'] }}
    needs:
      - prepare-workflow
      - build-source-tarball
    uses: ./.github/workflows/build-docs.yml
    with:
      cache-seed: ${{ needs.prepare-workflow.outputs.cache-seed }}
      salt-version: "${{ needs.prepare-workflow.outputs.salt-version }}"

  build-source-tarball:
    name: Build Source Tarball
    if: ${{ fromJSON(needs.prepare-workflow.outputs.jobs)['build-source-tarball'] && fromJSON(needs.prepare-workflow.outputs.runners)['github-hosted'] }}
    needs:
      - prepare-workflow
      - prepare-release
    runs-on: ubuntu-latest
    steps:
      - uses: actions/checkout@v3

      - name: Set up Python 3.10
        uses: actions/setup-python@v4
        with:
          python-version: "3.10"

      - name: Get Python Version
        id: get-python-version
        uses: ./.github/actions/get-python-version
        with:
          python-binary: python3

      - name: Setup Python Tools Scripts
        id: python-tools-scripts
        uses: ./.github/actions/setup-python-tools-scripts

      - name: Setup Salt Version
        id: setup-salt-version
        uses: ./.github/actions/setup-salt-version
        with:
          salt-version: "${{ needs.prepare-workflow.outputs.salt-version }}"

      - name: Cache Python Tools Build Virtualenv
        uses: actions/cache@v3
        with:
          path: .tools-venvs/build
          key: ${{ needs.prepare-workflow.outputs.cache-seed }}|${{ github.workflow }}|${{ github.job }}|tools-venvs|${{ steps.python-tools-scripts.outputs.version }}|build|${{ steps.get-python-version.outputs.version }}|${{ hashFiles('requirements/**/build.txt') }}

      - name: Build Source Tarball
        uses: ./.github/actions/build-source-tarball
        with:
          salt-version: "${{ needs.prepare-workflow.outputs.salt-version }}"

  build-deps-onedir:
    name: Build Dependencies Onedir
    if: ${{ fromJSON(needs.prepare-workflow.outputs.jobs)['build-deps-onedir'] && fromJSON(needs.prepare-workflow.outputs.runners)['self-hosted'] }}
    needs:
      - prepare-workflow
    uses: ./.github/workflows/build-deps-onedir.yml
    with:
      cache-seed: ${{ needs.prepare-workflow.outputs.cache-seed }}
      salt-version: "${{ needs.prepare-workflow.outputs.salt-version }}"
      self-hosted-runners: ${{ fromJSON(needs.prepare-workflow.outputs.runners)['self-hosted'] }}
      github-hosted-runners: ${{ fromJSON(needs.prepare-workflow.outputs.runners)['github-hosted'] }}
      relenv-version: "0.7.0"
      python-version-linux: "3.10.10"
      python-version-macos: "3.10.10"
      python-version-windows: "3.10.10"

  build-salt-onedir:
    name: Build Salt Onedir
    if: ${{ fromJSON(needs.prepare-workflow.outputs.jobs)['build-salt-onedir'] }}
    needs:
      - prepare-workflow
      - build-deps-onedir
      - build-source-tarball
    uses: ./.github/workflows/build-salt-onedir.yml
    with:
      cache-seed: ${{ needs.prepare-workflow.outputs.cache-seed }}
      salt-version: "${{ needs.prepare-workflow.outputs.salt-version }}"
      self-hosted-runners: ${{ fromJSON(needs.prepare-workflow.outputs.runners)['self-hosted'] }}
      github-hosted-runners: ${{ fromJSON(needs.prepare-workflow.outputs.runners)['github-hosted'] }}
      relenv-version: "0.7.0"
      python-version-linux: "3.10.10"
      python-version-macos: "3.10.10"
      python-version-windows: "3.10.10"

  build-rpm-pkgs:
    name: Build RPM Packages
    if: ${{ fromJSON(needs.prepare-workflow.outputs.jobs)['build-pkgs'] && fromJSON(needs.prepare-workflow.outputs.runners)['self-hosted'] }}
    needs:
      - prepare-workflow
      - build-salt-onedir
    uses: ./.github/workflows/build-rpm-packages.yml
    with:
      salt-version: "${{ needs.prepare-workflow.outputs.salt-version }}"

  build-deb-pkgs:
    name: Build DEB Packages
    if: ${{ fromJSON(needs.prepare-workflow.outputs.jobs)['build-pkgs'] && fromJSON(needs.prepare-workflow.outputs.runners)['self-hosted'] }}
    needs:
      - prepare-workflow
      - build-salt-onedir
    uses: ./.github/workflows/build-deb-packages.yml
    with:
      salt-version: "${{ needs.prepare-workflow.outputs.salt-version }}"

  build-windows-pkgs:
    name: Build Windows Packages
    if: ${{ fromJSON(needs.prepare-workflow.outputs.jobs)['build-pkgs'] && fromJSON(needs.prepare-workflow.outputs.runners)['github-hosted'] }}
    needs:
      - prepare-workflow
      - build-salt-onedir
    uses: ./.github/workflows/build-windows-packages.yml
    with:
      salt-version: "${{ needs.prepare-workflow.outputs.salt-version }}"

  build-macos-pkgs:
    name: Build macOS Packages
    if: ${{ fromJSON(needs.prepare-workflow.outputs.jobs)['build-pkgs'] && fromJSON(needs.prepare-workflow.outputs.runners)['github-hosted'] }}
    needs:
      - prepare-workflow
      - build-salt-onedir
    uses: ./.github/workflows/build-macos-packages.yml
    with:
      salt-version: "${{ needs.prepare-workflow.outputs.salt-version }}"

  amazonlinux-2-pkg-tests:
    name: Amazon Linux 2 Package Tests
    if: ${{ fromJSON(needs.prepare-workflow.outputs.jobs)['test-pkg'] && fromJSON(needs.prepare-workflow.outputs.runners)['self-hosted'] }}
    needs:
      - prepare-workflow
      - build-rpm-pkgs
    uses: ./.github/workflows/test-packages-action.yml
    with:
      distro-slug: amazonlinux-2
      platform: linux
      arch: x86_64
      salt-version: "${{ needs.prepare-workflow.outputs.salt-version }}"
      pkg-type: rpm
      cache-prefix: ${{ needs.prepare-workflow.outputs.cache-seed }}|3.10.10
      skip-code-coverage: false
      skip-junit-reports: false

  centos-7-pkg-tests:
    name: CentOS 7 Package Tests
    if: ${{ fromJSON(needs.prepare-workflow.outputs.jobs)['test-pkg'] && fromJSON(needs.prepare-workflow.outputs.runners)['self-hosted'] }}
    needs:
      - prepare-workflow
      - build-rpm-pkgs
    uses: ./.github/workflows/test-packages-action.yml
    with:
      distro-slug: centos-7
      platform: linux
      arch: x86_64
      salt-version: "${{ needs.prepare-workflow.outputs.salt-version }}"
      pkg-type: rpm
      cache-prefix: ${{ needs.prepare-workflow.outputs.cache-seed }}|3.10.10
      skip-code-coverage: false
      skip-junit-reports: false

  centosstream-8-pkg-tests:
    name: CentOS Stream 8 Package Tests
    if: ${{ fromJSON(needs.prepare-workflow.outputs.jobs)['test-pkg'] && fromJSON(needs.prepare-workflow.outputs.runners)['self-hosted'] }}
    needs:
      - prepare-workflow
      - build-rpm-pkgs
    uses: ./.github/workflows/test-packages-action.yml
    with:
      distro-slug: centosstream-8
      platform: linux
      arch: x86_64
      salt-version: "${{ needs.prepare-workflow.outputs.salt-version }}"
      pkg-type: rpm
      cache-prefix: ${{ needs.prepare-workflow.outputs.cache-seed }}|3.10.10
      skip-code-coverage: false
      skip-junit-reports: false

  centosstream-9-pkg-tests:
    name: CentOS Stream 9 Package Tests
    if: ${{ fromJSON(needs.prepare-workflow.outputs.jobs)['test-pkg'] && fromJSON(needs.prepare-workflow.outputs.runners)['self-hosted'] }}
    needs:
      - prepare-workflow
      - build-rpm-pkgs
    uses: ./.github/workflows/test-packages-action.yml
    with:
      distro-slug: centosstream-9
      platform: linux
      arch: x86_64
      salt-version: "${{ needs.prepare-workflow.outputs.salt-version }}"
      pkg-type: rpm
      cache-prefix: ${{ needs.prepare-workflow.outputs.cache-seed }}|3.10.10
      skip-code-coverage: false
      skip-junit-reports: false

  debian-10-pkg-tests:
    name: Debian 10 Package Tests
    if: ${{ fromJSON(needs.prepare-workflow.outputs.jobs)['test-pkg'] && fromJSON(needs.prepare-workflow.outputs.runners)['self-hosted'] }}
    needs:
      - prepare-workflow
      - build-deb-pkgs
    uses: ./.github/workflows/test-packages-action.yml
    with:
      distro-slug: debian-10
      platform: linux
      arch: x86_64
      salt-version: "${{ needs.prepare-workflow.outputs.salt-version }}"
      pkg-type: deb
      cache-prefix: ${{ needs.prepare-workflow.outputs.cache-seed }}|3.10.10
      skip-code-coverage: false
      skip-junit-reports: false

  debian-11-pkg-tests:
    name: Debian 11 Package Tests
    if: ${{ fromJSON(needs.prepare-workflow.outputs.jobs)['test-pkg'] && fromJSON(needs.prepare-workflow.outputs.runners)['self-hosted'] }}
    needs:
      - prepare-workflow
      - build-deb-pkgs
    uses: ./.github/workflows/test-packages-action.yml
    with:
      distro-slug: debian-11
      platform: linux
      arch: x86_64
      salt-version: "${{ needs.prepare-workflow.outputs.salt-version }}"
      pkg-type: deb
      cache-prefix: ${{ needs.prepare-workflow.outputs.cache-seed }}|3.10.10
      skip-code-coverage: false
      skip-junit-reports: false

  debian-11-arm64-pkg-tests:
    name: Debian 11 Arm64 Package Tests
    if: ${{ fromJSON(needs.prepare-workflow.outputs.jobs)['test-pkg'] && fromJSON(needs.prepare-workflow.outputs.runners)['self-hosted'] }}
    needs:
      - prepare-workflow
      - build-deb-pkgs
    uses: ./.github/workflows/test-packages-action.yml
    with:
      distro-slug: debian-11-arm64
      platform: linux
      arch: aarch64
      salt-version: "${{ needs.prepare-workflow.outputs.salt-version }}"
      pkg-type: deb
      cache-prefix: ${{ needs.prepare-workflow.outputs.cache-seed }}|3.10.10
      skip-code-coverage: false
      skip-junit-reports: false

  ubuntu-2004-pkg-tests:
    name: Ubuntu 20.04 Package Tests
    if: ${{ fromJSON(needs.prepare-workflow.outputs.jobs)['test-pkg'] && fromJSON(needs.prepare-workflow.outputs.runners)['self-hosted'] }}
    needs:
      - prepare-workflow
      - build-deb-pkgs
    uses: ./.github/workflows/test-packages-action.yml
    with:
      distro-slug: ubuntu-20.04
      platform: linux
      arch: x86_64
      salt-version: "${{ needs.prepare-workflow.outputs.salt-version }}"
      pkg-type: deb
      cache-prefix: ${{ needs.prepare-workflow.outputs.cache-seed }}|3.10.10
      skip-code-coverage: false
      skip-junit-reports: false

  ubuntu-2004-arm64-pkg-tests:
    name: Ubuntu 20.04 Arm64 Package Tests
    if: ${{ fromJSON(needs.prepare-workflow.outputs.jobs)['test-pkg'] && fromJSON(needs.prepare-workflow.outputs.runners)['self-hosted'] }}
    needs:
      - prepare-workflow
      - build-deb-pkgs
    uses: ./.github/workflows/test-packages-action.yml
    with:
      distro-slug: ubuntu-20.04-arm64
      platform: linux
      arch: aarch64
      salt-version: "${{ needs.prepare-workflow.outputs.salt-version }}"
      pkg-type: deb
      cache-prefix: ${{ needs.prepare-workflow.outputs.cache-seed }}|3.10.10
      skip-code-coverage: false
      skip-junit-reports: false

  ubuntu-2204-pkg-tests:
    name: Ubuntu 22.04 Package Tests
    if: ${{ fromJSON(needs.prepare-workflow.outputs.jobs)['test-pkg'] && fromJSON(needs.prepare-workflow.outputs.runners)['self-hosted'] }}
    needs:
      - prepare-workflow
      - build-deb-pkgs
    uses: ./.github/workflows/test-packages-action.yml
    with:
      distro-slug: ubuntu-22.04
      platform: linux
      arch: x86_64
      salt-version: "${{ needs.prepare-workflow.outputs.salt-version }}"
      pkg-type: deb
      cache-prefix: ${{ needs.prepare-workflow.outputs.cache-seed }}|3.10.10
      skip-code-coverage: false
      skip-junit-reports: false

  ubuntu-2204-arm64-pkg-tests:
    name: Ubuntu 22.04 Arm64 Package Tests
    if: ${{ fromJSON(needs.prepare-workflow.outputs.jobs)['test-pkg'] && fromJSON(needs.prepare-workflow.outputs.runners)['self-hosted'] }}
    needs:
      - prepare-workflow
      - build-deb-pkgs
    uses: ./.github/workflows/test-packages-action.yml
    with:
      distro-slug: ubuntu-22.04-arm64
      platform: linux
      arch: aarch64
      salt-version: "${{ needs.prepare-workflow.outputs.salt-version }}"
      pkg-type: deb
      cache-prefix: ${{ needs.prepare-workflow.outputs.cache-seed }}|3.10.10
      skip-code-coverage: false
      skip-junit-reports: false

  macos-12-pkg-tests:
    name: macOS 12 Package Tests
    if: ${{ fromJSON(needs.prepare-workflow.outputs.jobs)['test-pkg'] && fromJSON(needs.prepare-workflow.outputs.runners)['github-hosted'] }}
    needs:
      - prepare-workflow
      - build-macos-pkgs
    uses: ./.github/workflows/test-packages-action-macos.yml
    with:
      distro-slug: macos-12
      platform: darwin
      arch: x86_64
      salt-version: "${{ needs.prepare-workflow.outputs.salt-version }}"
      pkg-type: macos
      cache-prefix: ${{ needs.prepare-workflow.outputs.cache-seed }}|3.10.10
      skip-code-coverage: false
      skip-junit-reports: false

  windows-2016-nsis-pkg-tests:
    name: Windows 2016 NSIS Package Tests
    if: ${{ fromJSON(needs.prepare-workflow.outputs.jobs)['test-pkg'] && fromJSON(needs.prepare-workflow.outputs.runners)['self-hosted'] }}
    needs:
      - prepare-workflow
      - build-windows-pkgs
    uses: ./.github/workflows/test-packages-action.yml
    with:
      distro-slug: windows-2016
      platform: windows
      arch: amd64
      salt-version: "${{ needs.prepare-workflow.outputs.salt-version }}"
      pkg-type: NSIS
      cache-prefix: ${{ needs.prepare-workflow.outputs.cache-seed }}|3.10.10
      skip-code-coverage: false
      skip-junit-reports: false

  windows-2016-msi-pkg-tests:
    name: Windows 2016 MSI Package Tests
    if: ${{ fromJSON(needs.prepare-workflow.outputs.jobs)['test-pkg'] && fromJSON(needs.prepare-workflow.outputs.runners)['self-hosted'] }}
    needs:
      - prepare-workflow
      - build-windows-pkgs
    uses: ./.github/workflows/test-packages-action.yml
    with:
      distro-slug: windows-2016
      platform: windows
      arch: amd64
      salt-version: "${{ needs.prepare-workflow.outputs.salt-version }}"
      pkg-type: MSI
      cache-prefix: ${{ needs.prepare-workflow.outputs.cache-seed }}|3.10.10
      skip-code-coverage: false
      skip-junit-reports: false

  windows-2019-nsis-pkg-tests:
    name: Windows 2019 NSIS Package Tests
    if: ${{ fromJSON(needs.prepare-workflow.outputs.jobs)['test-pkg'] && fromJSON(needs.prepare-workflow.outputs.runners)['self-hosted'] }}
    needs:
      - prepare-workflow
      - build-windows-pkgs
    uses: ./.github/workflows/test-packages-action.yml
    with:
      distro-slug: windows-2019
      platform: windows
      arch: amd64
      salt-version: "${{ needs.prepare-workflow.outputs.salt-version }}"
      pkg-type: NSIS
      cache-prefix: ${{ needs.prepare-workflow.outputs.cache-seed }}|3.10.10
      skip-code-coverage: false
      skip-junit-reports: false

  windows-2019-msi-pkg-tests:
    name: Windows 2019 MSI Package Tests
    if: ${{ fromJSON(needs.prepare-workflow.outputs.jobs)['test-pkg'] && fromJSON(needs.prepare-workflow.outputs.runners)['self-hosted'] }}
    needs:
      - prepare-workflow
      - build-windows-pkgs
    uses: ./.github/workflows/test-packages-action.yml
    with:
      distro-slug: windows-2019
      platform: windows
      arch: amd64
      salt-version: "${{ needs.prepare-workflow.outputs.salt-version }}"
      pkg-type: MSI
      cache-prefix: ${{ needs.prepare-workflow.outputs.cache-seed }}|3.10.10
      skip-code-coverage: false
      skip-junit-reports: false

  windows-2022-nsis-pkg-tests:
    name: Windows 2022 NSIS Package Tests
    if: ${{ fromJSON(needs.prepare-workflow.outputs.jobs)['test-pkg'] && fromJSON(needs.prepare-workflow.outputs.runners)['self-hosted'] }}
    needs:
      - prepare-workflow
      - build-windows-pkgs
    uses: ./.github/workflows/test-packages-action.yml
    with:
      distro-slug: windows-2022
      platform: windows
      arch: amd64
      salt-version: "${{ needs.prepare-workflow.outputs.salt-version }}"
      pkg-type: NSIS
      cache-prefix: ${{ needs.prepare-workflow.outputs.cache-seed }}|3.10.10
      skip-code-coverage: false
      skip-junit-reports: false

  windows-2022-msi-pkg-tests:
    name: Windows 2022 MSI Package Tests
    if: ${{ fromJSON(needs.prepare-workflow.outputs.jobs)['test-pkg'] && fromJSON(needs.prepare-workflow.outputs.runners)['self-hosted'] }}
    needs:
      - prepare-workflow
      - build-windows-pkgs
    uses: ./.github/workflows/test-packages-action.yml
    with:
      distro-slug: windows-2022
      platform: windows
      arch: amd64
      salt-version: "${{ needs.prepare-workflow.outputs.salt-version }}"
      pkg-type: MSI
      cache-prefix: ${{ needs.prepare-workflow.outputs.cache-seed }}|3.10.10
      skip-code-coverage: false
      skip-junit-reports: false

  windows-2016:
    name: Windows 2016
    if: ${{ fromJSON(needs.prepare-workflow.outputs.jobs)['test'] && fromJSON(needs.prepare-workflow.outputs.runners)['self-hosted'] }}
    needs:
      - prepare-workflow
      - build-salt-onedir
    uses: ./.github/workflows/test-action.yml
    with:
      distro-slug: windows-2016
      nox-session: ci-test-onedir
      platform: windows
      arch: amd64
      testrun: ${{ needs.prepare-workflow.outputs.testrun }}
      salt-version: "${{ needs.prepare-workflow.outputs.salt-version }}"
      cache-prefix: ${{ needs.prepare-workflow.outputs.cache-seed }}|3.10.10
      skip-code-coverage: false
      skip-junit-reports: false

  windows-2019:
    name: Windows 2019
    if: ${{ fromJSON(needs.prepare-workflow.outputs.jobs)['test'] && fromJSON(needs.prepare-workflow.outputs.runners)['self-hosted'] }}
    needs:
      - prepare-workflow
      - build-salt-onedir
    uses: ./.github/workflows/test-action.yml
    with:
      distro-slug: windows-2019
      nox-session: ci-test-onedir
      platform: windows
      arch: amd64
      testrun: ${{ needs.prepare-workflow.outputs.testrun }}
      salt-version: "${{ needs.prepare-workflow.outputs.salt-version }}"
      cache-prefix: ${{ needs.prepare-workflow.outputs.cache-seed }}|3.10.10
      skip-code-coverage: false
      skip-junit-reports: false

  windows-2022:
    name: Windows 2022
    if: ${{ fromJSON(needs.prepare-workflow.outputs.jobs)['test'] && fromJSON(needs.prepare-workflow.outputs.runners)['self-hosted'] }}
    needs:
      - prepare-workflow
      - build-salt-onedir
    uses: ./.github/workflows/test-action.yml
    with:
      distro-slug: windows-2022
      nox-session: ci-test-onedir
      platform: windows
      arch: amd64
      testrun: ${{ needs.prepare-workflow.outputs.testrun }}
      salt-version: "${{ needs.prepare-workflow.outputs.salt-version }}"
      cache-prefix: ${{ needs.prepare-workflow.outputs.cache-seed }}|3.10.10
      skip-code-coverage: false
      skip-junit-reports: false

  macos-12:
    name: macOS 12
    if: ${{ fromJSON(needs.prepare-workflow.outputs.jobs)['test'] && fromJSON(needs.prepare-workflow.outputs.runners)['github-hosted'] }}
    needs:
      - prepare-workflow
      - build-salt-onedir
    uses: ./.github/workflows/test-action-macos.yml
    with:
      distro-slug: macos-12
      nox-session: ci-test-onedir
      platform: darwin
      arch: x86_64
      testrun: ${{ needs.prepare-workflow.outputs.testrun }}
      salt-version: "${{ needs.prepare-workflow.outputs.salt-version }}"
      cache-prefix: ${{ needs.prepare-workflow.outputs.cache-seed }}|3.10.10
      skip-code-coverage: false
      skip-junit-reports: false

  almalinux-8:
    name: Alma Linux 8
    if: ${{ fromJSON(needs.prepare-workflow.outputs.jobs)['test'] && fromJSON(needs.prepare-workflow.outputs.runners)['self-hosted'] }}
    needs:
      - prepare-workflow
      - build-salt-onedir
    uses: ./.github/workflows/test-action.yml
    with:
      distro-slug: almalinux-8
      nox-session: ci-test-onedir
      platform: linux
      arch: x86_64
      testrun: ${{ needs.prepare-workflow.outputs.testrun }}
      salt-version: "${{ needs.prepare-workflow.outputs.salt-version }}"
      cache-prefix: ${{ needs.prepare-workflow.outputs.cache-seed }}|3.10.10
      skip-code-coverage: false
      skip-junit-reports: false

  almalinux-9:
    name: Alma Linux 9
    if: ${{ fromJSON(needs.prepare-workflow.outputs.jobs)['test'] && fromJSON(needs.prepare-workflow.outputs.runners)['self-hosted'] }}
    needs:
      - prepare-workflow
      - build-salt-onedir
    uses: ./.github/workflows/test-action.yml
    with:
      distro-slug: almalinux-9
      nox-session: ci-test-onedir
      platform: linux
      arch: x86_64
      testrun: ${{ needs.prepare-workflow.outputs.testrun }}
      salt-version: "${{ needs.prepare-workflow.outputs.salt-version }}"
      cache-prefix: ${{ needs.prepare-workflow.outputs.cache-seed }}|3.10.10
      skip-code-coverage: false
      skip-junit-reports: false

  amazonlinux-2:
    name: Amazon Linux 2
    if: ${{ fromJSON(needs.prepare-workflow.outputs.jobs)['test'] && fromJSON(needs.prepare-workflow.outputs.runners)['self-hosted'] }}
    needs:
      - prepare-workflow
      - build-salt-onedir
    uses: ./.github/workflows/test-action.yml
    with:
      distro-slug: amazonlinux-2
      nox-session: ci-test-onedir
      platform: linux
      arch: x86_64
      testrun: ${{ needs.prepare-workflow.outputs.testrun }}
      salt-version: "${{ needs.prepare-workflow.outputs.salt-version }}"
      cache-prefix: ${{ needs.prepare-workflow.outputs.cache-seed }}|3.10.10
      skip-code-coverage: false
      skip-junit-reports: false

  archlinux-lts:
    name: Arch Linux LTS
    if: ${{ fromJSON(needs.prepare-workflow.outputs.jobs)['test'] && fromJSON(needs.prepare-workflow.outputs.runners)['self-hosted'] }}
    needs:
      - prepare-workflow
      - build-salt-onedir
    uses: ./.github/workflows/test-action.yml
    with:
      distro-slug: archlinux-lts
      nox-session: ci-test-onedir
      platform: linux
      arch: x86_64
      testrun: ${{ needs.prepare-workflow.outputs.testrun }}
      salt-version: "${{ needs.prepare-workflow.outputs.salt-version }}"
      cache-prefix: ${{ needs.prepare-workflow.outputs.cache-seed }}|3.10.10
      skip-code-coverage: false
      skip-junit-reports: false

  centos-7:
    name: CentOS 7
    if: ${{ fromJSON(needs.prepare-workflow.outputs.jobs)['test'] && fromJSON(needs.prepare-workflow.outputs.runners)['self-hosted'] }}
    needs:
      - prepare-workflow
      - build-salt-onedir
    uses: ./.github/workflows/test-action.yml
    with:
      distro-slug: centos-7
      nox-session: ci-test-onedir
      platform: linux
      arch: x86_64
      testrun: ${{ needs.prepare-workflow.outputs.testrun }}
      salt-version: "${{ needs.prepare-workflow.outputs.salt-version }}"
      cache-prefix: ${{ needs.prepare-workflow.outputs.cache-seed }}|3.10.10
      skip-code-coverage: false
      skip-junit-reports: false

  centosstream-8:
    name: CentOS Stream 8
    if: ${{ fromJSON(needs.prepare-workflow.outputs.jobs)['test'] && fromJSON(needs.prepare-workflow.outputs.runners)['self-hosted'] }}
    needs:
      - prepare-workflow
      - build-salt-onedir
    uses: ./.github/workflows/test-action.yml
    with:
      distro-slug: centosstream-8
      nox-session: ci-test-onedir
      platform: linux
      arch: x86_64
      testrun: ${{ needs.prepare-workflow.outputs.testrun }}
      salt-version: "${{ needs.prepare-workflow.outputs.salt-version }}"
      cache-prefix: ${{ needs.prepare-workflow.outputs.cache-seed }}|3.10.10
      skip-code-coverage: false
      skip-junit-reports: false

  centosstream-9:
    name: CentOS Stream 9
    if: ${{ fromJSON(needs.prepare-workflow.outputs.jobs)['test'] && fromJSON(needs.prepare-workflow.outputs.runners)['self-hosted'] }}
    needs:
      - prepare-workflow
      - build-salt-onedir
    uses: ./.github/workflows/test-action.yml
    with:
      distro-slug: centosstream-9
      nox-session: ci-test-onedir
      platform: linux
      arch: x86_64
      testrun: ${{ needs.prepare-workflow.outputs.testrun }}
      salt-version: "${{ needs.prepare-workflow.outputs.salt-version }}"
      cache-prefix: ${{ needs.prepare-workflow.outputs.cache-seed }}|3.10.10
      skip-code-coverage: false
      skip-junit-reports: false

  debian-10:
    name: Debian 10
    if: ${{ fromJSON(needs.prepare-workflow.outputs.jobs)['test'] && fromJSON(needs.prepare-workflow.outputs.runners)['self-hosted'] }}
    needs:
      - prepare-workflow
      - build-salt-onedir
    uses: ./.github/workflows/test-action.yml
    with:
      distro-slug: debian-10
      nox-session: ci-test-onedir
      platform: linux
      arch: x86_64
      testrun: ${{ needs.prepare-workflow.outputs.testrun }}
      salt-version: "${{ needs.prepare-workflow.outputs.salt-version }}"
      cache-prefix: ${{ needs.prepare-workflow.outputs.cache-seed }}|3.10.10
      skip-code-coverage: false
      skip-junit-reports: false

  debian-11:
    name: Debian 11
    if: ${{ fromJSON(needs.prepare-workflow.outputs.jobs)['test'] && fromJSON(needs.prepare-workflow.outputs.runners)['self-hosted'] }}
    needs:
      - prepare-workflow
      - build-salt-onedir
    uses: ./.github/workflows/test-action.yml
    with:
      distro-slug: debian-11
      nox-session: ci-test-onedir
      platform: linux
      arch: x86_64
      testrun: ${{ needs.prepare-workflow.outputs.testrun }}
      salt-version: "${{ needs.prepare-workflow.outputs.salt-version }}"
      cache-prefix: ${{ needs.prepare-workflow.outputs.cache-seed }}|3.10.10
      skip-code-coverage: false
      skip-junit-reports: false

  debian-11-arm64:
    name: Debian 11 Arm64
    if: ${{ fromJSON(needs.prepare-workflow.outputs.jobs)['test'] && fromJSON(needs.prepare-workflow.outputs.runners)['self-hosted'] }}
    needs:
      - prepare-workflow
      - build-salt-onedir
    uses: ./.github/workflows/test-action.yml
    with:
      distro-slug: debian-11-arm64
      nox-session: ci-test-onedir
      platform: linux
      arch: aarch64
      testrun: ${{ needs.prepare-workflow.outputs.testrun }}
      salt-version: "${{ needs.prepare-workflow.outputs.salt-version }}"
      cache-prefix: ${{ needs.prepare-workflow.outputs.cache-seed }}|3.10.10
      skip-code-coverage: false
      skip-junit-reports: false

  fedora-36:
    name: Fedora 36
    if: ${{ fromJSON(needs.prepare-workflow.outputs.jobs)['test'] && fromJSON(needs.prepare-workflow.outputs.runners)['self-hosted'] }}
    needs:
      - prepare-workflow
      - build-salt-onedir
    uses: ./.github/workflows/test-action.yml
    with:
      distro-slug: fedora-36
      nox-session: ci-test-onedir
      platform: linux
      arch: x86_64
      testrun: ${{ needs.prepare-workflow.outputs.testrun }}
      salt-version: "${{ needs.prepare-workflow.outputs.salt-version }}"
      cache-prefix: ${{ needs.prepare-workflow.outputs.cache-seed }}|3.10.10
      skip-code-coverage: false
      skip-junit-reports: false

  fedora-37:
    name: Fedora 37
    if: ${{ fromJSON(needs.prepare-workflow.outputs.jobs)['test'] && fromJSON(needs.prepare-workflow.outputs.runners)['self-hosted'] }}
    needs:
      - prepare-workflow
      - build-salt-onedir
    uses: ./.github/workflows/test-action.yml
    with:
      distro-slug: fedora-37
      nox-session: ci-test-onedir
      platform: linux
      arch: x86_64
      testrun: ${{ needs.prepare-workflow.outputs.testrun }}
      salt-version: "${{ needs.prepare-workflow.outputs.salt-version }}"
      cache-prefix: ${{ needs.prepare-workflow.outputs.cache-seed }}|3.10.10
      skip-code-coverage: false
      skip-junit-reports: false

  fedora-38:
    name: Fedora 38
    if: ${{ fromJSON(needs.prepare-workflow.outputs.jobs)['test'] && fromJSON(needs.prepare-workflow.outputs.runners)['self-hosted'] }}
    needs:
      - prepare-workflow
      - build-salt-onedir
    uses: ./.github/workflows/test-action.yml
    with:
      distro-slug: fedora-38
      nox-session: ci-test-onedir
      platform: linux
      arch: x86_64
      testrun: ${{ needs.prepare-workflow.outputs.testrun }}
      salt-version: "${{ needs.prepare-workflow.outputs.salt-version }}"
      cache-prefix: ${{ needs.prepare-workflow.outputs.cache-seed }}|3.10.10
      skip-code-coverage: false
      skip-junit-reports: false

  opensuse-15:
    name: Opensuse 15
    if: ${{ fromJSON(needs.prepare-workflow.outputs.jobs)['test'] && fromJSON(needs.prepare-workflow.outputs.runners)['self-hosted'] }}
    needs:
      - prepare-workflow
      - build-salt-onedir
    uses: ./.github/workflows/test-action.yml
    with:
      distro-slug: opensuse-15
      nox-session: ci-test-onedir
      platform: linux
      arch: x86_64
      testrun: ${{ needs.prepare-workflow.outputs.testrun }}
      salt-version: "${{ needs.prepare-workflow.outputs.salt-version }}"
      cache-prefix: ${{ needs.prepare-workflow.outputs.cache-seed }}|3.10.10
      skip-code-coverage: false
      skip-junit-reports: false

  photonos-3:
    name: Photon OS 3
    if: ${{ fromJSON(needs.prepare-workflow.outputs.jobs)['test'] && fromJSON(needs.prepare-workflow.outputs.runners)['self-hosted'] }}
    needs:
      - prepare-workflow
      - build-salt-onedir
    uses: ./.github/workflows/test-action.yml
    with:
      distro-slug: photonos-3
      nox-session: ci-test-onedir
      platform: linux
      arch: x86_64
      testrun: ${{ needs.prepare-workflow.outputs.testrun }}
      salt-version: "${{ needs.prepare-workflow.outputs.salt-version }}"
      cache-prefix: ${{ needs.prepare-workflow.outputs.cache-seed }}|3.10.10
      skip-code-coverage: false
      skip-junit-reports: false

  photonos-4:
    name: Photon OS 4
    if: ${{ fromJSON(needs.prepare-workflow.outputs.jobs)['test'] && fromJSON(needs.prepare-workflow.outputs.runners)['self-hosted'] }}
    needs:
      - prepare-workflow
      - build-salt-onedir
    uses: ./.github/workflows/test-action.yml
    with:
      distro-slug: photonos-4
      nox-session: ci-test-onedir
      platform: linux
      arch: x86_64
      testrun: ${{ needs.prepare-workflow.outputs.testrun }}
      salt-version: "${{ needs.prepare-workflow.outputs.salt-version }}"
      cache-prefix: ${{ needs.prepare-workflow.outputs.cache-seed }}|3.10.10
      skip-code-coverage: false
      skip-junit-reports: false

  ubuntu-2004:
    name: Ubuntu 20.04
    if: ${{ fromJSON(needs.prepare-workflow.outputs.jobs)['test'] && fromJSON(needs.prepare-workflow.outputs.runners)['self-hosted'] }}
    needs:
      - prepare-workflow
      - build-salt-onedir
    uses: ./.github/workflows/test-action.yml
    with:
      distro-slug: ubuntu-20.04
      nox-session: ci-test-onedir
      platform: linux
      arch: x86_64
      testrun: ${{ needs.prepare-workflow.outputs.testrun }}
      salt-version: "${{ needs.prepare-workflow.outputs.salt-version }}"
      cache-prefix: ${{ needs.prepare-workflow.outputs.cache-seed }}|3.10.10
      skip-code-coverage: false
      skip-junit-reports: false

  ubuntu-2004-arm64:
    name: Ubuntu 20.04 Arm64
    if: ${{ fromJSON(needs.prepare-workflow.outputs.jobs)['test'] && fromJSON(needs.prepare-workflow.outputs.runners)['self-hosted'] }}
    needs:
      - prepare-workflow
      - build-salt-onedir
    uses: ./.github/workflows/test-action.yml
    with:
      distro-slug: ubuntu-20.04-arm64
      nox-session: ci-test-onedir
      platform: linux
      arch: aarch64
      testrun: ${{ needs.prepare-workflow.outputs.testrun }}
      salt-version: "${{ needs.prepare-workflow.outputs.salt-version }}"
      cache-prefix: ${{ needs.prepare-workflow.outputs.cache-seed }}|3.10.10
      skip-code-coverage: false
      skip-junit-reports: false

  ubuntu-2204:
    name: Ubuntu 22.04
    if: ${{ fromJSON(needs.prepare-workflow.outputs.jobs)['test'] && fromJSON(needs.prepare-workflow.outputs.runners)['self-hosted'] }}
    needs:
      - prepare-workflow
      - build-salt-onedir
    uses: ./.github/workflows/test-action.yml
    with:
      distro-slug: ubuntu-22.04
      nox-session: ci-test-onedir
      platform: linux
      arch: x86_64
      testrun: ${{ needs.prepare-workflow.outputs.testrun }}
      salt-version: "${{ needs.prepare-workflow.outputs.salt-version }}"
      cache-prefix: ${{ needs.prepare-workflow.outputs.cache-seed }}|3.10.10
      skip-code-coverage: false
      skip-junit-reports: false

  ubuntu-2204-arm64:
    name: Ubuntu 22.04 Arm64
    if: ${{ fromJSON(needs.prepare-workflow.outputs.jobs)['test'] && fromJSON(needs.prepare-workflow.outputs.runners)['self-hosted'] }}
    needs:
      - prepare-workflow
      - build-salt-onedir
    uses: ./.github/workflows/test-action.yml
    with:
      distro-slug: ubuntu-22.04-arm64
      nox-session: ci-test-onedir
      platform: linux
      arch: aarch64
      testrun: ${{ needs.prepare-workflow.outputs.testrun }}
      salt-version: "${{ needs.prepare-workflow.outputs.salt-version }}"
      cache-prefix: ${{ needs.prepare-workflow.outputs.cache-seed }}|3.10.10
      skip-code-coverage: false
      skip-junit-reports: false

  build-src-repo:
    name: Build Source Repository
    environment: nightly
    runs-on:
      - self-hosted
      - linux
      - repo-nightly
    needs:
      - prepare-workflow
      - build-salt-onedir
    steps:
      - uses: actions/checkout@v3

      - name: Setup Python Tools Scripts
        uses: ./.github/actions/setup-python-tools-scripts

      - name: Get Salt Project GitHub Actions Bot Environment
        run: |
          TOKEN=$(curl -sS -f -X PUT "http://169.254.169.254/latest/api/token" -H "X-aws-ec2-metadata-token-ttl-seconds: 30")
          SPB_ENVIRONMENT=$(curl -sS -f -H "X-aws-ec2-metadata-token: $TOKEN" http://169.254.169.254/latest/meta-data/tags/instance/spb:environment)
          echo "SPB_ENVIRONMENT=$SPB_ENVIRONMENT" >> "$GITHUB_ENV"

      - name: Download Source Tarball
        uses: actions/download-artifact@v3
        with:
          name: salt-${{ needs.prepare-workflow.outputs.salt-version }}.tar.gz
          path: artifacts/pkgs/incoming

      - name: Setup GnuPG
        run: |
          sudo install -d -m 0700 -o "$(id -u)" -g "$(id -g)" /run/gpg
          GNUPGHOME="$(mktemp -d -p /run/gpg)"
          echo "GNUPGHOME=${GNUPGHOME}" >> "$GITHUB_ENV"
          cat <<EOF > "${GNUPGHOME}/gpg.conf"
          batch
          no-tty
          pinentry-mode loopback
          EOF

      - name: Get Secrets
        env:
          SECRETS_KEY: ${{ secrets.SECRETS_KEY }}
        run: |
          SECRETS_KEY_FILE=$(mktemp /tmp/output.XXXXXXXXXX)
          echo "$SECRETS_KEY" > "$SECRETS_KEY_FILE"
          aws --region us-west-2 secretsmanager get-secret-value --secret-id /cmbu-saltstack/signing/repo-signing-keys-sha256-2023 \
            --query SecretString --output text | jq .default_key -r | base64 -d \
            | gpg --passphrase-file "${SECRETS_KEY_FILE}" -d - \
            | gpg --import -
          sync
          aws --region us-west-2 secretsmanager get-secret-value --secret-id /cmbu-saltstack/signing/repo-signing-keys-sha256-2023 \
            --query SecretString --output text| jq .default_passphrase -r | base64 -d \
            | gpg --passphrase-file "${SECRETS_KEY_FILE}" -o "${GNUPGHOME}/passphrase" -d -
          sync
          rm "$SECRETS_KEY_FILE"
          echo "passphrase-file ${GNUPGHOME}/passphrase" >> "${GNUPGHOME}/gpg.conf"

      - name: Create Repository Path
        run: |
          mkdir -p artifacts/pkgs/repo

      - name: Create Repository
        run: |
          tools pkg repo create src --key-id=64CBBC8173D76B3F --nightly-build \
            --salt-version=${{ needs.prepare-workflow.outputs.salt-version }} ${{ contains(needs.prepare-workflow.outputs.salt-version, 'rc') && '--rc-build' || ''  }} \
            --incoming=artifacts/pkgs/incoming --repo-path=artifacts/pkgs/repo

      - name: Upload Standalone Repository As An Artifact
        uses: actions/upload-artifact@v3
        with:
          name: salt-${{ needs.prepare-workflow.outputs.salt-version }}-nightly-src-repo
          path: |
            artifacts/pkgs/repo/salt/py3/src/${{ needs.prepare-workflow.outputs.salt-version }}/salt-${{ needs.prepare-workflow.outputs.salt-version }}.tar.gz
            artifacts/pkgs/repo/salt/py3/src/${{ needs.prepare-workflow.outputs.salt-version }}/salt-${{ needs.prepare-workflow.outputs.salt-version }}.tar.gz.*
            artifacts/pkgs/repo/salt/py3/src/${{ needs.prepare-workflow.outputs.salt-version }}/*-GPG-*
          retention-days: 7
          if-no-files-found: error

      - name: Upload Repository As An Artifact
        uses: ./.github/actions/upload-artifact
        with:
          name: salt-${{ needs.prepare-workflow.outputs.salt-version }}-nightly-repo
          path: artifacts/pkgs/repo/*
          retention-days: 7
          if-no-files-found: error
          archive-name: src-repo

  build-deb-repo:
    name: Build DEB Repository
    environment: nightly
    runs-on:
      - self-hosted
      - linux
      - repo-nightly
    needs:
      - prepare-workflow
      - build-deb-pkgs
    strategy:
      fail-fast: false
      matrix:
        include:
          - distro: debian
            version: "10"
            arch: x86_64
          - distro: debian
            version: "10"
            arch: aarch64
          - distro: debian
            version: "11"
            arch: x86_64
          - distro: debian
            version: "11"
            arch: aarch64
          - distro: ubuntu
            version: "20.04"
            arch: x86_64
          - distro: ubuntu
            version: "20.04"
            arch: aarch64
          - distro: ubuntu
            version: "22.04"
            arch: x86_64
          - distro: ubuntu
            version: "22.04"
            arch: aarch64

    steps:
      - uses: actions/checkout@v3

      - name: Download System Dependencies
        run: |
          sudo apt update
          sudo apt install -y devscripts apt-utils

      - name: Setup Python Tools Scripts
        uses: ./.github/actions/setup-python-tools-scripts

      - name: Get Salt Project GitHub Actions Bot Environment
        run: |
          TOKEN=$(curl -sS -f -X PUT "http://169.254.169.254/latest/api/token" -H "X-aws-ec2-metadata-token-ttl-seconds: 30")
          SPB_ENVIRONMENT=$(curl -sS -f -H "X-aws-ec2-metadata-token: $TOKEN" http://169.254.169.254/latest/meta-data/tags/instance/spb:environment)
          echo "SPB_ENVIRONMENT=$SPB_ENVIRONMENT" >> "$GITHUB_ENV"

      - name: Download DEB Packages
        uses: actions/download-artifact@v3
        with:
          name: salt-${{ needs.prepare-workflow.outputs.salt-version }}-${{ matrix.arch }}-deb
          path: artifacts/pkgs/incoming

      - name: Setup GnuPG
        run: |
          sudo install -d -m 0700 -o "$(id -u)" -g "$(id -g)" /run/gpg
          GNUPGHOME="$(mktemp -d -p /run/gpg)"
          echo "GNUPGHOME=${GNUPGHOME}" >> "$GITHUB_ENV"
          cat <<EOF > "${GNUPGHOME}/gpg.conf"
          batch
          no-tty
          pinentry-mode loopback
          EOF

      - name: Get Secrets
        env:
          SECRETS_KEY: ${{ secrets.SECRETS_KEY }}
        run: |
          SECRETS_KEY_FILE=$(mktemp /tmp/output.XXXXXXXXXX)
          echo "$SECRETS_KEY" > "$SECRETS_KEY_FILE"
          aws --region us-west-2 secretsmanager get-secret-value --secret-id /cmbu-saltstack/signing/repo-signing-keys-sha256-2023 \
            --query SecretString --output text | jq .default_key -r | base64 -d \
            | gpg --passphrase-file "${SECRETS_KEY_FILE}" -d - \
            | gpg --import -
          sync
          aws --region us-west-2 secretsmanager get-secret-value --secret-id /cmbu-saltstack/signing/repo-signing-keys-sha256-2023 \
            --query SecretString --output text| jq .default_passphrase -r | base64 -d \
            | gpg --passphrase-file "${SECRETS_KEY_FILE}" -o "${GNUPGHOME}/passphrase" -d -
          sync
          rm "$SECRETS_KEY_FILE"
          echo "passphrase-file ${GNUPGHOME}/passphrase" >> "${GNUPGHOME}/gpg.conf"

      - name: Create Repository Path
        run: |
          mkdir -p artifacts/pkgs/repo

      - name: Create Repository
        run: |
          tools pkg repo create deb --key-id=64CBBC8173D76B3F --distro-arch=${{ matrix.arch }} --nightly-build \
            --salt-version=${{ needs.prepare-workflow.outputs.salt-version }} ${{ contains(needs.prepare-workflow.outputs.salt-version, 'rc') && '--rc-build' || '' }} \
            --distro=${{ matrix.distro }} --distro-version=${{ matrix.version }} \
            --incoming=artifacts/pkgs/incoming --repo-path=artifacts/pkgs/repo

      - name: Upload Repository As An Artifact
        uses: ./.github/actions/upload-artifact
        with:
          name: salt-${{ needs.prepare-workflow.outputs.salt-version }}-nightly-repo
          path: artifacts/pkgs/repo/*
          retention-days: 7
          if-no-files-found: error
          archive-name: ${{ matrix.distro }}-${{ matrix.version }}-${{ matrix.arch }}-repo

  build-rpm-repo:
    name: Build RPM Repository
    environment: nightly
    runs-on:
      - self-hosted
      - linux
      - repo-nightly
    needs:
      - prepare-workflow
      - build-rpm-pkgs
    strategy:
      fail-fast: false
      matrix:
        include:
          - distro: amazon
            version: "2"
            arch: x86_64
          - distro: amazon
            version: "2"
            arch: aarch64
          - distro: redhat
            version: "7"
            arch: x86_64
          - distro: redhat
            version: "7"
            arch: aarch64
          - distro: redhat
            version: "8"
            arch: x86_64
          - distro: redhat
            version: "8"
            arch: aarch64
          - distro: redhat
            version: "9"
            arch: x86_64
          - distro: redhat
            version: "9"
            arch: aarch64
          - distro: fedora
            version: "36"
            arch: x86_64
          - distro: fedora
            version: "36"
            arch: aarch64
          - distro: fedora
            version: "37"
            arch: x86_64
          - distro: fedora
            version: "37"
            arch: aarch64
          - distro: fedora
            version: "38"
            arch: x86_64
          - distro: fedora
            version: "38"
            arch: aarch64

    steps:
      - uses: actions/checkout@v3

      - name: Download System Dependencies
        run: |
          sudo apt update
          sudo apt install -y rpm

      - name: Setup Python Tools Scripts
        uses: ./.github/actions/setup-python-tools-scripts

      - name: Get Salt Project GitHub Actions Bot Environment
        run: |
          TOKEN=$(curl -sS -f -X PUT "http://169.254.169.254/latest/api/token" -H "X-aws-ec2-metadata-token-ttl-seconds: 30")
          SPB_ENVIRONMENT=$(curl -sS -f -H "X-aws-ec2-metadata-token: $TOKEN" http://169.254.169.254/latest/meta-data/tags/instance/spb:environment)
          echo "SPB_ENVIRONMENT=$SPB_ENVIRONMENT" >> "$GITHUB_ENV"

      - name: Download RPM Packages
        uses: actions/download-artifact@v3
        with:
          name: salt-${{ needs.prepare-workflow.outputs.salt-version }}-${{ matrix.arch }}-rpm
          path: artifacts/pkgs/incoming

      - name: Setup GnuPG
        run: |
          sudo install -d -m 0700 -o "$(id -u)" -g "$(id -g)" /run/gpg
          GNUPGHOME="$(mktemp -d -p /run/gpg)"
          echo "GNUPGHOME=${GNUPGHOME}" >> "$GITHUB_ENV"
          cat <<EOF > "${GNUPGHOME}/gpg.conf"
          batch
          no-tty
          pinentry-mode loopback
          EOF

      - name: Get Secrets
        env:
          SECRETS_KEY: ${{ secrets.SECRETS_KEY }}
        run: |
          SECRETS_KEY_FILE=$(mktemp /tmp/output.XXXXXXXXXX)
          echo "$SECRETS_KEY" > "$SECRETS_KEY_FILE"
          aws --region us-west-2 secretsmanager get-secret-value --secret-id /cmbu-saltstack/signing/repo-signing-keys-sha256-2023 \
            --query SecretString --output text | jq .default_key -r | base64 -d \
            | gpg --passphrase-file "${SECRETS_KEY_FILE}" -d - \
            | gpg --import -
          sync
          aws --region us-west-2 secretsmanager get-secret-value --secret-id /cmbu-saltstack/signing/repo-signing-keys-sha256-2023 \
            --query SecretString --output text| jq .default_passphrase -r | base64 -d \
            | gpg --passphrase-file "${SECRETS_KEY_FILE}" -o "${GNUPGHOME}/passphrase" -d -
          sync
          rm "$SECRETS_KEY_FILE"
          echo "passphrase-file ${GNUPGHOME}/passphrase" >> "${GNUPGHOME}/gpg.conf"

      - name: Create Repository Path
        run: |
          mkdir -p artifacts/pkgs/repo

      - name: Create Repository
        run: |
          tools pkg repo create rpm --key-id=64CBBC8173D76B3F --distro-arch=${{ matrix.arch }} --nightly-build \
            --salt-version=${{ needs.prepare-workflow.outputs.salt-version }} ${{ contains(needs.prepare-workflow.outputs.salt-version, 'rc') && '--rc-build' || ''  }} \
            --distro=${{ matrix.distro }} --distro-version=${{ matrix.version }} \
            --incoming=artifacts/pkgs/incoming --repo-path=artifacts/pkgs/repo

      - name: Upload Repository As An Artifact
        uses: ./.github/actions/upload-artifact
        with:
          name: salt-${{ needs.prepare-workflow.outputs.salt-version }}-nightly-repo
          path: artifacts/pkgs/repo/*
          retention-days: 7
          if-no-files-found: error
          archive-name: ${{ matrix.distro }}-${{ matrix.version }}-${{ matrix.arch }}-repo

  build-windows-repo:
    name: Build Windows Repository
    environment: nightly
    runs-on:
      - self-hosted
      - linux
      - repo-nightly
    needs:
      - prepare-workflow
      - build-windows-pkgs
    steps:
      - uses: actions/checkout@v3

      - name: Setup Python Tools Scripts
        uses: ./.github/actions/setup-python-tools-scripts

      - name: Get Salt Project GitHub Actions Bot Environment
        run: |
          TOKEN=$(curl -sS -f -X PUT "http://169.254.169.254/latest/api/token" -H "X-aws-ec2-metadata-token-ttl-seconds: 30")
          SPB_ENVIRONMENT=$(curl -sS -f -H "X-aws-ec2-metadata-token: $TOKEN" http://169.254.169.254/latest/meta-data/tags/instance/spb:environment)
          echo "SPB_ENVIRONMENT=$SPB_ENVIRONMENT" >> "$GITHUB_ENV"

      - name: Download Windows NSIS x86 Packages
        uses: actions/download-artifact@v3
        with:
          name: salt-${{ needs.prepare-workflow.outputs.salt-version }}-x86-NSIS
          path: artifacts/pkgs/incoming

      - name: Download Windows MSI x86 Packages
        uses: actions/download-artifact@v3
        with:
          name: salt-${{ needs.prepare-workflow.outputs.salt-version }}-x86-MSI
          path: artifacts/pkgs/incoming

      - name: Download Windows NSIS amd64 Packages
        uses: actions/download-artifact@v3
        with:
          name: salt-${{ needs.prepare-workflow.outputs.salt-version }}-amd64-NSIS
          path: artifacts/pkgs/incoming

      - name: Download Windows MSI amd64 Packages
        uses: actions/download-artifact@v3
        with:
          name: salt-${{ needs.prepare-workflow.outputs.salt-version }}-amd64-MSI
          path: artifacts/pkgs/incoming

      - name: Setup GnuPG
        run: |
          sudo install -d -m 0700 -o "$(id -u)" -g "$(id -g)" /run/gpg
          GNUPGHOME="$(mktemp -d -p /run/gpg)"
          echo "GNUPGHOME=${GNUPGHOME}" >> "$GITHUB_ENV"
          cat <<EOF > "${GNUPGHOME}/gpg.conf"
          batch
          no-tty
          pinentry-mode loopback
          EOF

      - name: Get Secrets
        env:
          SECRETS_KEY: ${{ secrets.SECRETS_KEY }}
        run: |
          SECRETS_KEY_FILE=$(mktemp /tmp/output.XXXXXXXXXX)
          echo "$SECRETS_KEY" > "$SECRETS_KEY_FILE"
          aws --region us-west-2 secretsmanager get-secret-value --secret-id /cmbu-saltstack/signing/repo-signing-keys-sha256-2023 \
            --query SecretString --output text | jq .default_key -r | base64 -d \
            | gpg --passphrase-file "${SECRETS_KEY_FILE}" -d - \
            | gpg --import -
          sync
          aws --region us-west-2 secretsmanager get-secret-value --secret-id /cmbu-saltstack/signing/repo-signing-keys-sha256-2023 \
            --query SecretString --output text| jq .default_passphrase -r | base64 -d \
            | gpg --passphrase-file "${SECRETS_KEY_FILE}" -o "${GNUPGHOME}/passphrase" -d -
          sync
          rm "$SECRETS_KEY_FILE"
          echo "passphrase-file ${GNUPGHOME}/passphrase" >> "${GNUPGHOME}/gpg.conf"

      - name: Create Repository Path
        run: |
          mkdir -p artifacts/pkgs/repo

      - name: Create Repository
        run: |
          tools pkg repo create windows --key-id=64CBBC8173D76B3F --nightly-build \
            --salt-version=${{ needs.prepare-workflow.outputs.salt-version }} ${{ contains(needs.prepare-workflow.outputs.salt-version, 'rc') && '--rc-build' || ''  }} \
            --incoming=artifacts/pkgs/incoming --repo-path=artifacts/pkgs/repo

      - name: Upload Repository As An Artifact
        uses: ./.github/actions/upload-artifact
        with:
          name: salt-${{ needs.prepare-workflow.outputs.salt-version }}-nightly-repo
          path: artifacts/pkgs/repo/*
          retention-days: 7
          if-no-files-found: error
          archive-name: windows-repo

  build-macos-repo:
    name: Build macOS Repository
    environment: nightly
    runs-on:
      - self-hosted
      - linux
      - repo-nightly
    needs:
      - prepare-workflow
      - build-macos-pkgs
    steps:
      - uses: actions/checkout@v3

      - name: Setup Python Tools Scripts
        uses: ./.github/actions/setup-python-tools-scripts

      - name: Get Salt Project GitHub Actions Bot Environment
        run: |
          TOKEN=$(curl -sS -f -X PUT "http://169.254.169.254/latest/api/token" -H "X-aws-ec2-metadata-token-ttl-seconds: 30")
          SPB_ENVIRONMENT=$(curl -sS -f -H "X-aws-ec2-metadata-token: $TOKEN" http://169.254.169.254/latest/meta-data/tags/instance/spb:environment)
          echo "SPB_ENVIRONMENT=$SPB_ENVIRONMENT" >> "$GITHUB_ENV"

      - name: Download macOS x86_64 Packages
        uses: actions/download-artifact@v3
        with:
          name: salt-${{ needs.prepare-workflow.outputs.salt-version }}-x86_64-macos
          path: artifacts/pkgs/incoming

      - name: Setup GnuPG
        run: |
          sudo install -d -m 0700 -o "$(id -u)" -g "$(id -g)" /run/gpg
          GNUPGHOME="$(mktemp -d -p /run/gpg)"
          echo "GNUPGHOME=${GNUPGHOME}" >> "$GITHUB_ENV"
          cat <<EOF > "${GNUPGHOME}/gpg.conf"
          batch
          no-tty
          pinentry-mode loopback
          EOF

      - name: Get Secrets
        env:
          SECRETS_KEY: ${{ secrets.SECRETS_KEY }}
        run: |
          SECRETS_KEY_FILE=$(mktemp /tmp/output.XXXXXXXXXX)
          echo "$SECRETS_KEY" > "$SECRETS_KEY_FILE"
          aws --region us-west-2 secretsmanager get-secret-value --secret-id /cmbu-saltstack/signing/repo-signing-keys-sha256-2023 \
            --query SecretString --output text | jq .default_key -r | base64 -d \
            | gpg --passphrase-file "${SECRETS_KEY_FILE}" -d - \
            | gpg --import -
          sync
          aws --region us-west-2 secretsmanager get-secret-value --secret-id /cmbu-saltstack/signing/repo-signing-keys-sha256-2023 \
            --query SecretString --output text| jq .default_passphrase -r | base64 -d \
            | gpg --passphrase-file "${SECRETS_KEY_FILE}" -o "${GNUPGHOME}/passphrase" -d -
          sync
          rm "$SECRETS_KEY_FILE"
          echo "passphrase-file ${GNUPGHOME}/passphrase" >> "${GNUPGHOME}/gpg.conf"

      - name: Create Repository Path
        run: |
          mkdir -p artifacts/pkgs/repo

      - name: Create Repository
        run: |
          tools pkg repo create macos --key-id=64CBBC8173D76B3F --nightly-build \
            --salt-version=${{ needs.prepare-workflow.outputs.salt-version }} ${{ contains(needs.prepare-workflow.outputs.salt-version, 'rc') && '--rc-build' || ''  }} \
            --incoming=artifacts/pkgs/incoming --repo-path=artifacts/pkgs/repo

      - name: Upload Repository As An Artifact
        uses: ./.github/actions/upload-artifact
        with:
          name: salt-${{ needs.prepare-workflow.outputs.salt-version }}-nightly-repo
          path: artifacts/pkgs/repo/*
          retention-days: 7
          if-no-files-found: error
          archive-name: macos-repo

  build-onedir-repo:
    name: Build Onedir Repository
    environment: nightly
    runs-on:
      - self-hosted
      - linux
      - repo-nightly
    needs:
      - prepare-workflow
      - build-salt-onedir
    steps:
      - uses: actions/checkout@v3

      - name: Setup Python Tools Scripts
        uses: ./.github/actions/setup-python-tools-scripts

      - name: Get Salt Project GitHub Actions Bot Environment
        run: |
          TOKEN=$(curl -sS -f -X PUT "http://169.254.169.254/latest/api/token" -H "X-aws-ec2-metadata-token-ttl-seconds: 30")
          SPB_ENVIRONMENT=$(curl -sS -f -H "X-aws-ec2-metadata-token: $TOKEN" http://169.254.169.254/latest/meta-data/tags/instance/spb:environment)
          echo "SPB_ENVIRONMENT=$SPB_ENVIRONMENT" >> "$GITHUB_ENV"

      - name: Download Linux x86_64 Onedir Archive
        uses: actions/download-artifact@v3
        with:
          name: salt-${{ needs.prepare-workflow.outputs.salt-version }}-onedir-linux-x86_64.tar.xz
          path: artifacts/pkgs/incoming

      - name: Download Linux aarch64 Onedir Archive
        uses: actions/download-artifact@v3
        with:
          name: salt-${{ needs.prepare-workflow.outputs.salt-version }}-onedir-linux-aarch64.tar.xz
          path: artifacts/pkgs/incoming

      - name: Download macOS x86_64 Onedir Archive
        uses: actions/download-artifact@v3
        with:
          name: salt-${{ needs.prepare-workflow.outputs.salt-version }}-onedir-darwin-x86_64.tar.xz
          path: artifacts/pkgs/incoming

      - name: Download Windows amd64 Onedir Archive
        uses: actions/download-artifact@v3
        with:
          name: salt-${{ needs.prepare-workflow.outputs.salt-version }}-onedir-windows-amd64.tar.xz
          path: artifacts/pkgs/incoming

      - name: Download Windows amd64 Onedir Archive(zip)
        uses: actions/download-artifact@v3
        with:
          name: salt-${{ needs.prepare-workflow.outputs.salt-version }}-onedir-windows-amd64.zip
          path: artifacts/pkgs/incoming

      - name: Download Windows x86 Onedir Archive
        uses: actions/download-artifact@v3
        with:
          name: salt-${{ needs.prepare-workflow.outputs.salt-version }}-onedir-windows-x86.tar.xz
          path: artifacts/pkgs/incoming

      - name: Download Windows amd64 Onedir Archive(zip)
        uses: actions/download-artifact@v3
        with:
          name: salt-${{ needs.prepare-workflow.outputs.salt-version }}-onedir-windows-x86.zip
          path: artifacts/pkgs/incoming

      - name: Setup GnuPG
        run: |
          sudo install -d -m 0700 -o "$(id -u)" -g "$(id -g)" /run/gpg
          GNUPGHOME="$(mktemp -d -p /run/gpg)"
          echo "GNUPGHOME=${GNUPGHOME}" >> "$GITHUB_ENV"
          cat <<EOF > "${GNUPGHOME}/gpg.conf"
          batch
          no-tty
          pinentry-mode loopback
          EOF

      - name: Get Secrets
        env:
          SECRETS_KEY: ${{ secrets.SECRETS_KEY }}
        run: |
          SECRETS_KEY_FILE=$(mktemp /tmp/output.XXXXXXXXXX)
          echo "$SECRETS_KEY" > "$SECRETS_KEY_FILE"
          aws --region us-west-2 secretsmanager get-secret-value --secret-id /cmbu-saltstack/signing/repo-signing-keys-sha256-2023 \
            --query SecretString --output text | jq .default_key -r | base64 -d \
            | gpg --passphrase-file "${SECRETS_KEY_FILE}" -d - \
            | gpg --import -
          sync
          aws --region us-west-2 secretsmanager get-secret-value --secret-id /cmbu-saltstack/signing/repo-signing-keys-sha256-2023 \
            --query SecretString --output text| jq .default_passphrase -r | base64 -d \
            | gpg --passphrase-file "${SECRETS_KEY_FILE}" -o "${GNUPGHOME}/passphrase" -d -
          sync
          rm "$SECRETS_KEY_FILE"
          echo "passphrase-file ${GNUPGHOME}/passphrase" >> "${GNUPGHOME}/gpg.conf"

      - name: Create Repository Path
        run: |
          mkdir -p artifacts/pkgs/repo

      - name: Create Repository
        run: |
          tools pkg repo create onedir --key-id=64CBBC8173D76B3F --nightly-build \
            --salt-version=${{ needs.prepare-workflow.outputs.salt-version }} ${{ contains(needs.prepare-workflow.outputs.salt-version, 'rc') && '--rc-build' || ''  }} \
            --incoming=artifacts/pkgs/incoming --repo-path=artifacts/pkgs/repo

      - name: Upload Repository As An Artifact
        uses: ./.github/actions/upload-artifact
        with:
          name: salt-${{ needs.prepare-workflow.outputs.salt-version }}-nightly-repo
          path: artifacts/pkgs/repo/*
          retention-days: 7
          if-no-files-found: error
          archive-name: onedir-repo

  publish-repositories:
    name: Publish Repositories
    runs-on:
      - self-hosted
      - linux
      - repo-nightly
    environment: nightly
    needs:
      - prepare-workflow
      - build-src-repo
      - build-deb-repo
      - build-rpm-repo
      - build-windows-repo
      - build-macos-repo
      - build-onedir-repo
      - windows-2016
      - windows-2019
      - windows-2022
      - macos-12
      - almalinux-8
      - almalinux-9
      - amazonlinux-2
      - archlinux-lts
      - centos-7
      - centosstream-8
      - centosstream-9
      - debian-10
      - debian-11
      - debian-11-arm64
      - fedora-36
      - fedora-37
      - fedora-38
      - opensuse-15
      - photonos-3
      - photonos-4
      - ubuntu-2004
      - ubuntu-2004-arm64
      - ubuntu-2204
      - ubuntu-2204-arm64

    steps:
      - uses: actions/checkout@v3

      - name: Get Salt Project GitHub Actions Bot Environment
        run: |
          TOKEN=$(curl -sS -f -X PUT "http://169.254.169.254/latest/api/token" -H "X-aws-ec2-metadata-token-ttl-seconds: 30")
          SPB_ENVIRONMENT=$(curl -sS -f -H "X-aws-ec2-metadata-token: $TOKEN" http://169.254.169.254/latest/meta-data/tags/instance/spb:environment)
          echo "SPB_ENVIRONMENT=$SPB_ENVIRONMENT" >> "$GITHUB_ENV"

      - name: Setup Python Tools Scripts
        uses: ./.github/actions/setup-python-tools-scripts

      - name: Download Repository Artifact
        uses: actions/download-artifact@v3
        with:
          name: salt-${{ needs.prepare-workflow.outputs.salt-version }}-nightly-repo
          path: repo/

      - name: Decompress Repository Artifacts
        run: |
          find repo/ -type f -name '*.tar.gz' -print -exec tar xvf {} \;
          find repo/ -type f -name '*.tar.gz' -print -exec rm -f {} \;

      - name: Show Repository
        run: |
          tree -a artifacts/pkgs/repo/

      - name: Upload Repository Contents (nightly)
        run: |
          tools pkg repo publish nightly artifacts/pkgs/repo/

  set-pipeline-exit-status:
    # This step is just so we can make github require this step, to pass checks
    # on a pull request instead of requiring all
    name: Set the ${{ github.workflow }} Pipeline Exit Status
    if: always()
    runs-on: ubuntu-latest
    needs:
      - workflow-requirements
      - trigger-branch-nightly-builds
      - prepare-workflow
      - pre-commit
      - lint
      - build-docs
      - build-deps-onedir
      - build-salt-onedir
      - publish-repositories
      - amazonlinux-2-pkg-tests
      - centos-7-pkg-tests
      - centosstream-8-pkg-tests
      - centosstream-9-pkg-tests
      - debian-10-pkg-tests
      - debian-11-pkg-tests
      - debian-11-arm64-pkg-tests
      - ubuntu-2004-pkg-tests
      - ubuntu-2004-arm64-pkg-tests
      - ubuntu-2204-pkg-tests
      - ubuntu-2204-arm64-pkg-tests
      - macos-12-pkg-tests
      - windows-2016-nsis-pkg-tests
      - windows-2016-msi-pkg-tests
      - windows-2019-nsis-pkg-tests
      - windows-2019-msi-pkg-tests
      - windows-2022-nsis-pkg-tests
      - windows-2022-msi-pkg-tests
    steps:
      - name: Get workflow information
        id: get-workflow-info
        uses: technote-space/workflow-conclusion-action@v3

      - name: Set Pipeline Exit Status
        shell: bash
        run: |
          if [ "${{ steps.get-workflow-info.outputs.conclusion }}" != "success" ]; then
            exit 1
          else
            exit 0
          fi

      - name: Done
        if: always()
        run:
          echo "All worflows finished"<|MERGE_RESOLUTION|>--- conflicted
+++ resolved
@@ -31,25 +31,12 @@
     name: Check Workflow Requirements
     runs-on: ubuntu-latest
     outputs:
-<<<<<<< HEAD
-      requirements-met: ${{ fromJSON(steps.check-requirements.outputs.requirements-met) }}
-=======
       requirements-met: ${{ steps.check-requirements.outputs.requirements-met }}
->>>>>>> 39c5668b
     steps:
       - name: Check Requirements
         id: check-requirements
         run: |
           if [ "${RUN_SCHEDULED_BUILDS}" = "1" ]; then
-<<<<<<< HEAD
-            echo "Running workflow because RUN_SCHEDULED_BUILDS=1"
-            echo "requirements-met=true" >> "${GITHUB_OUTPUT}"
-          elif [ "${{ github.event.repository.fork }}" = "true" ]; then
-            echo "Not running workflow because ${{ github.repository }} is a fork"
-            echo "requirements-met=false" >> "${GITHUB_OUTPUT}"
-          else
-            echo "Running workflow because ${{ github.repository }} is not a fork"
-=======
             MSG="Running workflow because RUN_SCHEDULED_BUILDS=1"
             echo "${MSG}"
             echo "${MSG}" >> "${GITHUB_STEP_SUMMARY}"
@@ -63,16 +50,11 @@
             MSG="Running workflow because ${{ github.repository }} is not a fork"
             echo "${MSG}"
             echo "${MSG}" >> "${GITHUB_STEP_SUMMARY}"
->>>>>>> 39c5668b
             echo "requirements-met=true" >> "${GITHUB_OUTPUT}"
           fi
 
   trigger-branch-nightly-builds:
-<<<<<<< HEAD
-    name: Trigger Branch Schedule Workflows
-=======
     name: Trigger Branch Workflows
->>>>>>> 39c5668b
     if: ${{ github.event_name == 'schedule' }}
     runs-on:
       - ubuntu-latest
@@ -88,11 +70,7 @@
   prepare-workflow:
     name: Prepare Workflow Run
     runs-on: ubuntu-latest
-<<<<<<< HEAD
-    if: ${{ needs.workflow-requirements.outputs.requirements-met }}
-=======
     if: ${{ fromJSON(needs.workflow-requirements.outputs.requirements-met) }}
->>>>>>> 39c5668b
     needs:
       - workflow-requirements
     outputs:
