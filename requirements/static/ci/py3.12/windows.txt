--- conflicted
+++ resolved
@@ -4,16 +4,11 @@
 #
 #    pip-compile --no-emit-index-url --output-file=requirements/static/ci/py3.12/windows.txt requirements/pytest.txt requirements/static/ci/common.in requirements/static/ci/windows.in requirements/static/pkg/windows.in requirements/windows.txt
 #
-<<<<<<< HEAD
-aiohttp==3.9.2
+aiohttp==3.9.5
     # via
     #   -c requirements/static/ci/../pkg/py3.12/windows.txt
     #   -r requirements/base.txt
     #   etcd3-py
-=======
-aiohttp==3.9.4
-    # via etcd3-py
->>>>>>> 38ed660c
 aiosignal==1.3.1
     # via
     #   -c requirements/static/ci/../pkg/py3.12/windows.txt
@@ -116,11 +111,7 @@
     #   pytest-skip-markers
 dmidecode==0.9.0
     # via -r requirements/static/ci/windows.in
-<<<<<<< HEAD
-dnspython==2.3.0
-=======
 dnspython==2.6.1
->>>>>>> 38ed660c
     # via
     #   -r requirements/static/ci/common.in
     #   python-etcd
@@ -143,22 +134,18 @@
     # via -r requirements/static/ci/common.in
 geomet==0.2.1.post1
     # via cassandra-driver
-gitdb==4.0.11
+gitdb==4.0.10
     # via
     #   -c requirements/static/ci/../pkg/py3.12/windows.txt
     #   gitpython
-gitpython==3.1.42 ; sys_platform == "win32"
+gitpython==3.1.43
     # via
     #   -c requirements/static/ci/../pkg/py3.12/windows.txt
     #   -r requirements/base.txt
     #   -r requirements/static/ci/common.in
 google-auth==2.27.0
     # via kubernetes
-<<<<<<< HEAD
-idna==3.4
-=======
 idna==3.7
->>>>>>> 38ed660c
     # via
     #   -c requirements/static/ci/../pkg/py3.12/windows.txt
     #   etcd3-py
