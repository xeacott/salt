# Requirements in this file apply to all platforms.
# We can also exclude platforms from the requirements using markers, but if a requirement only applies
# to a particular platform, please add it to the corresponding `<platform>.in` file in this directory.

--constraint=../pkg/py{py_version}/{platform}.txt

apache-libcloud>=1.5.0; sys_platform != 'win32'
boto3>=1.21.46
boto>=2.46.0
cassandra-driver>=2.0
certifi>=2022.12.07
cffi>=1.14.6
cherrypy>=17.4.1
clustershell
croniter>=0.3.0,!=0.3.22"; sys_platform != 'win32'
dnspython
etcd3-py==0.1.6
gitpython>=3.1.37
jmespath
jsonschema
junos-eznc; sys_platform != 'win32'
junit-xml>=1.9
jxmlease; sys_platform != 'win32'
kazoo; sys_platform != 'win32' and sys_platform != 'darwin'
keyring==5.7.1
kubernetes<4.0
libnacl>=1.7.1; sys_platform != 'win32' and sys_platform != 'darwin'
moto>=2.0.0
napalm; sys_platform != 'win32'
paramiko>=2.10.1; sys_platform != 'win32' and sys_platform != 'darwin'
# bcrypt is an extra requirement for passlib, and we shouldn't use extras, like, passlib[bcrypt]
# since that will break using the compiled static requirements files as contraints file
bcrypt
passlib>=1.7.4
pynacl>=1.5.0
pyinotify>=0.9.6; sys_platform != 'win32' and sys_platform != 'darwin' and platform_system != "openbsd"
python-etcd>0.4.2
pyvmomi
requests
rfc3987
sqlparse>=0.4.4
strict_rfc3339>=0.7
toml
vcert; sys_platform != 'win32'
virtualenv>=20.3.0
watchdog>=0.9.0
<<<<<<< HEAD
xmldiff>=2.4
=======
textfsm
>>>>>>> aee21109
# Available template libraries that can be used
genshi>=0.7.3
cheetah3>=3.2.2
mako
wempy<|MERGE_RESOLUTION|>--- conflicted
+++ resolved
@@ -44,11 +44,8 @@
 vcert; sys_platform != 'win32'
 virtualenv>=20.3.0
 watchdog>=0.9.0
-<<<<<<< HEAD
 xmldiff>=2.4
-=======
 textfsm
->>>>>>> aee21109
 # Available template libraries that can be used
 genshi>=0.7.3
 cheetah3>=3.2.2
