--- conflicted
+++ resolved
@@ -86,11 +86,7 @@
         log.warning('--no-progress unsupported in choco < 0.10.4')
         answer = []
     __context__['chocolatey._no_progress'] = answer
-<<<<<<< HEAD
-    return __context__['chocolatey._no_progress']
-=======
     return answer
->>>>>>> 926c3a10
 
 
 def _find_chocolatey():
@@ -492,10 +488,7 @@
     # Salt doesn't need to see the progress
     cmd.extend(_no_progress())
     cmd.extend(_yes())
-<<<<<<< HEAD
-
-=======
->>>>>>> 926c3a10
+
     result = __salt__['cmd.run_all'](cmd, python_shell=False)
 
     if result['retcode'] not in [0, 1641, 3010]:
@@ -884,10 +877,7 @@
     # Salt doesn't need to see the progress
     cmd.extend(_no_progress())
     cmd.extend(_yes())
-<<<<<<< HEAD
-
-=======
->>>>>>> 926c3a10
+
     result = __salt__['cmd.run_all'](cmd, python_shell=False)
 
     if result['retcode'] not in [0, 1641, 3010]:
