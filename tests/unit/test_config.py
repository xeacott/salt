# -*- coding: utf-8 -*-
'''
Unit tests for salt.config
'''

# Import Python libs
from __future__ import absolute_import, print_function, unicode_literals
import logging
import os
import textwrap

# Import Salt Testing libs
from tests.support.helpers import with_tempdir, with_tempfile, destructiveTest
from tests.support.mixins import AdaptedConfigurationTestCaseMixin
from tests.support.paths import TMP
from tests.support.unit import skipIf, TestCase
from tests.support.mock import (
    NO_MOCK,
    NO_MOCK_REASON,
    Mock,
    MagicMock,
    patch
)

# Import Salt libs
import salt.config
import salt.minion
import salt.syspaths
import salt.utils.files
import salt.utils.network
import salt.utils.platform
import salt.utils.yaml
from salt.ext import six
from salt.syspaths import CONFIG_DIR
from salt import config as sconfig
from salt.exceptions import (
    CommandExecutionError,
    SaltConfigurationError,
    SaltCloudConfigError
)

log = logging.getLogger(__name__)

SAMPLE_CONF_DIR = os.path.dirname(os.path.realpath(__file__)).split('tests')[0] + 'conf/'


# mock hostname should be more complex than the systems FQDN
MOCK_HOSTNAME = 'very.long.complex.fqdn.that.is.crazy.extra.long.example.com'

MOCK_ETC_HOSTS = textwrap.dedent('''\
    ##
    # Host Database
    #
    # localhost is used to configure the loopback interface
    # when the system is booting.  Do not change this entry.
    ## The empty line below must remain, it factors into the tests.

    127.0.0.1      localhost   {hostname}
    10.0.0.100     {hostname}
    200.200.200.2  other.host.alias.com
    ::1            ip6-localhost ip6-loopback
    fe00::0        ip6-localnet
    ff00::0        ip6-mcastprefix
    '''.format(hostname=MOCK_HOSTNAME))
MOCK_ETC_HOSTNAME = '{0}\n'.format(MOCK_HOSTNAME)
PATH = 'path/to/some/cloud/conf/file'
DEFAULT = {'default_include': PATH}

MOCK_MASTER_DEFAULT_OPTS = {
    'log_file': '{0}/var/log/salt/master'.format(salt.syspaths.ROOT_DIR),
    'pidfile': '{0}/var/run/salt-master.pid'.format(salt.syspaths.ROOT_DIR),
    'root_dir': format(salt.syspaths.ROOT_DIR)
}
if salt.utils.platform.is_windows():
    MOCK_MASTER_DEFAULT_OPTS = {
        'log_file': '{0}\\var\\log\\salt\\master'.format(
            salt.syspaths.ROOT_DIR),
        'pidfile': '{0}\\var\\run\\salt-master.pid'.format(
            salt.syspaths.ROOT_DIR),
        'root_dir': format(salt.syspaths.ROOT_DIR)
    }


class SampleConfTest(TestCase):
    '''
    Validate files in the salt/conf directory.
    '''

    def test_conf_master_sample_is_commented(self):
        '''
        The sample config file located in salt/conf/master must be completely
        commented out. This test checks for any lines that are not commented or blank.
        '''
        master_config = SAMPLE_CONF_DIR + 'master'
        ret = salt.config._read_conf_file(master_config)
        self.assertEqual(
            ret,
            {},
            'Sample config file \'{0}\' must be commented out.'.format(
                master_config
            )
        )

    def test_conf_minion_sample_is_commented(self):
        '''
        The sample config file located in salt/conf/minion must be completely
        commented out. This test checks for any lines that are not commented or blank.
        '''
        minion_config = SAMPLE_CONF_DIR + 'minion'
        ret = salt.config._read_conf_file(minion_config)
        self.assertEqual(
            ret,
            {},
            'Sample config file \'{0}\' must be commented out.'.format(
                minion_config
            )
        )

    def test_conf_cloud_sample_is_commented(self):
        '''
        The sample config file located in salt/conf/cloud must be completely
        commented out. This test checks for any lines that are not commented or blank.
        '''
        cloud_config = SAMPLE_CONF_DIR + 'cloud'
        ret = salt.config._read_conf_file(cloud_config)
        self.assertEqual(
            ret,
            {},
            'Sample config file \'{0}\' must be commented out.'.format(
                cloud_config
            )
        )

    def test_conf_cloud_profiles_sample_is_commented(self):
        '''
        The sample config file located in salt/conf/cloud.profiles must be completely
        commented out. This test checks for any lines that are not commented or blank.
        '''
        cloud_profiles_config = SAMPLE_CONF_DIR + 'cloud.profiles'
        ret = salt.config._read_conf_file(cloud_profiles_config)
        self.assertEqual(
            ret,
            {},
            'Sample config file \'{0}\' must be commented out.'.format(
                cloud_profiles_config
            )
        )

    def test_conf_cloud_providers_sample_is_commented(self):
        '''
        The sample config file located in salt/conf/cloud.providers must be completely
        commented out. This test checks for any lines that are not commented or blank.
        '''
        cloud_providers_config = SAMPLE_CONF_DIR + 'cloud.providers'
        ret = salt.config._read_conf_file(cloud_providers_config)
        self.assertEqual(
            ret,
            {},
            'Sample config file \'{0}\' must be commented out.'.format(
                cloud_providers_config
            )
        )

    def test_conf_proxy_sample_is_commented(self):
        '''
        The sample config file located in salt/conf/proxy must be completely
        commented out. This test checks for any lines that are not commented or blank.
        '''
        proxy_config = SAMPLE_CONF_DIR + 'proxy'
        ret = salt.config._read_conf_file(proxy_config)
        self.assertEqual(
            ret,
            {},
            'Sample config file \'{0}\' must be commented out.'.format(
                proxy_config
            )
        )

    def test_conf_roster_sample_is_commented(self):
        '''
        The sample config file located in salt/conf/roster must be completely
        commented out. This test checks for any lines that are not commented or blank.
        '''
        roster_config = SAMPLE_CONF_DIR + 'roster'
        ret = salt.config._read_conf_file(roster_config)
        self.assertEqual(
            ret,
            {},
            'Sample config file \'{0}\' must be commented out.'.format(
                roster_config
            )
        )

    def test_conf_cloud_profiles_d_files_are_commented(self):
        '''
        All cloud profile sample configs in salt/conf/cloud.profiles.d/* must be completely
        commented out. This test loops through all of the files in that directory to check
        for any lines that are not commented or blank.
        '''
        cloud_sample_files = os.listdir(SAMPLE_CONF_DIR + 'cloud.profiles.d/')
        for conf_file in cloud_sample_files:
            profile_conf = SAMPLE_CONF_DIR + 'cloud.profiles.d/' + conf_file
            ret = salt.config._read_conf_file(profile_conf)
            self.assertEqual(
                ret,
                {},
                'Sample config file \'{0}\' must be commented out.'.format(
                    conf_file
                )
            )

    def test_conf_cloud_providers_d_files_are_commented(self):
        '''
        All cloud profile sample configs in salt/conf/cloud.providers.d/* must be completely
        commented out. This test loops through all of the files in that directory to check
        for any lines that are not commented or blank.
        '''
        cloud_sample_files = os.listdir(SAMPLE_CONF_DIR + 'cloud.providers.d/')
        for conf_file in cloud_sample_files:
            provider_conf = SAMPLE_CONF_DIR + 'cloud.providers.d/' + conf_file
            ret = salt.config._read_conf_file(provider_conf)
            self.assertEqual(
                ret,
                {},
                'Sample config file \'{0}\' must be commented out.'.format(
                    conf_file
                )
            )

    def test_conf_cloud_maps_d_files_are_commented(self):
        '''
        All cloud profile sample configs in salt/conf/cloud.maps.d/* must be completely
        commented out. This test loops through all of the files in that directory to check
        for any lines that are not commented or blank.
        '''
        cloud_sample_files = os.listdir(SAMPLE_CONF_DIR + 'cloud.maps.d/')
        for conf_file in cloud_sample_files:
            map_conf = SAMPLE_CONF_DIR + 'cloud.maps.d/' + conf_file
            ret = salt.config._read_conf_file(map_conf)
            self.assertEqual(
                ret,
                {},
                'Sample config file \'{0}\' must be commented out.'.format(
                    conf_file
                )
            )


def _unhandled_mock_read(filename):
    '''
    Raise an error because we should not be calling salt.utils.files.fopen()
    '''
    raise CommandExecutionError('Unhandled mock read for {0}'.format(filename))


def _salt_configuration_error(filename):
    '''
    Raise an error to indicate error in the Salt configuration file
    '''
    raise SaltConfigurationError('Configuration error in {0}'.format(filename))


class ConfigTestCase(TestCase, AdaptedConfigurationTestCaseMixin):

    @with_tempfile()
    def test_sha256_is_default_for_master(self, fpath):
        with salt.utils.files.fopen(fpath, 'w') as wfh:
            wfh.write(
                "root_dir: /\n"
                "key_logfile: key\n"
            )
        config = sconfig.master_config(fpath)
        self.assertEqual(config['hash_type'], 'sha256')

    @with_tempfile()
    def test_sha256_is_default_for_minion(self, fpath):
        with salt.utils.files.fopen(fpath, 'w') as wfh:
            wfh.write(
                "root_dir: /\n"
                "key_logfile: key\n"
            )
        config = sconfig.minion_config(fpath)
        self.assertEqual(config['hash_type'], 'sha256')

    @with_tempfile()
    def test_proper_path_joining(self, fpath):
        temp_config = 'root_dir: /\n'\
                      'key_logfile: key\n'
        if salt.utils.platform.is_windows():
            temp_config = 'root_dir: c:\\\n'\
                          'key_logfile: key\n'
        with salt.utils.files.fopen(fpath, 'w') as fp_:
            fp_.write(temp_config)

        config = sconfig.master_config(fpath)
        expect_path_join = os.path.join('/', 'key')
        expect_sep_join = '//key'
        if salt.utils.platform.is_windows():
            expect_path_join = os.path.join('c:\\', 'key')
            expect_sep_join = 'c:\\\\key'

        # os.path.join behavior
        self.assertEqual(config['key_logfile'], expect_path_join)
        # os.sep.join behavior
        self.assertNotEqual(config['key_logfile'], expect_sep_join)

    @with_tempdir()
    def test_common_prefix_stripping(self, tempdir):
        root_dir = os.path.join(tempdir, 'foo', 'bar')
        os.makedirs(root_dir)
        fpath = os.path.join(root_dir, 'config')
        with salt.utils.files.fopen(fpath, 'w') as fp_:
            fp_.write(
                'root_dir: {0}\n'
                'log_file: {1}\n'.format(root_dir, fpath)
            )
        config = sconfig.master_config(fpath)
        self.assertEqual(config['log_file'], fpath)

    @with_tempdir()
    def test_default_root_dir_included_in_config_root_dir(self, tempdir):
        root_dir = os.path.join(tempdir, 'foo', 'bar')
        os.makedirs(root_dir)
        fpath = os.path.join(root_dir, 'config')
        with salt.utils.files.fopen(fpath, 'w') as fp_:
            fp_.write(
                'root_dir: {0}\n'
                'log_file: {1}\n'.format(root_dir, fpath)
            )
        with patch('salt.syspaths.ROOT_DIR', TMP):
            config = sconfig.master_config(fpath)
        self.assertEqual(config['log_file'], fpath)

    @skipIf(
        salt.utils.platform.is_windows(),
        'You can\'t set an environment dynamically in Windows')
    @with_tempdir()
    def test_load_master_config_from_environ_var(self, tempdir):
        original_environ = os.environ.copy()
        env_root_dir = os.path.join(tempdir, 'foo', 'env')
        os.makedirs(env_root_dir)
        env_fpath = os.path.join(env_root_dir, 'config-env')

        with salt.utils.files.fopen(env_fpath, 'w') as fp_:
            fp_.write(
                'root_dir: {0}\n'
                'log_file: {1}\n'.format(env_root_dir, env_fpath)
            )

        os.environ['SALT_MASTER_CONFIG'] = env_fpath
        # Should load from env variable, not the default configuration file.
        config = sconfig.master_config('{0}/master'.format(CONFIG_DIR))
        self.assertEqual(config['log_file'], env_fpath)
        os.environ.clear()
        os.environ.update(original_environ)

        root_dir = os.path.join(tempdir, 'foo', 'bar')
        os.makedirs(root_dir)
        fpath = os.path.join(root_dir, 'config')
        with salt.utils.files.fopen(fpath, 'w') as fp_:
            fp_.write(
                'root_dir: {0}\n'
                'log_file: {1}\n'.format(root_dir, fpath)
            )
        # Let's set the environment variable, yet, since the configuration
        # file path is not the default one, i.e., the user has passed an
        # alternative configuration file form the CLI parser, the
        # environment variable will be ignored.
        os.environ['SALT_MASTER_CONFIG'] = env_fpath
        config = sconfig.master_config(fpath)
        self.assertEqual(config['log_file'], fpath)
        os.environ.clear()
        os.environ.update(original_environ)

    @skipIf(
        salt.utils.platform.is_windows(),
        'You can\'t set an environment dynamically in Windows')
    @with_tempdir()
    def test_load_minion_config_from_environ_var(self, tempdir):
        original_environ = os.environ.copy()
        env_root_dir = os.path.join(tempdir, 'foo', 'env')
        os.makedirs(env_root_dir)
        env_fpath = os.path.join(env_root_dir, 'config-env')

        with salt.utils.files.fopen(env_fpath, 'w') as fp_:
            fp_.write(
                'root_dir: {0}\n'
                'log_file: {1}\n'.format(env_root_dir, env_fpath)
            )

        os.environ['SALT_MINION_CONFIG'] = env_fpath
        # Should load from env variable, not the default configuration file
        config = sconfig.minion_config('{0}/minion'.format(CONFIG_DIR))
        self.assertEqual(config['log_file'], env_fpath)
        os.environ.clear()
        os.environ.update(original_environ)

        root_dir = os.path.join(tempdir, 'foo', 'bar')
        os.makedirs(root_dir)
        fpath = os.path.join(root_dir, 'config')
        with salt.utils.files.fopen(fpath, 'w') as fp_:
            fp_.write(
                'root_dir: {0}\n'
                'log_file: {1}\n'.format(root_dir, fpath)
            )
        # Let's set the environment variable, yet, since the configuration
        # file path is not the default one, i.e., the user has passed an
        # alternative configuration file form the CLI parser, the
        # environment variable will be ignored.
        os.environ['SALT_MINION_CONFIG'] = env_fpath
        config = sconfig.minion_config(fpath)
        self.assertEqual(config['log_file'], fpath)
        os.environ.clear()
        os.environ.update(original_environ)

    @with_tempdir()
    def test_load_client_config_from_environ_var(self, tempdir):
        original_environ = os.environ.copy()
        env_root_dir = os.path.join(tempdir, 'foo', 'env')
        os.makedirs(env_root_dir)

        # Let's populate a master configuration file which should not get
        # picked up since the client configuration tries to load the master
        # configuration settings using the provided client configuration
        # file
        master_config = os.path.join(env_root_dir, 'master')
        with salt.utils.files.fopen(master_config, 'w') as fp_:
            fp_.write(
                'blah: true\n'
                'root_dir: {0}\n'
                'log_file: {1}\n'.format(env_root_dir, master_config)
            )
        os.environ['SALT_MASTER_CONFIG'] = master_config

        # Now the client configuration file
        env_fpath = os.path.join(env_root_dir, 'config-env')
        with salt.utils.files.fopen(env_fpath, 'w') as fp_:
            fp_.write(
                'root_dir: {0}\n'
                'log_file: {1}\n'.format(env_root_dir, env_fpath)
            )

        os.environ['SALT_CLIENT_CONFIG'] = env_fpath
        # Should load from env variable, not the default configuration file
        config = sconfig.client_config(os.path.expanduser('~/.salt'))
        self.assertEqual(config['log_file'], env_fpath)
        self.assertTrue('blah' not in config)
        os.environ.clear()
        os.environ.update(original_environ)

        root_dir = os.path.join(tempdir, 'foo', 'bar')
        os.makedirs(root_dir)
        fpath = os.path.join(root_dir, 'config')
        with salt.utils.files.fopen(fpath, 'w') as fp_:
            fp_.write(
                'root_dir: {0}\n'
                'log_file: {1}\n'.format(root_dir, fpath)
            )
        # Let's set the environment variable, yet, since the configuration
        # file path is not the default one, i.e., the user has passed an
        # alternative configuration file form the CLI parser, the
        # environment variable will be ignored.
        os.environ['SALT_MASTER_CONFIG'] = env_fpath
        config = sconfig.master_config(fpath)
        self.assertEqual(config['log_file'], fpath)
        os.environ.clear()
        os.environ.update(original_environ)

    @with_tempdir()
    def test_issue_5970_minion_confd_inclusion(self, tempdir):
        minion_config = os.path.join(tempdir, 'minion')
        minion_confd = os.path.join(tempdir, 'minion.d')
        os.makedirs(minion_confd)

        # Let's populate a minion configuration file with some basic
        # settings
        with salt.utils.files.fopen(minion_config, 'w') as fp_:
            fp_.write(
                'blah: false\n'
                'root_dir: {0}\n'
                'log_file: {1}\n'.format(tempdir, minion_config)
            )

        # Now, let's populate an extra configuration file under minion.d
        # Notice that above we've set blah as False and below as True.
        # Since the minion.d files are loaded after the main configuration
        # file so overrides can happen, the final value of blah should be
        # True.
        extra_config = os.path.join(minion_confd, 'extra.conf')
        with salt.utils.files.fopen(extra_config, 'w') as fp_:
            fp_.write('blah: true\n')

        # Let's load the configuration
        config = sconfig.minion_config(minion_config)

        self.assertEqual(config['log_file'], minion_config)
        # As proven by the assertion below, blah is True
        self.assertTrue(config['blah'])

    @with_tempdir()
    def test_master_confd_inclusion(self, tempdir):
        master_config = os.path.join(tempdir, 'master')
        master_confd = os.path.join(tempdir, 'master.d')
        os.makedirs(master_confd)

        # Let's populate a master configuration file with some basic
        # settings
        with salt.utils.files.fopen(master_config, 'w') as fp_:
            fp_.write(
                'blah: false\n'
                'root_dir: {0}\n'
                'log_file: {1}\n'.format(tempdir, master_config)
            )

        # Now, let's populate an extra configuration file under master.d
        # Notice that above we've set blah as False and below as True.
        # Since the master.d files are loaded after the main configuration
        # file so overrides can happen, the final value of blah should be
        # True.
        extra_config = os.path.join(master_confd, 'extra.conf')
        with salt.utils.files.fopen(extra_config, 'w') as fp_:
            fp_.write('blah: true\n')

        # Let's load the configuration
        config = sconfig.master_config(master_config)

        self.assertEqual(config['log_file'], master_config)
        # As proven by the assertion below, blah is True
        self.assertTrue(config['blah'])

    @with_tempfile()
    @with_tempdir()
    def test_master_file_roots_glob(self, tempdir, fpath):
        # Create some files
        for f in 'abc':
            fpath = os.path.join(tempdir, f)
            with salt.utils.files.fopen(fpath, 'w') as wfh:
                wfh.write(f)

        with salt.utils.files.fopen(fpath, 'w') as wfh:
            wfh.write(
                'file_roots:\n'
                '  base:\n'
                '    - {0}'.format(os.path.join(tempdir, '*'))
            )
        config = sconfig.master_config(fpath)
        base = config['file_roots']['base']
        self.assertEqual(set(base), set([
            os.path.join(tempdir, 'a'),
            os.path.join(tempdir, 'b'),
            os.path.join(tempdir, 'c')
        ]))

    @with_tempfile()
    @with_tempdir()
    def test_master_pillar_roots_glob(self, tempdir, fpath):
        # Create some files.
        for f in 'abc':
            fpath = os.path.join(tempdir, f)
            with salt.utils.files.fopen(fpath, 'w') as wfh:
                wfh.write(f)

        with salt.utils.files.fopen(fpath, 'w') as wfh:
            wfh.write(
                'pillar_roots:\n'
                '  base:\n'
                '    - {0}'.format(os.path.join(tempdir, '*'))
            )
        config = sconfig.master_config(fpath)
        base = config['pillar_roots']['base']
        self.assertEqual(set(base), set([
            os.path.join(tempdir, 'a'),
            os.path.join(tempdir, 'b'),
            os.path.join(tempdir, 'c')
        ]))

    @with_tempdir()
    def test_master_id_function(self, tempdir):
        master_config = os.path.join(tempdir, 'master')

        with salt.utils.files.fopen(master_config, 'w') as fp_:
            fp_.write(
                'id_function:\n'
                '  test.echo:\n'
                '    text: hello_world\n'
                'root_dir: {0}\n'
                'log_file: {1}\n'.format(tempdir, master_config)
            )

        # Let's load the configuration
        config = sconfig.master_config(master_config)

        self.assertEqual(config['log_file'], master_config)
        # 'master_config' appends '_master' to the ID
        self.assertEqual(config['id'], 'hello_world_master')

    @with_tempfile()
    @with_tempdir()
    def test_minion_file_roots_glob(self, tempdir, fpath):
        # Create some files.
        for f in 'abc':
            fpath = os.path.join(tempdir, f)
            with salt.utils.files.fopen(fpath, 'w') as wfh:
                wfh.write(f)

        with salt.utils.files.fopen(fpath, 'w') as wfh:
            wfh.write(
                'file_roots:\n'
                '  base:\n'
                '    - {0}'.format(os.path.join(tempdir, '*'))
            )
        config = sconfig.minion_config(fpath)
        base = config['file_roots']['base']
        self.assertEqual(set(base), set([
            os.path.join(tempdir, 'a'),
            os.path.join(tempdir, 'b'),
            os.path.join(tempdir, 'c')
        ]))

    @with_tempfile()
    @with_tempdir()
    def test_minion_pillar_roots_glob(self, tempdir, fpath):
        # Create some files.
        for f in 'abc':
            fpath = os.path.join(tempdir, f)
            with salt.utils.files.fopen(fpath, 'w') as wfh:
                wfh.write(f)

        with salt.utils.files.fopen(fpath, 'w') as wfh:
            wfh.write(
                'pillar_roots:\n'
                '  base:\n'
                '    - {0}'.format(os.path.join(tempdir, '*'))
            )
        config = sconfig.minion_config(fpath)
        base = config['pillar_roots']['base']
        self.assertEqual(set(base), set([
            os.path.join(tempdir, 'a'),
            os.path.join(tempdir, 'b'),
            os.path.join(tempdir, 'c')
        ]))

    @with_tempdir()
    def test_minion_id_function(self, tempdir):
        minion_config = os.path.join(tempdir, 'minion')

        with salt.utils.files.fopen(minion_config, 'w') as fp_:
            fp_.write(
                'id_function:\n'
                '  test.echo:\n'
                '    text: hello_world\n'
                'root_dir: {0}\n'
                'log_file: {1}\n'.format(tempdir, minion_config)
            )

        # Let's load the configuration
        config = sconfig.minion_config(minion_config)

        self.assertEqual(config['log_file'], minion_config)
        self.assertEqual(config['id'], 'hello_world')

    @with_tempdir()
    def test_minion_id_lowercase(self, tempdir):
        '''
<<<<<<< HEAD
        This tests that setting  `minion_id_lowercase: True`  does lower case
        the minion id.  Lowercase does not operate on a static `id: KING_BOB`
        setting, or a cached id.
=======
        This tests that setting  `minion_id_lowercase: True`  does lower case the minion id.
        Lowercase does not operate on a static `id: KING_BOB` setting, or a cached id.
>>>>>>> f7c2f045
        '''
        minion_config = os.path.join(tempdir, 'minion')
        with salt.utils.files.fopen(minion_config, 'w') as fp_:
            fp_.write(textwrap.dedent('''\
                id_function:
                  test.echo:
                    text: KING_BOB
                minion_id_caching: False
                minion_id_lowercase: True
            '''))
        config = sconfig.minion_config(minion_config)               # Load the configuration
        self.assertEqual(config['minion_id_caching'], False)        # Check the configuration
        self.assertEqual(config['minion_id_lowercase'], True)       # Check the configuration
        self.assertEqual(config['id'], 'king_bob')

    @with_tempdir()
    def test_backend_rename(self, tempdir):
        '''
        This tests that we successfully rename git, hg, svn, and minion to
        gitfs, hgfs, svnfs, and minionfs in the master and minion opts.
        '''
        fpath = salt.utils.files.mkstemp(dir=tempdir)
        with salt.utils.files.fopen(fpath, 'w') as fp_:
            fp_.write(textwrap.dedent('''\
                fileserver_backend:
                  - roots
                  - git
                  - hg
                  - svn
                  - minion
                '''))

        master_config = sconfig.master_config(fpath)
        minion_config = sconfig.minion_config(fpath)
        expected = ['roots', 'gitfs', 'hgfs', 'svnfs', 'minionfs']

        self.assertEqual(master_config['fileserver_backend'], expected)
        self.assertEqual(minion_config['fileserver_backend'], expected)

    def test_syndic_config(self):
        syndic_conf_path = self.get_config_file_path('syndic')
        minion_conf_path = self.get_config_file_path('minion')
        syndic_opts = sconfig.syndic_config(
            syndic_conf_path, minion_conf_path
        )
        syndic_opts.update(salt.minion.resolve_dns(syndic_opts))
        root_dir = syndic_opts['root_dir']
        # id & pki dir are shared & so configured on the minion side
        self.assertEqual(syndic_opts['id'], 'minion')
        self.assertEqual(syndic_opts['pki_dir'], os.path.join(root_dir, 'pki'))
        # the rest is configured master side
        self.assertIn(syndic_opts['master_uri'], ['tcp://127.0.0.1:54506', 'tcp://[::1]:54506'])
        self.assertEqual(syndic_opts['master_port'], 54506)
        self.assertIn(syndic_opts['master_ip'], ['127.0.0.1', '[::1]'])
        self.assertEqual(syndic_opts['master'], 'localhost')
        self.assertEqual(syndic_opts['sock_dir'], os.path.join(root_dir, 'minion_sock'))
        self.assertEqual(syndic_opts['cachedir'], os.path.join(root_dir, 'cache'))
        self.assertEqual(syndic_opts['log_file'], os.path.join(root_dir, 'syndic.log'))
        self.assertEqual(syndic_opts['pidfile'], os.path.join(root_dir, 'syndic.pid'))
        # Show that the options of localclient that repub to local master
        # are not merged with syndic ones
        self.assertEqual(syndic_opts['_master_conf_file'], minion_conf_path)
        self.assertEqual(syndic_opts['_minion_conf_file'], syndic_conf_path)

    @with_tempfile()
    def _get_tally(self, fpath, conf_func):
        '''
        This ensures that any strings which are loaded are unicode strings
        '''
        tally = {}

        def _count_strings(config):
            if isinstance(config, dict):
                for key, val in six.iteritems(config):
                    log.debug('counting strings in dict key: %s', key)
                    log.debug('counting strings in dict val: %s', val)
                    _count_strings(key)
                    _count_strings(val)
            elif isinstance(config, list):
                log.debug('counting strings in list: %s', config)
                for item in config:
                    _count_strings(item)
            else:
                if isinstance(config, six.string_types):
                    if isinstance(config, six.text_type):
                        tally['unicode'] = tally.get('unicode', 0) + 1
                    else:
                        # We will never reach this on PY3
                        tally.setdefault('non_unicode', []).append(config)

        with salt.utils.files.fopen(fpath, 'w') as wfh:
            wfh.write(textwrap.dedent('''
                foo: bar
                mylist:
                  - somestring
                  - 9
                  - 123.456
                  - True
                  - nested:
                    - key: val
                    - nestedlist:
                      - foo
                      - bar
                      - baz
                mydict:
                  - somestring: 9
                  - 123.456: 789
                  - True: False
                  - nested:
                    - key: val
                    - nestedlist:
                      - foo
                      - bar
                      - baz'''))
            if conf_func is sconfig.master_config:
                wfh.write('\n\n')
                wfh.write(textwrap.dedent('''
                    rest_cherrypy:
                      port: 8000
                      disable_ssl: True
                      app_path: /beacon_demo
                      app: /srv/web/html/index.html
                      static: /srv/web/static'''))
        config = conf_func(fpath)
        _count_strings(config)
        return tally

    def test_conf_file_strings_are_unicode_for_master(self):
        '''
        This ensures that any strings which are loaded are unicode strings
        '''
        tally = self._get_tally(sconfig.master_config)  # pylint: disable=no-value-for-parameter
        non_unicode = tally.get('non_unicode', [])
        self.assertEqual(len(non_unicode), 8 if six.PY2 else 0, non_unicode)
        self.assertTrue(tally['unicode'] > 0)

    def test_conf_file_strings_are_unicode_for_minion(self):
        '''
        This ensures that any strings which are loaded are unicode strings
        '''
        tally = self._get_tally(sconfig.minion_config)  # pylint: disable=no-value-for-parameter
        non_unicode = tally.get('non_unicode', [])
        self.assertEqual(len(non_unicode), 0, non_unicode)
        self.assertTrue(tally['unicode'] > 0)

# <---- Salt Cloud Configuration Tests ---------------------------------------------

    # cloud_config tests

    @skipIf(NO_MOCK, NO_MOCK_REASON)
    def test_cloud_config_double_master_path(self):
        '''
        Tests passing in master_config_path and master_config kwargs.
        '''
        with patch('salt.config.load_config', MagicMock(return_value={})):
            self.assertRaises(SaltCloudConfigError, sconfig.cloud_config, PATH,
                              master_config_path='foo', master_config='bar')

    @skipIf(NO_MOCK, NO_MOCK_REASON)
    def test_cloud_config_double_providers_path(self):
        '''
        Tests passing in providers_config_path and providers_config kwargs.
        '''
        with patch('salt.config.load_config', MagicMock(return_value={})):
            self.assertRaises(SaltCloudConfigError, sconfig.cloud_config, PATH,
                              providers_config_path='foo', providers_config='bar')

    @skipIf(NO_MOCK, NO_MOCK_REASON)
    def test_cloud_config_double_profiles_path(self):
        '''
        Tests passing in profiles_config_path and profiles_config kwargs.
        '''
        with patch('salt.config.load_config', MagicMock(return_value={})):
            self.assertRaises(SaltCloudConfigError, sconfig.cloud_config, PATH,
                              profiles_config_path='foo', profiles_config='bar')

    @skipIf(NO_MOCK, NO_MOCK_REASON)
    def test_cloud_config_providers_in_opts(self):
        '''
        Tests mixing old cloud providers with pre-configured providers configurations
        using the providers_config kwarg
        '''
        with patch('salt.config.load_config', MagicMock(return_value={})):
            with patch('salt.config.apply_cloud_config',
                       MagicMock(return_value={'providers': 'foo'})):
                self.assertRaises(SaltCloudConfigError, sconfig.cloud_config, PATH,
                                  providers_config='bar')

    @skipIf(NO_MOCK, NO_MOCK_REASON)
    def test_cloud_config_providers_in_opts_path(self):
        '''
        Tests mixing old cloud providers with pre-configured providers configurations
        using the providers_config_path kwarg
        '''
        with patch('salt.config.load_config', MagicMock(return_value={})):
            with patch('salt.config.apply_cloud_config',
                       MagicMock(return_value={'providers': 'foo'})):
                with patch('os.path.isfile', MagicMock(return_value=True)):
                    self.assertRaises(SaltCloudConfigError, sconfig.cloud_config, PATH,
                                      providers_config_path='bar')

    @skipIf(NO_MOCK, NO_MOCK_REASON)
    def test_cloud_config_deploy_scripts_search_path(self):
        '''
        Tests the contents of the 'deploy_scripts_search_path' tuple to ensure that
        the correct deploy search paths are present.

        There should be two search paths reported in the tuple: ``/etc/salt/cloud.deploy.d``
        and ``<path-to-salt-install>/salt/cloud/deploy``. The first element is usually
        ``/etc/salt/cloud.deploy.d``, but sometimes is can be something like
        ``/etc/local/salt/cloud.deploy.d``, so we'll only test against the last part of
        the path.
        '''
        with patch('os.path.isdir', MagicMock(return_value=True)):
            search_paths = sconfig.cloud_config('/etc/salt/cloud').get('deploy_scripts_search_path')
            etc_deploy_path = '/salt/cloud.deploy.d'
            deploy_path = '/salt/cloud/deploy'
            if salt.utils.platform.is_windows():
                etc_deploy_path = '/salt\\cloud.deploy.d'
                deploy_path = '\\salt\\cloud\\deploy'

            # Check cloud.deploy.d path is the first element in the search_paths tuple
            self.assertTrue(search_paths[0].endswith(etc_deploy_path))

            # Check the second element in the search_paths tuple
            self.assertTrue(search_paths[1].endswith(deploy_path))

    # apply_cloud_config tests

    def test_apply_cloud_config_no_provider_detail_list(self):
        '''
        Tests when the provider is not contained in a list of details
        '''
        overrides = {'providers': {'foo': [{'bar': 'baz'}]}}
        self.assertRaises(SaltCloudConfigError, sconfig.apply_cloud_config,
                          overrides, defaults=DEFAULT)

    def test_apply_cloud_config_no_provider_detail_dict(self):
        '''
        Tests when the provider is not contained in the details dictionary
        '''
        overrides = {'providers': {'foo': {'bar': 'baz'}}}
        self.assertRaises(SaltCloudConfigError, sconfig.apply_cloud_config,
                          overrides, defaults=DEFAULT)

    @skipIf(NO_MOCK, NO_MOCK_REASON)
    def test_apply_cloud_config_success_list(self):
        '''
        Tests success when valid data is passed into the function as a list
        '''
        with patch('salt.config.old_to_new',
                   MagicMock(return_value={'default_include': 'path/to/some/cloud/conf/file',
                                           'providers': {
                                               'foo': {
                                                   'bar': {
                                                       'driver': 'foo:bar'}}}})):
            overrides = {'providers': {'foo': [{'driver': 'bar'}]}}
            ret = {'default_include': 'path/to/some/cloud/conf/file',
                   'providers': {'foo': {'bar': {'driver': 'foo:bar'}}}}
            self.assertEqual(sconfig.apply_cloud_config(overrides, defaults=DEFAULT), ret)

    @skipIf(NO_MOCK, NO_MOCK_REASON)
    def test_apply_cloud_config_success_dict(self):
        '''
        Tests success when valid data is passed into function as a dictionary
        '''
        with patch('salt.config.old_to_new',
                   MagicMock(return_value={'default_include': 'path/to/some/cloud/conf/file',
                                           'providers': {
                                               'foo': {
                                                   'bar': {
                                                       'driver': 'foo:bar'}}}})):
            overrides = {'providers': {'foo': {'driver': 'bar'}}}
            ret = {'default_include': 'path/to/some/cloud/conf/file',
                   'providers': {'foo': {'bar': {'driver': 'foo:bar'}}}}
            self.assertEqual(sconfig.apply_cloud_config(overrides, defaults=DEFAULT), ret)

    # apply_vm_profiles_config tests

    def test_apply_vm_profiles_config_bad_profile_format(self):
        '''
        Tests passing in a bad profile format in overrides
        '''
        overrides = {'foo': 'bar', 'conf_file': PATH}
        self.assertRaises(SaltCloudConfigError, sconfig.apply_vm_profiles_config,
                          PATH, overrides, defaults=DEFAULT)

    def test_apply_vm_profiles_config_success(self):
        '''
        Tests passing in valid provider and profile config files successfully
        '''
        providers = {'test-provider':
                         {'digitalocean':
                              {'driver': 'digitalocean', 'profiles': {}}}}
        overrides = {'test-profile':
                         {'provider': 'test-provider',
                          'image': 'Ubuntu 12.10 x64',
                          'size': '512MB'},
                     'conf_file': PATH}
        ret = {'test-profile':
                   {'profile': 'test-profile',
                    'provider': 'test-provider:digitalocean',
                    'image': 'Ubuntu 12.10 x64',
                    'size': '512MB'}}
        self.assertEqual(sconfig.apply_vm_profiles_config(providers,
                                                          overrides,
                                                          defaults=DEFAULT), ret)

    def test_apply_vm_profiles_config_extend_success(self):
        '''
        Tests profile extends functionality with valid provider and profile configs
        '''
        providers = {'test-config': {'ec2': {'profiles': {}, 'driver': 'ec2'}}}
        overrides = {'Amazon': {'image': 'test-image-1',
                                'extends': 'dev-instances'},
                     'Fedora': {'image': 'test-image-2',
                                'extends': 'dev-instances'},
                     'conf_file': PATH,
                     'dev-instances': {'ssh_username': 'test_user',
                                       'provider': 'test-config'}}
        ret = {'Amazon': {'profile': 'Amazon',
                          'ssh_username': 'test_user',
                          'image': 'test-image-1',
                          'provider': 'test-config:ec2'},
               'Fedora': {'profile': 'Fedora',
                          'ssh_username': 'test_user',
                          'image': 'test-image-2',
                          'provider': 'test-config:ec2'},
               'dev-instances': {'profile': 'dev-instances',
                                 'ssh_username': 'test_user',
                                 'provider': 'test-config:ec2'}}
        self.assertEqual(sconfig.apply_vm_profiles_config(providers,
                                                          overrides,
                                                          defaults=DEFAULT), ret)

    def test_apply_vm_profiles_config_extend_override_success(self):
        '''
        Tests profile extends and recursively merges data elements
        '''
        self.maxDiff = None
        providers = {'test-config': {'ec2': {'profiles': {}, 'driver': 'ec2'}}}
        overrides = {'Fedora': {'image': 'test-image-2',
                                'extends': 'dev-instances',
                                'minion': {'grains': {'stage': 'experimental'}}},
                     'conf_file': PATH,
                     'dev-instances': {'ssh_username': 'test_user',
                                       'provider': 'test-config',
                                       'minion': {'grains': {'role': 'webserver'}}}}
        ret = {'Fedora': {'profile': 'Fedora',
                          'ssh_username': 'test_user',
                          'image': 'test-image-2',
                          'minion': {'grains': {'role': 'webserver',
                                                'stage': 'experimental'}},
                          'provider': 'test-config:ec2'},
               'dev-instances': {'profile': 'dev-instances',
                                 'ssh_username': 'test_user',
                                 'minion': {'grains': {'role': 'webserver'}},
                                 'provider': 'test-config:ec2'}}
        self.assertEqual(sconfig.apply_vm_profiles_config(providers,
                                                          overrides,
                                                          defaults=DEFAULT), ret)

    # apply_cloud_providers_config tests

    def test_apply_cloud_providers_config_same_providers(self):
        '''
        Tests when two providers are given with the same provider name
        '''
        overrides = {'my-dev-envs':
                         [{'id': 'ABCDEFGHIJKLMNOP',
                           'key': 'supersecretkeysupersecretkey',
                           'driver': 'ec2'},
                          {'apikey': 'abcdefghijklmnopqrstuvwxyz',
                           'password': 'supersecret',
                           'driver': 'ec2'}],
                     'conf_file': PATH}
        self.assertRaises(SaltCloudConfigError,
                          sconfig.apply_cloud_providers_config,
                          overrides,
                          DEFAULT)

    def test_apply_cloud_providers_config_extend(self):
        '''
        Tests the successful extension of a cloud provider
        '''
        overrides = {'my-production-envs':
                         [{'extends': 'my-dev-envs:ec2',
                           'location': 'us-east-1',
                           'user': 'ec2-user@mycorp.com'
                          }],
                     'my-dev-envs':
                         [{'id': 'ABCDEFGHIJKLMNOP',
                           'user': 'user@mycorp.com',
                           'location': 'ap-southeast-1',
                           'key': 'supersecretkeysupersecretkey',
                           'driver': 'ec2'
                          },
                          {'apikey': 'abcdefghijklmnopqrstuvwxyz',
                           'password': 'supersecret',
                           'driver': 'linode'
                          }],
                     'conf_file': PATH}
        ret = {'my-production-envs':
                   {'ec2':
                        {'profiles': {},
                         'location': 'us-east-1',
                         'key': 'supersecretkeysupersecretkey',
                         'driver': 'ec2',
                         'id': 'ABCDEFGHIJKLMNOP',
                         'user': 'ec2-user@mycorp.com'}},
               'my-dev-envs':
                   {'linode':
                        {'apikey': 'abcdefghijklmnopqrstuvwxyz',
                         'password': 'supersecret',
                         'profiles': {},
                         'driver': 'linode'},
                    'ec2':
                        {'profiles': {},
                         'location': 'ap-southeast-1',
                         'key': 'supersecretkeysupersecretkey',
                         'driver': 'ec2',
                         'id': 'ABCDEFGHIJKLMNOP',
                         'user': 'user@mycorp.com'}}}
        self.assertEqual(ret,
                         sconfig.apply_cloud_providers_config(
                             overrides,
                             defaults=DEFAULT))

    def test_apply_cloud_providers_config_extend_multiple(self):
        '''
        Tests the successful extension of two cloud providers
        '''
        overrides = {'my-production-envs':
                         [{'extends': 'my-dev-envs:ec2',
                           'location': 'us-east-1',
                           'user': 'ec2-user@mycorp.com'},
                          {'password': 'new-password',
                           'extends': 'my-dev-envs:linode',
                           'location': 'Salt Lake City'
                          }],
                     'my-dev-envs':
                         [{'id': 'ABCDEFGHIJKLMNOP',
                           'user': 'user@mycorp.com',
                           'location': 'ap-southeast-1',
                           'key': 'supersecretkeysupersecretkey',
                           'driver': 'ec2'},
                          {'apikey': 'abcdefghijklmnopqrstuvwxyz',
                           'password': 'supersecret',
                           'driver': 'linode'}],
                     'conf_file': PATH}
        ret = {'my-production-envs':
                   {'linode':
                        {'apikey': 'abcdefghijklmnopqrstuvwxyz',
                         'profiles': {},
                         'location': 'Salt Lake City',
                         'driver': 'linode',
                         'password': 'new-password'},
                    'ec2':
                        {'user': 'ec2-user@mycorp.com',
                         'key': 'supersecretkeysupersecretkey',
                         'driver': 'ec2',
                         'id': 'ABCDEFGHIJKLMNOP',
                         'profiles': {},
                         'location': 'us-east-1'}},
               'my-dev-envs':
                   {'linode':
                        {'apikey': 'abcdefghijklmnopqrstuvwxyz',
                         'password': 'supersecret',
                         'profiles': {},
                         'driver': 'linode'},
                    'ec2':
                        {'profiles': {},
                         'user': 'user@mycorp.com',
                         'key': 'supersecretkeysupersecretkey',
                         'driver': 'ec2',
                         'id': 'ABCDEFGHIJKLMNOP',
                         'location': 'ap-southeast-1'}}}
        self.assertEqual(ret, sconfig.apply_cloud_providers_config(
            overrides,
            defaults=DEFAULT))

    def test_apply_cloud_providers_config_extends_bad_alias(self):
        '''
        Tests when the extension contains an alias not found in providers list
        '''
        overrides = {'my-production-envs':
                         [{'extends': 'test-alias:ec2',
                           'location': 'us-east-1',
                           'user': 'ec2-user@mycorp.com'}],
                     'my-dev-envs':
                         [{'id': 'ABCDEFGHIJKLMNOP',
                           'user': 'user@mycorp.com',
                           'location': 'ap-southeast-1',
                           'key': 'supersecretkeysupersecretkey',
                           'driver': 'ec2'}],
                     'conf_file': PATH}
        self.assertRaises(SaltCloudConfigError,
                          sconfig.apply_cloud_providers_config,
                          overrides,
                          DEFAULT)

    def test_apply_cloud_providers_config_extends_bad_provider(self):
        '''
        Tests when the extension contains a provider not found in providers list
        '''
        overrides = {'my-production-envs':
                         [{'extends': 'my-dev-envs:linode',
                           'location': 'us-east-1',
                           'user': 'ec2-user@mycorp.com'}],
                     'my-dev-envs':
                         [{'id': 'ABCDEFGHIJKLMNOP',
                           'user': 'user@mycorp.com',
                           'location': 'ap-southeast-1',
                           'key': 'supersecretkeysupersecretkey',
                           'driver': 'ec2'}],
                     'conf_file': PATH}
        self.assertRaises(SaltCloudConfigError,
                          sconfig.apply_cloud_providers_config,
                          overrides,
                          DEFAULT)

    def test_apply_cloud_providers_config_extends_no_provider(self):
        '''
        Tests when no provider is supplied in the extends statement
        '''
        overrides = {'my-production-envs':
                         [{'extends': 'my-dev-envs',
                           'location': 'us-east-1',
                           'user': 'ec2-user@mycorp.com'}],
                     'my-dev-envs':
                         [{'id': 'ABCDEFGHIJKLMNOP',
                           'user': 'user@mycorp.com',
                           'location': 'ap-southeast-1',
                           'key': 'supersecretkeysupersecretkey',
                           'driver': 'linode'}],
                     'conf_file': PATH}
        self.assertRaises(SaltCloudConfigError,
                          sconfig.apply_cloud_providers_config,
                          overrides,
                          DEFAULT)

    def test_apply_cloud_providers_extends_not_in_providers(self):
        '''
        Tests when extends is not in the list of providers
        '''
        overrides = {'my-production-envs':
                         [{'extends': 'my-dev-envs ec2',
                           'location': 'us-east-1',
                           'user': 'ec2-user@mycorp.com'}],
                     'my-dev-envs':
                         [{'id': 'ABCDEFGHIJKLMNOP',
                           'user': 'user@mycorp.com',
                           'location': 'ap-southeast-1',
                           'key': 'supersecretkeysupersecretkey',
                           'driver': 'linode'}],
                     'conf_file': PATH}
        self.assertRaises(SaltCloudConfigError,
                          sconfig.apply_cloud_providers_config,
                          overrides,
                          DEFAULT)

    # is_provider_configured tests

    def test_is_provider_configured_no_alias(self):
        '''
        Tests when provider alias is not in opts
        '''
        opts = {'providers': 'test'}
        provider = 'foo:bar'
        self.assertFalse(sconfig.is_provider_configured(opts, provider))

    def test_is_provider_configured_no_driver(self):
        '''
        Tests when provider driver is not in opts
        '''
        opts = {'providers': {'foo': 'baz'}}
        provider = 'foo:bar'
        self.assertFalse(sconfig.is_provider_configured(opts, provider))

    def test_is_provider_configured_key_is_none(self):
        '''
        Tests when a required configuration key is not set
        '''
        opts = {'providers': {'foo': {'bar': {'api_key': None}}}}
        provider = 'foo:bar'
        self.assertFalse(
            sconfig.is_provider_configured(opts,
                                           provider,
                                           required_keys=('api_key',)))

    def test_is_provider_configured_success(self):
        '''
        Tests successful cloud provider configuration
        '''
        opts = {'providers': {'foo': {'bar': {'api_key': 'baz'}}}}
        provider = 'foo:bar'
        ret = {'api_key': 'baz'}
        self.assertEqual(
            sconfig.is_provider_configured(opts,
                                           provider,
                                           required_keys=('api_key',)), ret)

    def test_is_provider_configured_multiple_driver_not_provider(self):
        '''
        Tests when the drive is not the same as the provider when
        searching through multiple providers
        '''
        opts = {'providers': {'foo': {'bar': {'api_key': 'baz'}}}}
        provider = 'foo'
        self.assertFalse(sconfig.is_provider_configured(opts, provider))

    def test_is_provider_configured_multiple_key_is_none(self):
        '''
        Tests when a required configuration key is not set when
        searching through multiple providers
        '''
        opts = {'providers': {'foo': {'bar': {'api_key': None}}}}
        provider = 'bar'
        self.assertFalse(
            sconfig.is_provider_configured(opts,
                                           provider,
                                           required_keys=('api_key',)))

    def test_is_provider_configured_multiple_success(self):
        '''
        Tests successful cloud provider configuration when searching
        through multiple providers
        '''
        opts = {'providers': {'foo': {'bar': {'api_key': 'baz'}}}}
        provider = 'bar'
        ret = {'api_key': 'baz'}
        self.assertEqual(
            sconfig.is_provider_configured(opts,
                                           provider,
                                           required_keys=('api_key',)), ret)

    # other cloud configuration tests

    @skipIf(
        salt.utils.platform.is_windows(),
        'You can\'t set an environment dynamically in Windows')
    @with_tempdir()
    def test_load_cloud_config_from_environ_var(self, tempdir):
        original_environ = os.environ.copy()
        try:
            env_root_dir = os.path.join(tempdir, 'foo', 'env')
            os.makedirs(env_root_dir)
            env_fpath = os.path.join(env_root_dir, 'config-env')

            with salt.utils.files.fopen(env_fpath, 'w') as fp_:
                fp_.write(
                    'root_dir: {0}\n'
                    'log_file: {1}\n'.format(env_root_dir, env_fpath)
                )

            os.environ['SALT_CLOUD_CONFIG'] = env_fpath
            # Should load from env variable, not the default configuration file
            config = sconfig.cloud_config('/etc/salt/cloud')
            self.assertEqual(config['log_file'], env_fpath)
            os.environ.clear()
            os.environ.update(original_environ)

            root_dir = os.path.join(tempdir, 'foo', 'bar')
            os.makedirs(root_dir)
            fpath = os.path.join(root_dir, 'config')
            with salt.utils.files.fopen(fpath, 'w') as fp_:
                fp_.write(
                    'root_dir: {0}\n'
                    'log_file: {1}\n'.format(root_dir, fpath)
                )
            # Let's set the environment variable, yet, since the configuration
            # file path is not the default one, i.e., the user has passed an
            # alternative configuration file form the CLI parser, the
            # environment variable will be ignored.
            os.environ['SALT_CLOUD_CONFIG'] = env_fpath
            config = sconfig.cloud_config(fpath)
            self.assertEqual(config['log_file'], fpath)
        finally:
            # Reset the environ
            os.environ.clear()
            os.environ.update(original_environ)

    @with_tempdir()
    def test_deploy_search_path_as_string(self, temp_conf_dir):
        config_file_path = os.path.join(temp_conf_dir, 'cloud')
        deploy_dir_path = os.path.join(temp_conf_dir, 'test-deploy.d')
        for directory in (temp_conf_dir, deploy_dir_path):
            if not os.path.isdir(directory):
                os.makedirs(directory)

        default_config = sconfig.cloud_config(config_file_path)
        default_config['deploy_scripts_search_path'] = deploy_dir_path
        with salt.utils.files.fopen(config_file_path, 'w') as cfd:
            salt.utils.yaml.safe_dump(default_config, cfd, default_flow_style=False)

        default_config = sconfig.cloud_config(config_file_path)

        # Our custom deploy scripts path was correctly added to the list
        self.assertIn(
            deploy_dir_path,
            default_config['deploy_scripts_search_path']
        )

        # And it's even the first occurrence as it should
        self.assertEqual(
            deploy_dir_path,
            default_config['deploy_scripts_search_path'][0]
        )

    def test_includes_load(self):
        '''
        Tests that cloud.{providers,profiles}.d directories are loaded, even if not
        directly passed in through path
        '''
        config = sconfig.cloud_config(self.get_config_file_path('cloud'))
        self.assertIn('ec2-config', config['providers'])
        self.assertIn('ec2-test', config['profiles'])

# <---- Salt Cloud Configuration Tests ---------------------------------------------

    @skipIf(NO_MOCK, NO_MOCK_REASON)
    def test_include_config_without_errors(self):
        '''
        Tests that include_config function returns valid configuration
        '''
        include_file = 'minion.d/my.conf'
        config_path = '/etc/salt/minion'
        config_opts = {'id': 'myminion.example.com'}

        with patch('glob.glob', MagicMock(return_value=include_file)):
            with patch('salt.config._read_conf_file', MagicMock(return_value=config_opts)):
                configuration = sconfig.include_config(include_file, config_path, verbose=False)

        self.assertEqual(config_opts, configuration)

    @skipIf(NO_MOCK, NO_MOCK_REASON)
    def test_include_config_with_errors(self):
        '''
        Tests that include_config function returns valid configuration even on errors
        '''
        include_file = 'minion.d/my.conf'
        config_path = '/etc/salt/minion'
        config_opts = {}

        with patch('glob.glob', MagicMock(return_value=include_file)):
            with patch('salt.config._read_conf_file', _salt_configuration_error):
                configuration = sconfig.include_config(include_file, config_path, verbose=False)

        self.assertEqual(config_opts, configuration)

    @skipIf(NO_MOCK, NO_MOCK_REASON)
    def test_include_config_with_errors_exit(self):
        '''
        Tests that include_config exits on errors
        '''
        include_file = 'minion.d/my.conf'
        config_path = '/etc/salt/minion'

        with patch('glob.glob', MagicMock(return_value=include_file)):
            with patch('salt.config._read_conf_file', _salt_configuration_error):
                with self.assertRaises(SystemExit):
                    sconfig.include_config(include_file,
                                           config_path,
                                           verbose=False,
                                           exit_on_config_errors=True)

    @staticmethod
    def _get_defaults(**kwargs):
        ret = {
            'saltenv': kwargs.pop('saltenv', None),
            'id': 'test',
            'cachedir': '/A',
            'sock_dir': '/B',
            'root_dir': '/C',
            'fileserver_backend': 'roots',
            'open_mode': False,
            'auto_accept': False,
            'file_roots': {},
            'pillar_roots': {},
            'file_ignore_glob': [],
            'file_ignore_regex': [],
            'worker_threads': 5,
            'hash_type': 'sha256',
            'log_file': 'foo.log',
        }
        ret.update(kwargs)
        return ret

    @skipIf(NO_MOCK, NO_MOCK_REASON)
    def test_apply_config(self):
        '''
        Ensure that the environment and saltenv options work properly
        '''
        with patch.object(sconfig, '_adjust_log_file_override', Mock()), \
                patch.object(sconfig, '_update_ssl_config', Mock()), \
                patch.object(sconfig, '_update_discovery_config', Mock()):

            # MASTER CONFIG

            # Ensure that environment overrides saltenv when saltenv not
            # explicitly passed.
            defaults = self._get_defaults(environment='foo')
            ret = sconfig.apply_master_config(defaults=defaults)
            self.assertEqual(ret['environment'], 'foo')
            self.assertEqual(ret['saltenv'], 'foo')

            # Ensure that environment overrides saltenv when saltenv not
            # explicitly passed.
            defaults = self._get_defaults(environment='foo', saltenv='bar')
            ret = sconfig.apply_master_config(defaults=defaults)
            self.assertEqual(ret['environment'], 'bar')
            self.assertEqual(ret['saltenv'], 'bar')

            # If environment was not explicitly set, it should not be in the
            # opts at all.
            defaults = self._get_defaults()
            ret = sconfig.apply_master_config(defaults=defaults)
            self.assertNotIn('environment', ret)
            self.assertEqual(ret['saltenv'], None)

            # Same test as above but with saltenv explicitly set
            defaults = self._get_defaults(saltenv='foo')
            ret = sconfig.apply_master_config(defaults=defaults)
            self.assertNotIn('environment', ret)
            self.assertEqual(ret['saltenv'], 'foo')

            # MINION CONFIG

            # Ensure that environment overrides saltenv when saltenv not
            # explicitly passed.
            defaults = self._get_defaults(environment='foo')
            ret = sconfig.apply_minion_config(defaults=defaults)
            self.assertEqual(ret['environment'], 'foo')
            self.assertEqual(ret['saltenv'], 'foo')

            # Ensure that environment overrides saltenv when saltenv not
            # explicitly passed.
            defaults = self._get_defaults(environment='foo', saltenv='bar')
            ret = sconfig.apply_minion_config(defaults=defaults)
            self.assertEqual(ret['environment'], 'bar')
            self.assertEqual(ret['saltenv'], 'bar')

            # If environment was not explicitly set, it should not be in the
            # opts at all.
            defaults = self._get_defaults()
            ret = sconfig.apply_minion_config(defaults=defaults)
            self.assertNotIn('environment', ret)
            self.assertEqual(ret['saltenv'], None)

            # Same test as above but with saltenv explicitly set
            defaults = self._get_defaults(saltenv='foo')
            ret = sconfig.apply_minion_config(defaults=defaults)
            self.assertNotIn('environment', ret)
            self.assertEqual(ret['saltenv'], 'foo')


@skipIf(NO_MOCK, NO_MOCK_REASON)
class APIConfigTestCase(TestCase):
    '''
    TestCase for the api_config function in salt.config.__init__.py
    '''
    def setUp(self):
        # Copy DEFAULT_API_OPTS to restore after the test
        self.default_api_opts = salt.config.DEFAULT_API_OPTS.copy()

    def tearDown(self):
        # Reset DEFAULT_API_OPTS settings as to not interfere with other unit tests
        salt.config.DEFAULT_API_OPTS = self.default_api_opts

    def test_api_config_log_file_values(self):
        '''
        Tests the opts value of the 'log_file' after running through the
        various default dict updates. 'log_file' should be updated to match
        the DEFAULT_API_OPTS 'api_logfile' value.
        '''
        with patch('salt.config.client_config', MagicMock(return_value=MOCK_MASTER_DEFAULT_OPTS)):

            expected = '{0}/var/log/salt/api'.format(
                salt.syspaths.ROOT_DIR if salt.syspaths.ROOT_DIR != '/' else '')
            if salt.utils.platform.is_windows():
                expected = '{0}\\var\\log\\salt\\api'.format(
                    salt.syspaths.ROOT_DIR)

            ret = salt.config.api_config('/some/fake/path')
            self.assertEqual(ret['log_file'], expected)

    def test_api_config_pidfile_values(self):
        '''
        Tests the opts value of the 'pidfile' after running through the
        various default dict updates. 'pidfile' should be updated to match
        the DEFAULT_API_OPTS 'api_pidfile' value.
        '''
        with patch('salt.config.client_config', MagicMock(return_value=MOCK_MASTER_DEFAULT_OPTS)):

            expected = '{0}/var/run/salt-api.pid'.format(
                salt.syspaths.ROOT_DIR if salt.syspaths.ROOT_DIR != '/' else '')
            if salt.utils.platform.is_windows():
                expected = '{0}\\var\\run\\salt-api.pid'.format(
                    salt.syspaths.ROOT_DIR)

            ret = salt.config.api_config('/some/fake/path')
            self.assertEqual(ret['pidfile'], expected)

    @destructiveTest
    def test_master_config_file_overrides_defaults(self):
        '''
        Tests the opts value of the api config values after running through the
        various default dict updates that should be overridden by settings in
        the user's master config file.
        '''
        foo_dir = '/foo/bar/baz'
        hello_dir = '/hello/world'
        if salt.utils.platform.is_windows():
            foo_dir = 'c:\\foo\\bar\\baz'
            hello_dir = 'c:\\hello\\world'

        mock_master_config = {
            'api_pidfile': foo_dir,
            'api_logfile': hello_dir,
            'rest_timeout': 5
        }
        mock_master_config.update(MOCK_MASTER_DEFAULT_OPTS.copy())

        with patch('salt.config.client_config',
                   MagicMock(return_value=mock_master_config)):
            ret = salt.config.api_config('/some/fake/path')
            self.assertEqual(ret['rest_timeout'], 5)
            self.assertEqual(ret['api_pidfile'], foo_dir)
            self.assertEqual(ret['pidfile'], foo_dir)
            self.assertEqual(ret['api_logfile'], hello_dir)
            self.assertEqual(ret['log_file'], hello_dir)

    @destructiveTest
    def test_api_config_prepend_root_dirs_return(self):
        '''
        Tests the opts value of the api_logfile, log_file, api_pidfile, and pidfile
        when a custom root directory is used. This ensures that each of these
        values is present in the list of opts keys that should have the root_dir
        prepended when the api_config function returns the opts dictionary.
        '''
        mock_log = '/mock/root/var/log/salt/api'
        mock_pid = '/mock/root/var/run/salt-api.pid'

        mock_master_config = MOCK_MASTER_DEFAULT_OPTS.copy()
        mock_master_config['root_dir'] = '/mock/root/'

        if salt.utils.platform.is_windows():
            mock_log = 'c:\\mock\\root\\var\\log\\salt\\api'
            mock_pid = 'c:\\mock\\root\\var\\run\\salt-api.pid'
            mock_master_config['root_dir'] = 'c:\\mock\\root'

        with patch('salt.config.client_config',
                   MagicMock(return_value=mock_master_config)):
            ret = salt.config.api_config('/some/fake/path')
            self.assertEqual(ret['api_logfile'], mock_log)
            self.assertEqual(ret['log_file'], mock_log)
            self.assertEqual(ret['api_pidfile'], mock_pid)
            self.assertEqual(ret['pidfile'], mock_pid)<|MERGE_RESOLUTION|>--- conflicted
+++ resolved
@@ -662,14 +662,9 @@
     @with_tempdir()
     def test_minion_id_lowercase(self, tempdir):
         '''
-<<<<<<< HEAD
-        This tests that setting  `minion_id_lowercase: True`  does lower case
-        the minion id.  Lowercase does not operate on a static `id: KING_BOB`
+        This tests that setting `minion_id_lowercase: True` does lower case
+        the minion id. Lowercase does not operate on a static `id: KING_BOB`
         setting, or a cached id.
-=======
-        This tests that setting  `minion_id_lowercase: True`  does lower case the minion id.
-        Lowercase does not operate on a static `id: KING_BOB` setting, or a cached id.
->>>>>>> f7c2f045
         '''
         minion_config = os.path.join(tempdir, 'minion')
         with salt.utils.files.fopen(minion_config, 'w') as fp_:
