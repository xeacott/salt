# -*- coding: utf-8 -*-
'''
A module for shelling out.

Keep in mind that this module is insecure, in that it can give whomever has
access to the master root execution access to all salt minions.
'''
from __future__ import absolute_import

# Import python libs
import functools
import glob
import json
import logging
import os
import shutil
import subprocess
import sys
import time
import traceback
import fnmatch
import base64
import re
import tempfile

# Import salt libs
import salt.utils
import salt.utils.powershell
import salt.utils.timed_subprocess
import salt.grains.extra
import salt.ext.six as six
from salt.utils import vt
from salt.exceptions import CommandExecutionError, TimedProcTimeoutError, \
    SaltInvocationError
from salt.log import LOG_LEVELS
from salt.ext.six.moves import range, zip
from salt.ext.six.moves import shlex_quote as _cmd_quote

# Only available on POSIX systems, nonfatal on windows
try:
    import pwd
except ImportError:
    pass

if salt.utils.is_windows():
    from salt.utils.win_runas import runas as win_runas
    HAS_WIN_RUNAS = True
else:
    HAS_WIN_RUNAS = False

__proxyenabled__ = ['*']
# Define the module's virtual name
__virtualname__ = 'cmd'

# Set up logging
log = logging.getLogger(__name__)

DEFAULT_SHELL = salt.grains.extra.shell()['shell']


def __virtual__():
    '''
    Overwriting the cmd python module makes debugging modules
    with pdb a bit harder so lets do it this way instead.
    '''
    return __virtualname__


def _check_cb(cb_):
    '''
    If the callback is None or is not callable, return a lambda that returns
    the value passed.
    '''
    if cb_ is not None:
        if hasattr(cb_, '__call__'):
            return cb_
        else:
            log.error('log_callback is not callable, ignoring')
    return lambda x: x


def _python_shell_default(python_shell, __pub_jid):
    '''
    Set python_shell default based on remote execution and __opts__['cmd_safe']
    '''
    try:
        # Default to python_shell=True when run directly from remote execution
        # system. Cross-module calls won't have a jid.
        if __pub_jid and python_shell is None:
            return True
        elif __opts__.get('cmd_safe', True) is False and python_shell is None:
            # Override-switch for python_shell
            return True
    except NameError:
        pass
    return python_shell


def _chroot_pids(chroot):
    pids = []
    for root in glob.glob('/proc/[0-9]*/root'):
        try:
            link = os.path.realpath(root)
            if link.startswith(chroot):
                pids.append(int(os.path.basename(
                    os.path.dirname(root)
                )))
        except OSError:
            pass
    return pids


def _render_cmd(cmd, cwd, template, saltenv='base', pillarenv=None, pillar_override=None):
    '''
    If template is a valid template engine, process the cmd and cwd through
    that engine.
    '''
    if not template:
        return (cmd, cwd)

    # render the path as a template using path_template_engine as the engine
    if template not in salt.utils.templates.TEMPLATE_REGISTRY:
        raise CommandExecutionError(
            'Attempted to render file paths with unavailable engine '
            '{0}'.format(template)
        )

    kwargs = {}
    kwargs['salt'] = __salt__
    if pillarenv is not None or pillar_override is not None:
        pillarenv = pillarenv or __opts__['pillarenv']
        kwargs['pillar'] = _gather_pillar(pillarenv, pillar_override)
    else:
        kwargs['pillar'] = __pillar__
    kwargs['grains'] = __grains__
    kwargs['opts'] = __opts__
    kwargs['saltenv'] = saltenv

    def _render(contents):
        # write out path to temp file
        tmp_path_fn = salt.utils.mkstemp()
        with salt.utils.fopen(tmp_path_fn, 'w+') as fp_:
            fp_.write(contents)
        data = salt.utils.templates.TEMPLATE_REGISTRY[template](
            tmp_path_fn,
            to_str=True,
            **kwargs
        )
        salt.utils.safe_rm(tmp_path_fn)
        if not data['result']:
            # Failed to render the template
            raise CommandExecutionError(
                'Failed to execute cmd with error: {0}'.format(
                    data['data']
                )
            )
        else:
            return data['data']

    cmd = _render(cmd)
    cwd = _render(cwd)
    return (cmd, cwd)


def _check_loglevel(level='info', quiet=False):
    '''
    Retrieve the level code for use in logging.Logger.log().
    '''
    def _bad_level(level):
        log.error(
            'Invalid output_loglevel \'{0}\'. Valid levels are: {1}. Falling '
            'back to \'info\'.'
            .format(
                level,
                ', '.join(
                    sorted(LOG_LEVELS, reverse=True)
                )
            )
        )
        return LOG_LEVELS['info']

    if salt.utils.is_true(quiet) or str(level).lower() == 'quiet':
        return None

    try:
        level = level.lower()
        if level not in LOG_LEVELS:
            return _bad_level(level)
    except AttributeError:
        return _bad_level(level)

    return LOG_LEVELS[level]


def _parse_env(env):
    if not env:
        env = {}
    if isinstance(env, list):
        env = salt.utils.repack_dictlist(env)
    if not isinstance(env, dict):
        env = {}
    return env


def _gather_pillar(pillarenv, pillar_override):
    '''
    Whenever a state run starts, gather the pillar data fresh
    '''
    pillar = salt.pillar.get_pillar(
        __opts__,
        __grains__,
        __opts__['id'],
        __opts__['environment'],
        pillar=pillar_override,
        pillarenv=pillarenv
    )
    ret = pillar.compile_pillar()
    if pillar_override and isinstance(pillar_override, dict):
        ret.update(pillar_override)
    return ret


def _check_avail(cmd):
    '''
    Check to see if the given command can be run
    '''
    if isinstance(cmd, list):
        cmd = ' '.join([str(x) if not isinstance(x, six.string_types) else x
                        for x in cmd])
    bret = True
    wret = False
    if __salt__['config.get']('cmd_blacklist_glob'):
        blist = __salt__['config.get']('cmd_blacklist_glob', [])
        for comp in blist:
            if fnmatch.fnmatch(cmd, comp):
                # BAD! you are blacklisted
                bret = False
    if __salt__['config.get']('cmd_whitelist_glob', []):
        blist = __salt__['config.get']('cmd_whitelist_glob', [])
        for comp in blist:
            if fnmatch.fnmatch(cmd, comp):
                # GOOD! You are whitelisted
                wret = True
                break
    else:
        # If no whitelist set then alls good!
        wret = True
    return bret and wret


def _run(cmd,
         cwd=None,
         stdin=None,
         stdout=subprocess.PIPE,
         stderr=subprocess.PIPE,
         output_loglevel='debug',
         log_callback=None,
         runas=None,
         shell=DEFAULT_SHELL,
         python_shell=False,
         env=None,
         clean_env=False,
         rstrip=True,
         template=None,
         umask=None,
         timeout=None,
         with_communicate=True,
         reset_system_locale=True,
         ignore_retcode=False,
         saltenv='base',
         pillarenv=None,
         pillar_override=None,
         use_vt=False,
         password=None,
         bg=False,
         encoded_cmd=False,
         **kwargs):
    '''
    Do the DRY thing and only call subprocess.Popen() once
    '''
    if 'pillar' in kwargs and not pillar_override:
        pillar_override = kwargs['pillar']
    if _is_valid_shell(shell) is False:
        log.warning(
            'Attempt to run a shell command with what may be an invalid shell! '
            'Check to ensure that the shell <{0}> is valid for this user.'
            .format(shell))

    log_callback = _check_cb(log_callback)

    # Set the default working directory to the home directory of the user
    # salt-minion is running as. Defaults to home directory of user under which
    # the minion is running.
    if not cwd:
        cwd = os.path.expanduser('~{0}'.format('' if not runas else runas))

        # make sure we can access the cwd
        # when run from sudo or another environment where the euid is
        # changed ~ will expand to the home of the original uid and
        # the euid might not have access to it. See issue #1844
        if not os.access(cwd, os.R_OK):
            cwd = '/'
            if salt.utils.is_windows():
                cwd = os.tempnam()[:3]
    else:
        # Handle edge cases where numeric/other input is entered, and would be
        # yaml-ified into non-string types
        cwd = str(cwd)

    if not salt.utils.is_windows():
        if not os.path.isfile(shell) or not os.access(shell, os.X_OK):
            msg = 'The shell {0} is not available'.format(shell)
            raise CommandExecutionError(msg)
    if salt.utils.is_windows() and use_vt:  # Memozation so not much overhead
        raise CommandExecutionError('VT not available on windows')

    if shell.lower().strip() == 'powershell':
        # Strip whitespace
        if isinstance(cmd, six.string_types):
            cmd = cmd.strip()

        # If we were called by script(), then fakeout the Windows
        # shell to run a Powershell script.
        # Else just run a Powershell command.
        stack = traceback.extract_stack(limit=2)

        # extract_stack() returns a list of tuples.
        # The last item in the list [-1] is the current method.
        # The third item[2] in each tuple is the name of that method.
        if stack[-2][2] == 'script':
            cmd = 'Powershell -NonInteractive -NoProfile -ExecutionPolicy Bypass -File ' + cmd
        elif encoded_cmd:
            cmd = 'Powershell -NonInteractive -EncodedCommand {0}'.format(cmd)
        else:
            cmd = 'Powershell -NonInteractive -NoProfile "{0}"'.format(cmd.replace('"', '\\"'))

    # munge the cmd and cwd through the template
    (cmd, cwd) = _render_cmd(cmd, cwd, template, saltenv, pillarenv, pillar_override)

    ret = {}

    # If the pub jid is here then this is a remote ex or salt call command and needs to be
    # checked if blacklisted
    if '__pub_jid' in kwargs:
        if not _check_avail(cmd):
            msg = 'This shell command is not permitted: "{0}"'.format(cmd)
            raise CommandExecutionError(msg)

    env = _parse_env(env)

    for bad_env_key in (x for x, y in six.iteritems(env) if y is None):
        log.error('Environment variable \'{0}\' passed without a value. '
                  'Setting value to an empty string'.format(bad_env_key))
        env[bad_env_key] = ''

    if _check_loglevel(output_loglevel) is not None:
        # Always log the shell commands at INFO unless quiet logging is
        # requested. The command output is what will be controlled by the
        # 'loglevel' parameter.
        msg = (
            'Executing command {0}{1}{0} {2}in directory \'{3}\'{4}'.format(
                '\'' if not isinstance(cmd, list) else '',
                cmd,
                'as user \'{0}\' '.format(runas) if runas else '',
                cwd,
                '. Executing command in the background, no output will be '
                'logged.' if bg else ''
            )
        )
        log.info(log_callback(msg))

    if runas and salt.utils.is_windows():
        if not password:
            msg = 'password is a required argument for runas on Windows'
            raise CommandExecutionError(msg)

        if not HAS_WIN_RUNAS:
            msg = 'missing salt/utils/win_runas.py'
            raise CommandExecutionError(msg)

        if not isinstance(cmd, list):
            cmd = salt.utils.shlex_split(cmd, posix=False)

        cmd = ' '.join(cmd)

        return win_runas(cmd, runas, password, cwd)

    if runas:
        # Save the original command before munging it
        try:
            pwd.getpwnam(runas)
        except KeyError:
            raise CommandExecutionError(
                'User \'{0}\' is not available'.format(runas)
            )
        try:
            # Getting the environment for the runas user
            # There must be a better way to do this.
            py_code = (
                'import sys, os, itertools; '
                'sys.stdout.write(\"\\0\".join(itertools.chain(*os.environ.items())))'
            )
            if __grains__['os'] in ['MacOS', 'Darwin']:
                env_cmd = ('sudo', '-i', '-u', runas, '--',
                           sys.executable)
            elif __grains__['os'] in ['FreeBSD']:
                env_cmd = ('su', '-', runas, '-c',
                           "{0} -c {1}".format(shell, sys.executable))
            elif __grains__['os_family'] in ['Solaris']:
                env_cmd = ('su', '-', runas, '-c', sys.executable)
            elif __grains__['os_family'] in ['AIX']:
                env_cmd = ('su', runas, '-c', sys.executable)
            else:
                env_cmd = ('su', '-s', shell, '-', runas, '-c', sys.executable)
            env_encoded = subprocess.Popen(
                env_cmd,
                stdin=subprocess.PIPE,
                stdout=subprocess.PIPE
            ).communicate(py_code.encode(__salt_system_encoding__))[0]
            if six.PY2:
                import itertools
                env_runas = dict(itertools.izip(*[iter(env_encoded.split(b'\0'))]*2))
            elif six.PY3:
                if isinstance(env_encoded, str):
                    env_encoded = env_encoded.encode(__salt_system_encoding__)
                env_runas = dict(list(zip(*[iter(env_encoded.split(b'\0'))]*2)))
            env_runas.update(env)
            env = env_runas
            # Encode unicode kwargs to filesystem encoding to avoid a
            # UnicodeEncodeError when the subprocess is invoked.
            fse = sys.getfilesystemencoding()
            for key, val in six.iteritems(env):
                if isinstance(val, six.text_type):
                    env[key] = val.encode(fse)
        except ValueError:
            raise CommandExecutionError(
                'Environment could not be retrieved for User \'{0}\''.format(
                    runas
                )
            )

    if reset_system_locale is True:
        if not salt.utils.is_windows():
            # Default to C!
            # Salt only knows how to parse English words
            # Don't override if the user has passed LC_ALL
            env.setdefault('LC_CTYPE', 'C')
            env.setdefault('LC_NUMERIC', 'C')
            env.setdefault('LC_TIME', 'C')
            env.setdefault('LC_COLLATE', 'C')
            env.setdefault('LC_MONETARY', 'C')
            env.setdefault('LC_MESSAGES', 'C')
            env.setdefault('LC_PAPER', 'C')
            env.setdefault('LC_NAME', 'C')
            env.setdefault('LC_ADDRESS', 'C')
            env.setdefault('LC_TELEPHONE', 'C')
            env.setdefault('LC_MEASUREMENT', 'C')
            env.setdefault('LC_IDENTIFICATION', 'C')
        else:
            # On Windows set the codepage to US English.
            if python_shell:
                cmd = 'chcp 437 > nul & ' + cmd

    if clean_env:
        run_env = env

    else:
        run_env = os.environ.copy()
        run_env.update(env)

    if python_shell is None:
        python_shell = False

    kwargs = {'cwd': cwd,
              'shell': python_shell,
              'env': run_env,
              'stdin': str(stdin) if stdin is not None else stdin,
              'stdout': stdout,
              'stderr': stderr,
              'with_communicate': with_communicate,
              'timeout': timeout,
              'bg': bg,
              }

    if umask is not None:
        _umask = str(umask).lstrip('0')

        if _umask == '':
            msg = 'Zero umask is not allowed.'
            raise CommandExecutionError(msg)

        try:
            _umask = int(_umask, 8)
        except ValueError:
            msg = 'Invalid umask: \'{0}\''.format(umask)
            raise CommandExecutionError(msg)
    else:
        _umask = None

    if runas or umask:
        kwargs['preexec_fn'] = functools.partial(
            salt.utils.chugid_and_umask,
            runas,
            _umask)

    if not salt.utils.is_windows():
        # close_fds is not supported on Windows platforms if you redirect
        # stdin/stdout/stderr
        if kwargs['shell'] is True:
            kwargs['executable'] = shell
        kwargs['close_fds'] = True

    if not os.path.isabs(cwd) or not os.path.isdir(cwd):
        raise CommandExecutionError(
            'Specified cwd \'{0}\' either not absolute or does not exist'
            .format(cwd)
        )

    if python_shell is not True and not isinstance(cmd, list):
        posix = True
        if salt.utils.is_windows():
            posix = False
        cmd = salt.utils.shlex_split(cmd, posix=posix)
    if not use_vt:
        # This is where the magic happens
        try:
            proc = salt.utils.timed_subprocess.TimedProc(cmd, **kwargs)
        except (OSError, IOError) as exc:
            raise CommandExecutionError(
                'Unable to run command \'{0}\' with the context \'{1}\', '
                'reason: {2}'.format(cmd, kwargs, exc)
            )

        try:
            proc.run()
        except TimedProcTimeoutError as exc:
            ret['stdout'] = str(exc)
            ret['stderr'] = ''
            ret['retcode'] = None
            ret['pid'] = proc.process.pid
            # ok return code for timeouts?
            ret['retcode'] = 1
            return ret

        out, err = proc.stdout, proc.stderr
        if err is None:
            # Will happen if redirect_stderr is True, since stderr was sent to
            # stdout.
            err = ''

        if rstrip:
            if out is not None:
                out = salt.utils.to_str(out).rstrip()
            if err is not None:
                err = salt.utils.to_str(err).rstrip()
        ret['pid'] = proc.process.pid
        ret['retcode'] = proc.process.returncode
        ret['stdout'] = out
        ret['stderr'] = err
    else:
        to = ''
        if timeout:
            to = ' (timeout: {0}s)'.format(timeout)
        if _check_loglevel(output_loglevel) is not None:
            msg = 'Running {0} in VT{1}'.format(cmd, to)
            log.debug(log_callback(msg))
        stdout, stderr = '', ''
        now = time.time()
        if timeout:
            will_timeout = now + timeout
        else:
            will_timeout = -1
        try:
            proc = vt.Terminal(cmd,
                               shell=True,
                               log_stdout=True,
                               log_stderr=True,
                               cwd=cwd,
                               preexec_fn=kwargs.get('preexec_fn', None),
                               env=run_env,
                               log_stdin_level=output_loglevel,
                               log_stdout_level=output_loglevel,
                               log_stderr_level=output_loglevel,
                               stream_stdout=True,
                               stream_stderr=True)
            ret['pid'] = proc.pid
            while proc.has_unread_data:
                try:
                    try:
                        time.sleep(0.5)
                        try:
                            cstdout, cstderr = proc.recv()
                        except IOError:
                            cstdout, cstderr = '', ''
                        if cstdout:
                            stdout += cstdout
                        else:
                            cstdout = ''
                        if cstderr:
                            stderr += cstderr
                        else:
                            cstderr = ''
                        if timeout and (time.time() > will_timeout):
                            ret['stderr'] = (
                                'SALT: Timeout after {0}s\n{1}').format(
                                    timeout, stderr)
                            ret['retcode'] = None
                            break
                    except KeyboardInterrupt:
                        ret['stderr'] = 'SALT: User break\n{0}'.format(stderr)
                        ret['retcode'] = 1
                        break
                except vt.TerminalException as exc:
                    log.error(
                        'VT: {0}'.format(exc),
                        exc_info_on_loglevel=logging.DEBUG)
                    ret = {'retcode': 1, 'pid': '2'}
                    break
                # only set stdout on success as we already mangled in other
                # cases
                ret['stdout'] = stdout
                if not proc.isalive():
                    # Process terminated, i.e., not canceled by the user or by
                    # the timeout
                    ret['stderr'] = stderr
                    ret['retcode'] = proc.exitstatus
                ret['pid'] = proc.pid
        finally:
            proc.close(terminate=True, kill=True)
    try:
        if ignore_retcode:
            __context__['retcode'] = 0
        else:
            __context__['retcode'] = ret['retcode']
    except NameError:
        # Ignore the context error during grain generation
        pass
    return ret


def _run_quiet(cmd,
               cwd=None,
               stdin=None,
               runas=None,
               shell=DEFAULT_SHELL,
               python_shell=False,
               env=None,
               template=None,
               umask=None,
               timeout=None,
               reset_system_locale=True,
               saltenv='base',
               pillarenv=None,
               pillar_override=None):
    '''
    Helper for running commands quietly for minion startup
    '''
    return _run(cmd,
                runas=runas,
                cwd=cwd,
                stdin=stdin,
                stderr=subprocess.STDOUT,
                output_loglevel='quiet',
                log_callback=None,
                shell=shell,
                python_shell=python_shell,
                env=env,
                template=template,
                umask=umask,
                timeout=timeout,
                reset_system_locale=reset_system_locale,
                saltenv=saltenv,
                pillarenv=pillarenv,
                pillar_override=pillar_override)['stdout']


def _run_all_quiet(cmd,
                   cwd=None,
                   stdin=None,
                   runas=None,
                   shell=DEFAULT_SHELL,
                   python_shell=False,
                   env=None,
                   template=None,
                   umask=None,
                   timeout=None,
                   reset_system_locale=True,
                   saltenv='base',
                   pillarenv=None,
                   pillar_override=None,
                   output_loglevel=None):

    '''
    Helper for running commands quietly for minion startup.
    Returns a dict of return data.

    output_loglevel argument is ignored.  This is here for when we alias
    cmd.run_all directly to _run_all_quiet in certain chicken-and-egg
    situations where modules need to work both before and after
    the __salt__ dictionary is populated (cf dracr.py)
    '''
    return _run(cmd,
                runas=runas,
                cwd=cwd,
                stdin=stdin,
                shell=shell,
                python_shell=python_shell,
                env=env,
                output_loglevel='quiet',
                log_callback=None,
                template=template,
                umask=umask,
                timeout=timeout,
                reset_system_locale=reset_system_locale,
                saltenv=saltenv,
                pillarenv=pillarenv,
                pillar_override=pillar_override)


def run(cmd,
        cwd=None,
        stdin=None,
        runas=None,
        shell=DEFAULT_SHELL,
        python_shell=None,
        env=None,
        clean_env=False,
        template=None,
        rstrip=True,
        umask=None,
        output_loglevel='debug',
        log_callback=None,
        timeout=None,
        reset_system_locale=True,
        ignore_retcode=False,
        saltenv='base',
        use_vt=False,
        bg=False,
        password=None,
        encoded_cmd=False,
        **kwargs):
    r'''
    Execute the passed command and return the output as a string

    Note that ``env`` represents the environment variables for the command, and
    should be formatted as a dict, or a YAML string which resolves to a dict.

    :param str cmd: The command to run. ex: ``ls -lart /home``

    :param str cwd: The current working directory to execute the command in,
      defaults to ``/root`` (``C:\`` in windows)

    :param str stdin: A string of standard input can be specified for the
      command to be run using the ``stdin`` parameter. This can be useful in cases
      where sensitive information must be read from standard input.

    :param str runas: User to run script as. If running on a Windows minion you
      must also pass a password.

    :param str password: Windows only. Required when specifying ``runas``. This
      parameter will be ignored on non-Windows platforms.

      .. versionadded:: 2016.3.0

    :param str shell: Shell to execute under. Defaults to the system default
      shell.

    :param bool python_shell: If ``False``, let python handle the positional
      arguments. Set to ``True`` to use shell features, such as pipes or
      redirection.

    :param bool bg: If ``True``, run command in background and do not await or
      deliver it's results

      .. versionadded:: 2016.3.0

    :param list env: A list of environment variables to be set prior to
      execution.

        Example:

        .. code-block:: yaml

            salt://scripts/foo.sh:
              cmd.script:
                - env:
                  - BATCH: 'yes'

        .. warning::

            The above illustrates a common PyYAML pitfall, that **yes**,
            **no**, **on**, **off**, **true**, and **false** are all loaded as
            boolean ``True`` and ``False`` values, and must be enclosed in
            quotes to be used as strings. More info on this (and other) PyYAML
            idiosyncrasies can be found :ref:`here <yaml-idiosyncrasies>`.

        Variables as values are not evaluated. So $PATH in the following
        example is a literal '$PATH':

        .. code-block:: yaml

            salt://scripts/bar.sh:
              cmd.script:
                - env: "PATH=/some/path:$PATH"

        One can still use the existing $PATH by using a bit of Jinja:

        .. code-block:: yaml

            {% set current_path = salt['environ.get']('PATH', '/bin:/usr/bin') %}

            mycommand:
              cmd.run:
                - name: ls -l /
                - env:
                  - PATH: {{ [current_path, '/my/special/bin']|join(':') }}

    :param bool clean_env: Attempt to clean out all other shell environment
      variables and set only those provided in the 'env' argument to this
      function.

    :param str template: If this setting is applied then the named templating
      engine will be used to render the downloaded file. Currently jinja, mako,
      and wempy are supported

    :param bool rstrip: Strip all whitespace off the end of output before it is
      returned.

    :param str umask: The umask (in octal) to use when running the command.

    :param str output_loglevel: Control the loglevel at which the output from
      the command is logged. Note that the command being run will still be logged
      (loglevel: DEBUG) regardless, unless ``quiet`` is used for this value.

    :param int timeout: A timeout in seconds for the executed process to return.

    :param bool use_vt: Use VT utils (saltstack) to stream the command output
      more interactively to the console and the logs. This is experimental.

    :param bool encoded_cmd: Specify if the supplied command is encoded.
      Only applies to shell 'powershell'.

    .. warning::
        This function does not process commands through a shell
        unless the python_shell flag is set to True. This means that any
        shell-specific functionality such as 'echo' or the use of pipes,
        redirection or &&, should either be migrated to cmd.shell or
        have the python_shell=True flag set here.

        The use of python_shell=True means that the shell will accept _any_ input
        including potentially malicious commands such as 'good_command;rm -rf /'.
        Be absolutely certain that you have sanitized your input prior to using
        python_shell=True

    CLI Example:

    .. code-block:: bash

        salt '*' cmd.run "ls -l | awk '/foo/{print \\$2}'"

    The template arg can be set to 'jinja' or another supported template
    engine to render the command arguments before execution.
    For example:

    .. code-block:: bash

        salt '*' cmd.run template=jinja "ls -l /tmp/{{grains.id}} | awk '/foo/{print \\$2}'"

    Specify an alternate shell with the shell parameter:

    .. code-block:: bash

        salt '*' cmd.run "Get-ChildItem C:\\ " shell='powershell'

    A string of standard input can be specified for the command to be run using
    the ``stdin`` parameter. This can be useful in cases where sensitive
    information must be read from standard input.:

    .. code-block:: bash

        salt '*' cmd.run "grep f" stdin='one\\ntwo\\nthree\\nfour\\nfive\\n'

    If an equal sign (``=``) appears in an argument to a Salt command it is
    interpreted as a keyword argument in the format ``key=val``. That
    processing can be bypassed in order to pass an equal sign through to the
    remote shell command by manually specifying the kwarg:

    .. code-block:: bash

        salt '*' cmd.run cmd='sed -e s/=/:/g'
    '''
    python_shell = _python_shell_default(python_shell,
                                         kwargs.get('__pub_jid', ''))
    ret = _run(cmd,
               runas=runas,
               shell=shell,
               python_shell=python_shell,
               cwd=cwd,
               stdin=stdin,
               stderr=subprocess.STDOUT,
               env=env,
               clean_env=clean_env,
               template=template,
               rstrip=rstrip,
               umask=umask,
               output_loglevel=output_loglevel,
               log_callback=log_callback,
               timeout=timeout,
               reset_system_locale=reset_system_locale,
               ignore_retcode=ignore_retcode,
               saltenv=saltenv,
               use_vt=use_vt,
               bg=bg,
               password=password,
               encoded_cmd=encoded_cmd,
               **kwargs)

    log_callback = _check_cb(log_callback)

    lvl = _check_loglevel(output_loglevel)
    if lvl is not None:
        if not ignore_retcode and ret['retcode'] != 0:
            if lvl < LOG_LEVELS['error']:
                lvl = LOG_LEVELS['error']
            msg = (
                'Command \'{0}\' failed with return code: {1}'.format(
                    cmd,
                    ret['retcode']
                )
            )
            log.error(log_callback(msg))
        log.log(lvl, 'output: {0}'.format(log_callback(ret['stdout'])))
    return ret['stdout']


def shell(cmd,
        cwd=None,
        stdin=None,
        runas=None,
        shell=DEFAULT_SHELL,
        env=None,
        clean_env=False,
        template=None,
        rstrip=True,
        umask=None,
        output_loglevel='debug',
        log_callback=None,
        quiet=False,
        timeout=None,
        reset_system_locale=True,
        ignore_retcode=False,
        saltenv='base',
        use_vt=False,
        bg=False,
        password=None,
        **kwargs):
    '''
    Execute the passed command and return the output as a string.

    .. versionadded:: 2015.5.0

    :param str cmd: The command to run. ex: 'ls -lart /home'

    :param str cwd: The current working directory to execute the command in,
      defaults to /root

    :param str stdin: A string of standard input can be specified for the
      command to be run using the ``stdin`` parameter. This can be useful in cases
      where sensitive information must be read from standard input.

    :param str runas: User to run script as. If running on a Windows minion you
      must also pass a password

    :param str password: Windows only. Required when specifying ``runas``. This
      parameter will be ignored on non-Windows platforms.

      .. versionadded:: 2016.3.0

    :param int shell: Shell to execute under. Defaults to the system default
      shell.

    :param bool bg: If True, run command in background and do not await or
      deliver its results

    :param list env: A list of environment variables to be set prior to
      execution.

        Example:

        .. code-block:: yaml

            salt://scripts/foo.sh:
              cmd.script:
                - env:
                  - BATCH: 'yes'

        .. warning::

            The above illustrates a common PyYAML pitfall, that **yes**,
            **no**, **on**, **off**, **true**, and **false** are all loaded as
            boolean ``True`` and ``False`` values, and must be enclosed in
            quotes to be used as strings. More info on this (and other) PyYAML
            idiosyncrasies can be found :ref:`here <yaml-idiosyncrasies>`.

        Variables as values are not evaluated. So $PATH in the following
        example is a literal '$PATH':

        .. code-block:: yaml

            salt://scripts/bar.sh:
              cmd.script:
                - env: "PATH=/some/path:$PATH"

        One can still use the existing $PATH by using a bit of Jinja:

        .. code-block:: yaml

            {% set current_path = salt['environ.get']('PATH', '/bin:/usr/bin') %}

            mycommand:
              cmd.run:
                - name: ls -l /
                - env:
                  - PATH: {{ [current_path, '/my/special/bin']|join(':') }}

    :param bool clean_env: Attempt to clean out all other shell environment
      variables and set only those provided in the 'env' argument to this
      function.

    :param str template: If this setting is applied then the named templating
      engine will be used to render the downloaded file. Currently jinja, mako,
      and wempy are supported

    :param bool rstrip: Strip all whitespace off the end of output before it is
      returned.

    :param str umask: The umask (in octal) to use when running the command.

    :param str output_loglevel: Control the loglevel at which the output from
      the command is logged. Note that the command being run will still be logged
      (loglevel: DEBUG) regardless, unless ``quiet`` is used for this value.

    :param int timeout: A timeout in seconds for the executed process to return.

    :param bool use_vt: Use VT utils (saltstack) to stream the command output
      more interactively to the console and the logs. This is experimental.

    .. warning::

        This passes the cmd argument directly to the shell
        without any further processing! Be absolutely sure that you
        have properly sanitized the command passed to this function
        and do not use untrusted inputs.

    .. note::

        ``env`` represents the environment variables for the command, and
        should be formatted as a dict, or a YAML string which resolves to a dict.

    CLI Example:

    .. code-block:: bash

        salt '*' cmd.shell "ls -l | awk '/foo/{print \\$2}'"

    The template arg can be set to 'jinja' or another supported template
    engine to render the command arguments before execution.
    For example:

    .. code-block:: bash

        salt '*' cmd.shell template=jinja "ls -l /tmp/{{grains.id}} | awk '/foo/{print \\$2}'"

    Specify an alternate shell with the shell parameter:

    .. code-block:: bash

        salt '*' cmd.shell "Get-ChildItem C:\\ " shell='powershell'

    A string of standard input can be specified for the command to be run using
    the ``stdin`` parameter. This can be useful in cases where sensitive
    information must be read from standard input.:

    .. code-block:: bash

        salt '*' cmd.shell "grep f" stdin='one\\ntwo\\nthree\\nfour\\nfive\\n'

    If an equal sign (``=``) appears in an argument to a Salt command it is
    interpreted as a keyword argument in the format ``key=val``. That
    processing can be bypassed in order to pass an equal sign through to the
    remote shell command by manually specifying the kwarg:

    .. code-block:: bash

        salt '*' cmd.shell cmd='sed -e s/=/:/g'
    '''
    if 'python_shell' in kwargs:
        python_shell = kwargs.pop('python_shell')
    else:
        python_shell = True
    return run(cmd,
               cwd=cwd,
               stdin=stdin,
               runas=runas,
               shell=shell,
               env=env,
               clean_env=clean_env,
               template=template,
               rstrip=rstrip,
               umask=umask,
               output_loglevel=output_loglevel,
               log_callback=log_callback,
               quiet=quiet,
               timeout=timeout,
               reset_system_locale=reset_system_locale,
               ignore_retcode=ignore_retcode,
               saltenv=saltenv,
               use_vt=use_vt,
               python_shell=python_shell,
               bg=bg,
               password=password,
               **kwargs)


def run_stdout(cmd,
               cwd=None,
               stdin=None,
               runas=None,
               shell=DEFAULT_SHELL,
               python_shell=None,
               env=None,
               clean_env=False,
               template=None,
               rstrip=True,
               umask=None,
               output_loglevel='debug',
               log_callback=None,
               timeout=None,
               reset_system_locale=True,
               ignore_retcode=False,
               saltenv='base',
               use_vt=False,
               password=None,
               **kwargs):
    '''
    Execute a command, and only return the standard out

    :param str cmd: The command to run. ex: 'ls -lart /home'

    :param str cwd: The current working directory to execute the command in,
      defaults to /root

    :param str stdin: A string of standard input can be specified for the
      command to be run using the ``stdin`` parameter. This can be useful in cases
      where sensitive information must be read from standard input.:

    :param str runas: User to run script as. If running on a Windows minion you
      must also pass a password

    :param str password: Windows only. Required when specifying ``runas``. This
      parameter will be ignored on non-Windows platforms.

      .. versionadded:: 2016.3.0

    :param str shell: Shell to execute under. Defaults to the system default shell.

    :param bool python_shell: If False, let python handle the positional
      arguments. Set to True to use shell features, such as pipes or redirection

    :param list env: A list of environment variables to be set prior to
      execution.

        Example:

        .. code-block:: yaml

            salt://scripts/foo.sh:
              cmd.script:
                - env:
                  - BATCH: 'yes'

        .. warning::

            The above illustrates a common PyYAML pitfall, that **yes**,
            **no**, **on**, **off**, **true**, and **false** are all loaded as
            boolean ``True`` and ``False`` values, and must be enclosed in
            quotes to be used as strings. More info on this (and other) PyYAML
            idiosyncrasies can be found :ref:`here <yaml-idiosyncrasies>`.

        Variables as values are not evaluated. So $PATH in the following
        example is a literal '$PATH':

        .. code-block:: yaml

            salt://scripts/bar.sh:
              cmd.script:
                - env: "PATH=/some/path:$PATH"

        One can still use the existing $PATH by using a bit of Jinja:

        .. code-block:: yaml

            {% set current_path = salt['environ.get']('PATH', '/bin:/usr/bin') %}

            mycommand:
              cmd.run:
                - name: ls -l /
                - env:
                  - PATH: {{ [current_path, '/my/special/bin']|join(':') }}

    :param bool clean_env: Attempt to clean out all other shell environment
      variables and set only those provided in the 'env' argument to this
      function.

    :param str template: If this setting is applied then the named templating
      engine will be used to render the downloaded file. Currently jinja, mako,
      and wempy are supported

    :param bool rstrip: Strip all whitespace off the end of output before it is
      returned.

    :param str umask: The umask (in octal) to use when running the command.

    :param str output_loglevel: Control the loglevel at which the output from
      the command is logged. Note that the command being run will still be logged
      (loglevel: DEBUG) regardless, unless ``quiet`` is used for this value.

    :param int timeout: A timeout in seconds for the executed process to return.

    :param bool use_vt: Use VT utils (saltstack) to stream the command output
      more interactively to the console and the logs. This is experimental.

    .. note::
      ``env`` represents the environment variables for the command, and
      should be formatted as a dict, or a YAML string which resolves to a dict.

    CLI Example:

    .. code-block:: bash

        salt '*' cmd.run_stdout "ls -l | awk '/foo/{print \\$2}'"

    The template arg can be set to 'jinja' or another supported template
    engine to render the command arguments before execution.
    For example:

    .. code-block:: bash

        salt '*' cmd.run_stdout template=jinja "ls -l /tmp/{{grains.id}} | awk '/foo/{print \\$2}'"

    A string of standard input can be specified for the command to be run using
    the ``stdin`` parameter. This can be useful in cases where sensitive
    information must be read from standard input.:

    .. code-block:: bash

        salt '*' cmd.run_stdout "grep f" stdin='one\\ntwo\\nthree\\nfour\\nfive\\n'
    '''
    python_shell = _python_shell_default(python_shell,
                                         kwargs.get('__pub_jid', ''))
    ret = _run(cmd,
               runas=runas,
               cwd=cwd,
               stdin=stdin,
               shell=shell,
               python_shell=python_shell,
               env=env,
               clean_env=clean_env,
               template=template,
               rstrip=rstrip,
               umask=umask,
               output_loglevel=output_loglevel,
               log_callback=log_callback,
               timeout=timeout,
               reset_system_locale=reset_system_locale,
               ignore_retcode=ignore_retcode,
               saltenv=saltenv,
               use_vt=use_vt,
               password=password,
               **kwargs)

    log_callback = _check_cb(log_callback)

    lvl = _check_loglevel(output_loglevel)
    if lvl is not None:
        if not ignore_retcode and ret['retcode'] != 0:
            if lvl < LOG_LEVELS['error']:
                lvl = LOG_LEVELS['error']
            msg = (
                'Command \'{0}\' failed with return code: {1}'.format(
                    cmd,
                    ret['retcode']
                )
            )
            log.error(log_callback(msg))
        if ret['stdout']:
            log.log(lvl, 'stdout: {0}'.format(log_callback(ret['stdout'])))
        if ret['stderr']:
            log.log(lvl, 'stderr: {0}'.format(log_callback(ret['stderr'])))
        if ret['retcode']:
            log.log(lvl, 'retcode: {0}'.format(ret['retcode']))
    return ret['stdout']


def run_stderr(cmd,
               cwd=None,
               stdin=None,
               runas=None,
               shell=DEFAULT_SHELL,
               python_shell=None,
               env=None,
               clean_env=False,
               template=None,
               rstrip=True,
               umask=None,
               output_loglevel='debug',
               log_callback=None,
               timeout=None,
               reset_system_locale=True,
               ignore_retcode=False,
               saltenv='base',
               use_vt=False,
               password=None,
               **kwargs):
    '''
    Execute a command and only return the standard error

    :param str cmd: The command to run. ex: 'ls -lart /home'

    :param str cwd: The current working directory to execute the command in,
      defaults to /root

    :param str stdin: A string of standard input can be specified for the
      command to be run using the ``stdin`` parameter. This can be useful in cases
      where sensitive information must be read from standard input.:

    :param str runas: User to run script as. If running on a Windows minion you
      must also pass a password

    :param str password: Windows only. Required when specifying ``runas``. This
      parameter will be ignored on non-Windows platforms.

      .. versionadded:: 2016.3.0

    :param str shell: Shell to execute under. Defaults to the system default
      shell.

    :param bool python_shell: If False, let python handle the positional
      arguments. Set to True to use shell features, such as pipes or redirection

    :param list env: A list of environment variables to be set prior to
      execution.

        Example:

        .. code-block:: yaml

            salt://scripts/foo.sh:
              cmd.script:
                - env:
                  - BATCH: 'yes'

        .. warning::

            The above illustrates a common PyYAML pitfall, that **yes**,
            **no**, **on**, **off**, **true**, and **false** are all loaded as
            boolean ``True`` and ``False`` values, and must be enclosed in
            quotes to be used as strings. More info on this (and other) PyYAML
            idiosyncrasies can be found :ref:`here <yaml-idiosyncrasies>`.

        Variables as values are not evaluated. So $PATH in the following
        example is a literal '$PATH':

        .. code-block:: yaml

            salt://scripts/bar.sh:
              cmd.script:
                - env: "PATH=/some/path:$PATH"

        One can still use the existing $PATH by using a bit of Jinja:

        .. code-block:: yaml

            {% set current_path = salt['environ.get']('PATH', '/bin:/usr/bin') %}

            mycommand:
              cmd.run:
                - name: ls -l /
                - env:
                  - PATH: {{ [current_path, '/my/special/bin']|join(':') }}

    :param bool clean_env: Attempt to clean out all other shell environment
      variables and set only those provided in the 'env' argument to this
      function.

    :param str template: If this setting is applied then the named templating
      engine will be used to render the downloaded file. Currently jinja, mako,
      and wempy are supported

    :param bool rstrip: Strip all whitespace off the end of output before it is
      returned.

    :param str umask: The umask (in octal) to use when running the command.

    :param str output_loglevel: Control the loglevel at which the output from
      the command is logged. Note that the command being run will still be logged
      (loglevel: DEBUG) regardless, unless ``quiet`` is used for this value.

    :param int timeout: A timeout in seconds for the executed process to return.

    :param bool use_vt: Use VT utils (saltstack) to stream the command output
      more interactively to the console and the logs. This is experimental.

    .. note::
      ``env`` represents the environment variables for the command, and
      should be formatted as a dict, or a YAML string which resolves to a dict.

    CLI Example:

    .. code-block:: bash

        salt '*' cmd.run_stderr "ls -l | awk '/foo/{print \\$2}'"

    The template arg can be set to 'jinja' or another supported template
    engine to render the command arguments before execution.
    For example:

    .. code-block:: bash

        salt '*' cmd.run_stderr template=jinja "ls -l /tmp/{{grains.id}} | awk '/foo/{print \\$2}'"

    A string of standard input can be specified for the command to be run using
    the ``stdin`` parameter. This can be useful in cases where sensitive
    information must be read from standard input.:

    .. code-block:: bash

        salt '*' cmd.run_stderr "grep f" stdin='one\\ntwo\\nthree\\nfour\\nfive\\n'
    '''
    python_shell = _python_shell_default(python_shell,
                                         kwargs.get('__pub_jid', ''))
    ret = _run(cmd,
               runas=runas,
               cwd=cwd,
               stdin=stdin,
               shell=shell,
               python_shell=python_shell,
               env=env,
               clean_env=clean_env,
               template=template,
               rstrip=rstrip,
               umask=umask,
               output_loglevel=output_loglevel,
               log_callback=log_callback,
               timeout=timeout,
               reset_system_locale=reset_system_locale,
               ignore_retcode=ignore_retcode,
               use_vt=use_vt,
               saltenv=saltenv,
               password=password,
               **kwargs)

    log_callback = _check_cb(log_callback)

    lvl = _check_loglevel(output_loglevel)
    if lvl is not None:
        if not ignore_retcode and ret['retcode'] != 0:
            if lvl < LOG_LEVELS['error']:
                lvl = LOG_LEVELS['error']
            msg = (
                'Command \'{0}\' failed with return code: {1}'.format(
                    cmd,
                    ret['retcode']
                )
            )
            log.error(log_callback(msg))
        if ret['stdout']:
            log.log(lvl, 'stdout: {0}'.format(log_callback(ret['stdout'])))
        if ret['stderr']:
            log.log(lvl, 'stderr: {0}'.format(log_callback(ret['stderr'])))
        if ret['retcode']:
            log.log(lvl, 'retcode: {0}'.format(ret['retcode']))
    return ret['stderr']


def run_all(cmd,
            cwd=None,
            stdin=None,
            runas=None,
            shell=DEFAULT_SHELL,
            python_shell=None,
            env=None,
            clean_env=False,
            template=None,
            rstrip=True,
            umask=None,
            output_loglevel='debug',
            log_callback=None,
            timeout=None,
            reset_system_locale=True,
            ignore_retcode=False,
            saltenv='base',
            use_vt=False,
            redirect_stderr=False,
            password=None,
            **kwargs):
    '''
    Execute the passed command and return a dict of return data

    :param str cmd: The command to run. ex: 'ls -lart /home'

    :param str cwd: The current working directory to execute the command in,
      defaults to /root

    :param str stdin: A string of standard input can be specified for the
      command to be run using the ``stdin`` parameter. This can be useful in cases
      where sensitive information must be read from standard input.:

    :param str runas: User to run script as. If running on a Windows minion you
      must also pass a password

    :param str password: Windows only. Required when specifying ``runas``. This
      parameter will be ignored on non-Windows platforms.

      .. versionadded:: 2016.3.0

    :param str shell: Shell to execute under. Defaults to the system default
      shell.

    :param bool python_shell: If False, let python handle the positional
      arguments. Set to True to use shell features, such as pipes or redirection

    :param list env: A list of environment variables to be set prior to
      execution.

        Example:

        .. code-block:: yaml

            salt://scripts/foo.sh:
              cmd.script:
                - env:
                  - BATCH: 'yes'

        .. warning::

            The above illustrates a common PyYAML pitfall, that **yes**,
            **no**, **on**, **off**, **true**, and **false** are all loaded as
            boolean ``True`` and ``False`` values, and must be enclosed in
            quotes to be used as strings. More info on this (and other) PyYAML
            idiosyncrasies can be found :ref:`here <yaml-idiosyncrasies>`.

        Variables as values are not evaluated. So $PATH in the following
        example is a literal '$PATH':

        .. code-block:: yaml

            salt://scripts/bar.sh:
              cmd.script:
                - env: "PATH=/some/path:$PATH"

        One can still use the existing $PATH by using a bit of Jinja:

        .. code-block:: yaml

            {% set current_path = salt['environ.get']('PATH', '/bin:/usr/bin') %}

            mycommand:
              cmd.run:
                - name: ls -l /
                - env:
                  - PATH: {{ [current_path, '/my/special/bin']|join(':') }}

    :param bool clean_env: Attempt to clean out all other shell environment
      variables and set only those provided in the 'env' argument to this
      function.

    :param str template: If this setting is applied then the named templating
      engine will be used to render the downloaded file. Currently jinja, mako,
      and wempy are supported

    :param bool rstrip: Strip all whitespace off the end of output before it is
      returned.

    :param str umask: The umask (in octal) to use when running the command.

    :param str output_loglevel: Control the loglevel at which the output from
      the command is logged. Note that the command being run will still be logged
      (loglevel: DEBUG) regardless, unless ``quiet`` is used for this value.

    :param int timeout: A timeout in seconds for the executed process to return.

    :param bool use_vt: Use VT utils (saltstack) to stream the command output
      more interactively to the console and the logs. This is experimental.

    .. note::
      ``env`` represents the environment variables for the command, and
      should be formatted as a dict, or a YAML string which resolves to a dict.

    :param bool redirect_stderr: If set to ``True``, then stderr will be
      redirected to stdout. This is helpful for cases where obtaining both the
      retcode and output is desired, but it is not desired to have the output
      separated into both stdout and stderr.

        .. versionadded:: 2015.8.2

    :param str password: Windows only. Required when specifying ``runas``. This
      parameter will be ignored on non-Windows platforms.

      .. versionadded:: 2016.3.0

    :param bool bg: If ``True``, run command in background and do not await or
      deliver it's results

      .. versionadded:: 2016.3.6

    CLI Example:

    .. code-block:: bash

        salt '*' cmd.run_all "ls -l | awk '/foo/{print \\$2}'"

    The template arg can be set to 'jinja' or another supported template
    engine to render the command arguments before execution.
    For example:

    .. code-block:: bash

        salt '*' cmd.run_all template=jinja "ls -l /tmp/{{grains.id}} | awk '/foo/{print \\$2}'"

    A string of standard input can be specified for the command to be run using
    the ``stdin`` parameter. This can be useful in cases where sensitive
    information must be read from standard input.:

    .. code-block:: bash

        salt '*' cmd.run_all "grep f" stdin='one\\ntwo\\nthree\\nfour\\nfive\\n'
    '''
    python_shell = _python_shell_default(python_shell,
                                         kwargs.get('__pub_jid', ''))
    stderr = subprocess.STDOUT if redirect_stderr else subprocess.PIPE
    ret = _run(cmd,
               runas=runas,
               cwd=cwd,
               stdin=stdin,
               stderr=stderr,
               shell=shell,
               python_shell=python_shell,
               env=env,
               clean_env=clean_env,
               template=template,
               rstrip=rstrip,
               umask=umask,
               output_loglevel=output_loglevel,
               log_callback=log_callback,
               timeout=timeout,
               reset_system_locale=reset_system_locale,
               ignore_retcode=ignore_retcode,
               saltenv=saltenv,
<<<<<<< HEAD
=======
               pillar_override=kwargs.get('pillar'),
>>>>>>> ee7f3b12
               use_vt=use_vt,
               password=password,
               **kwargs)

    log_callback = _check_cb(log_callback)

    lvl = _check_loglevel(output_loglevel)
    if lvl is not None:
        if not ignore_retcode and ret['retcode'] != 0:
            if lvl < LOG_LEVELS['error']:
                lvl = LOG_LEVELS['error']
            msg = (
                'Command \'{0}\' failed with return code: {1}'.format(
                    cmd,
                    ret['retcode']
                )
            )
            log.error(log_callback(msg))
        if ret['stdout']:
            log.log(lvl, 'stdout: {0}'.format(log_callback(ret['stdout'])))
        if ret['stderr']:
            log.log(lvl, 'stderr: {0}'.format(log_callback(ret['stderr'])))
        if ret['retcode']:
            log.log(lvl, 'retcode: {0}'.format(ret['retcode']))
    return ret


def retcode(cmd,
            cwd=None,
            stdin=None,
            runas=None,
            shell=DEFAULT_SHELL,
            python_shell=None,
            env=None,
            clean_env=False,
            template=None,
            umask=None,
            output_loglevel='debug',
            log_callback=None,
            timeout=None,
            reset_system_locale=True,
            ignore_retcode=False,
            saltenv='base',
            use_vt=False,
            password=None,
            **kwargs):
    '''
    Execute a shell command and return the command's return code.

    :param str cmd: The command to run. ex: 'ls -lart /home'

    :param str cwd: The current working directory to execute the command in,
      defaults to /root

    :param str stdin: A string of standard input can be specified for the
      command to be run using the ``stdin`` parameter. This can be useful in cases
      where sensitive information must be read from standard input.:

    :param str runas: User to run script as. If running on a Windows minion you
      must also pass a password

    :param str password: Windows only. Required when specifying ``runas``. This
      parameter will be ignored on non-Windows platforms.

      .. versionadded:: 2016.3.0

    :param str shell: Shell to execute under. Defaults to the system default
      shell.

    :param bool python_shell: If False, let python handle the positional
      arguments. Set to True to use shell features, such as pipes or redirection

    :param list env: A list of environment variables to be set prior to
      execution.

        Example:

        .. code-block:: yaml

            salt://scripts/foo.sh:
              cmd.script:
                - env:
                  - BATCH: 'yes'

        .. warning::

            The above illustrates a common PyYAML pitfall, that **yes**,
            **no**, **on**, **off**, **true**, and **false** are all loaded as
            boolean ``True`` and ``False`` values, and must be enclosed in
            quotes to be used as strings. More info on this (and other) PyYAML
            idiosyncrasies can be found :ref:`here <yaml-idiosyncrasies>`.

        Variables as values are not evaluated. So $PATH in the following
        example is a literal '$PATH':

        .. code-block:: yaml

            salt://scripts/bar.sh:
              cmd.script:
                - env: "PATH=/some/path:$PATH"

        One can still use the existing $PATH by using a bit of Jinja:

        .. code-block:: yaml

            {% set current_path = salt['environ.get']('PATH', '/bin:/usr/bin') %}

            mycommand:
              cmd.run:
                - name: ls -l /
                - env:
                  - PATH: {{ [current_path, '/my/special/bin']|join(':') }}

    :param bool clean_env: Attempt to clean out all other shell environment
      variables and set only those provided in the 'env' argument to this
      function.

    :param str template: If this setting is applied then the named templating
      engine will be used to render the downloaded file. Currently jinja, mako,
      and wempy are supported

    :param bool rstrip: Strip all whitespace off the end of output before it is
      returned.

    :param str umask: The umask (in octal) to use when running the command.

    :param str output_loglevel: Control the loglevel at which the output from
      the command is logged. Note that the command being run will still be logged
      (loglevel: DEBUG) regardless, unless ``quiet`` is used for this value.

    :param int timeout: A timeout in seconds for the executed process to return.

    :param bool use_vt: Use VT utils (saltstack) to stream the command output
      more interactively to the console and the logs. This is experimental.

    .. note::
      ``env`` represents the environment variables for the command, and
      should be formatted as a dict, or a YAML string which resolves to a dict.

    :rtype: int
    :rtype: None
    :returns: Return Code as an int or None if there was an exception.

    CLI Example:

    .. code-block:: bash

        salt '*' cmd.retcode "file /bin/bash"

    The template arg can be set to 'jinja' or another supported template
    engine to render the command arguments before execution.
    For example:

    .. code-block:: bash

        salt '*' cmd.retcode template=jinja "file {{grains.pythonpath[0]}}/python"

    A string of standard input can be specified for the command to be run using
    the ``stdin`` parameter. This can be useful in cases where sensitive
    information must be read from standard input.:

    .. code-block:: bash

        salt '*' cmd.retcode "grep f" stdin='one\\ntwo\\nthree\\nfour\\nfive\\n'
    '''
    ret = _run(cmd,
               runas=runas,
               cwd=cwd,
               stdin=stdin,
               stderr=subprocess.STDOUT,
               shell=shell,
               python_shell=python_shell,
               env=env,
               clean_env=clean_env,
               template=template,
               umask=umask,
               output_loglevel=output_loglevel,
               log_callback=log_callback,
               timeout=timeout,
               reset_system_locale=reset_system_locale,
               ignore_retcode=ignore_retcode,
               saltenv=saltenv,
               use_vt=use_vt,
               password=password,
               **kwargs)

    log_callback = _check_cb(log_callback)

    lvl = _check_loglevel(output_loglevel)
    if lvl is not None:
        if not ignore_retcode and ret['retcode'] != 0:
            if lvl < LOG_LEVELS['error']:
                lvl = LOG_LEVELS['error']
            msg = (
                'Command \'{0}\' failed with return code: {1}'.format(
                    cmd,
                    ret['retcode']
                )
            )
            log.error(log_callback(msg))
        log.log(lvl, 'output: {0}'.format(log_callback(ret['stdout'])))
    return ret['retcode']


def _retcode_quiet(cmd,
                   cwd=None,
                   stdin=None,
                   runas=None,
                   shell=DEFAULT_SHELL,
                   python_shell=False,
                   env=None,
                   clean_env=False,
                   template=None,
                   umask=None,
                   output_loglevel='quiet',
                   log_callback=None,
                   timeout=None,
                   reset_system_locale=True,
                   ignore_retcode=False,
                   saltenv='base',
                   use_vt=False,
                   password=None,
                   **kwargs):
    '''
    Helper for running commands quietly for minion startup.
    Returns same as retcode
    '''
    return retcode(cmd,
                   cwd=cwd,
                   stdin=stdin,
                   runas=runas,
                   shell=shell,
                   python_shell=python_shell,
                   env=env,
                   clean_env=clean_env,
                   template=template,
                   umask=umask,
                   output_loglevel=output_loglevel,
                   log_callback=log_callback,
                   timeout=timeout,
                   reset_system_locale=reset_system_locale,
                   ignore_retcode=ignore_retcode,
                   saltenv=saltenv,
                   use_vt=use_vt,
                   password=password,
                   **kwargs)


def script(source,
           args=None,
           cwd=None,
           stdin=None,
           runas=None,
           shell=DEFAULT_SHELL,
           python_shell=None,
           env=None,
           template=None,
           umask=None,
           output_loglevel='debug',
           log_callback=None,
           quiet=False,
           timeout=None,
           reset_system_locale=True,
           saltenv='base',
           use_vt=False,
           bg=False,
           password=None,
           **kwargs):
    '''
    Download a script from a remote location and execute the script locally.
    The script can be located on the salt master file server or on an HTTP/FTP
    server.

    The script will be executed directly, so it can be written in any available
    programming language.

    :param str source: The location of the script to download. If the file is
      located on the master in the directory named spam, and is called eggs, the
      source string is salt://spam/eggs

    :param str args: String of command line args to pass to the script.  Only
      used if no args are specified as part of the `name` argument. To pass a
      string containing spaces in YAML, you will need to doubly-quote it:
      "arg1 'arg two' arg3"

    :param str cwd: The current working directory to execute the command in,
      defaults to /root

    :param str stdin: A string of standard input can be specified for the
      command to be run using the ``stdin`` parameter. This can be useful in cases
      where sensitive information must be read from standard input.:

    :param str runas: User to run script as. If running on a Windows minion you
      must also pass a password

    :param str password: Windows only. Required when specifying ``runas``. This
      parameter will be ignored on non-Windows platforms.

      .. versionadded:: 2016.3.0

    :param str shell: Shell to execute under. Defaults to the system default
      shell.

    :param bool python_shell: If False, let python handle the positional
      arguments. Set to True to use shell features, such as pipes or redirection

    :param bool bg: If True, run script in background and do not await or deliver it's results

    :param list env: A list of environment variables to be set prior to
      execution.

        Example:

        .. code-block:: yaml

            salt://scripts/foo.sh:
              cmd.script:
                - env:
                  - BATCH: 'yes'

        .. warning::

            The above illustrates a common PyYAML pitfall, that **yes**,
            **no**, **on**, **off**, **true**, and **false** are all loaded as
            boolean ``True`` and ``False`` values, and must be enclosed in
            quotes to be used as strings. More info on this (and other) PyYAML
            idiosyncrasies can be found :ref:`here <yaml-idiosyncrasies>`.

        Variables as values are not evaluated. So $PATH in the following
        example is a literal '$PATH':

        .. code-block:: yaml

            salt://scripts/bar.sh:
              cmd.script:
                - env: "PATH=/some/path:$PATH"

        One can still use the existing $PATH by using a bit of Jinja:

        .. code-block:: yaml

            {% set current_path = salt['environ.get']('PATH', '/bin:/usr/bin') %}

            mycommand:
              cmd.run:
                - name: ls -l /
                - env:
                  - PATH: {{ [current_path, '/my/special/bin']|join(':') }}

    :param str template: If this setting is applied then the named templating
      engine will be used to render the downloaded file. Currently jinja, mako,
      and wempy are supported

    :param str umask: The umask (in octal) to use when running the command.

    :param str output_loglevel: Control the loglevel at which the output from
      the command is logged. Note that the command being run will still be logged
      (loglevel: DEBUG)regardless, unless ``quiet`` is used for this value.

    :param bool quiet: The command will be executed quietly, meaning no log
      entries of the actual command or its return data. This is deprecated as of
      the **2014.1.0** release, and is being replaced with ``output_loglevel: quiet``.

    :param int timeout: If the command has not terminated after timeout seconds,
      send the subprocess sigterm, and if sigterm is ignored, follow up with
      sigkill

    :param bool use_vt: Use VT utils (saltstack) to stream the command output
      more interactively to the console and the logs. This is experimental.

    CLI Example:

    .. code-block:: bash

        salt '*' cmd.script salt://scripts/runme.sh
        salt '*' cmd.script salt://scripts/runme.sh 'arg1 arg2 "arg 3"'
        salt '*' cmd.script salt://scripts/windows_task.ps1 args=' -Input c:\\tmp\\infile.txt' shell='powershell'


    .. code-block:: bash

        salt '*' cmd.script salt://scripts/runme.sh stdin='one\\ntwo\\nthree\\nfour\\nfive\\n'
    '''
    python_shell = _python_shell_default(python_shell,
                                         kwargs.get('__pub_jid', ''))

    def _cleanup_tempfile(path):
        try:
            __salt__['file.remove'](path)
        except (SaltInvocationError, CommandExecutionError) as exc:
            log.error(
                'cmd.script: Unable to clean tempfile \'{0}\': {1}'.format(
                    path,
                    exc
                )
            )

    if '__env__' in kwargs:
        salt.utils.warn_until(
            'Oxygen',
            'Parameter \'__env__\' has been detected in the argument list.  This '
            'parameter is no longer used and has been replaced by \'saltenv\' '
            'as of Salt 2016.11.0.  This warning will be removed in Salt Oxygen.'
            )
        kwargs.pop('__env__')

    if salt.utils.is_windows() and runas and cwd is None:
        cwd = tempfile.mkdtemp(dir=__opts__['cachedir'])
        __salt__['win_dacl.add_ace'](
            cwd, 'File', runas, 'READ&EXECUTE', 'ALLOW',
            'FOLDER&SUBFOLDERS&FILES')

    path = salt.utils.mkstemp(dir=cwd, suffix=os.path.splitext(source)[1])

    if template:
        if 'pillarenv' in kwargs or 'pillar' in kwargs:
            pillarenv = kwargs.get('pillarenv', __opts__.get('pillarenv'))
            kwargs['pillar'] = _gather_pillar(pillarenv, kwargs.get('pillar'))
        fn_ = __salt__['cp.get_template'](source,
                                          path,
                                          template,
                                          saltenv,
                                          **kwargs)
        if not fn_:
            if salt.utils.is_windows() and runas:
                _cleanup_tempfile(cwd)
            else:
                _cleanup_tempfile(path)
            return {'pid': 0,
                    'retcode': 1,
                    'stdout': '',
                    'stderr': '',
                    'cache_error': True}
    else:
        fn_ = __salt__['cp.cache_file'](source, saltenv)
        if not fn_:
            if salt.utils.is_windows() and runas:
                _cleanup_tempfile(cwd)
            else:
                _cleanup_tempfile(path)
            return {'pid': 0,
                    'retcode': 1,
                    'stdout': '',
                    'stderr': '',
                    'cache_error': True}
        shutil.copyfile(fn_, path)
    if not salt.utils.is_windows():
        os.chmod(path, 320)
        os.chown(path, __salt__['file.user_to_uid'](runas), -1)
    ret = _run(path + ' ' + str(args) if args else path,
               cwd=cwd,
               stdin=stdin,
               output_loglevel=output_loglevel,
               log_callback=log_callback,
               runas=runas,
               shell=shell,
               python_shell=python_shell,
               env=env,
               umask=umask,
               timeout=timeout,
               reset_system_locale=reset_system_locale,
               saltenv=saltenv,
               use_vt=use_vt,
               bg=bg,
               password=password,
               **kwargs)
    if salt.utils.is_windows() and runas:
        _cleanup_tempfile(cwd)
    else:
        _cleanup_tempfile(path)
    return ret


def script_retcode(source,
                   args=None,
                   cwd=None,
                   stdin=None,
                   runas=None,
                   shell=DEFAULT_SHELL,
                   python_shell=None,
                   env=None,
                   template='jinja',
                   umask=None,
                   timeout=None,
                   reset_system_locale=True,
                   saltenv='base',
                   output_loglevel='debug',
                   log_callback=None,
                   use_vt=False,
                   password=None,
                   **kwargs):
    '''
    Download a script from a remote location and execute the script locally.
    The script can be located on the salt master file server or on an HTTP/FTP
    server.

    The script will be executed directly, so it can be written in any available
    programming language.

    The script can also be formatted as a template, the default is jinja.

    Only evaluate the script return code and do not block for terminal output

    :param str source: The location of the script to download. If the file is
      located on the master in the directory named spam, and is called eggs, the
      source string is salt://spam/eggs

    :param str args: String of command line args to pass to the script. Only
      used if no args are specified as part of the `name` argument. To pass a
      string containing spaces in YAML, you will need to doubly-quote it:  "arg1
      'arg two' arg3"

    :param str cwd: The current working directory to execute the command in,
      defaults to /root

    :param str stdin: A string of standard input can be specified for the
      command to be run using the ``stdin`` parameter. This can be useful in cases
      where sensitive information must be read from standard input.:

    :param str runas: User to run script as. If running on a Windows minion you
      must also pass a password

    :param str password: Windows only. Required when specifying ``runas``. This
      parameter will be ignored on non-Windows platforms.

      .. versionadded:: 2016.3.0

    :param str shell: Shell to execute under. Defaults to the system default
      shell.

    :param bool python_shell: If False, let python handle the positional
      arguments. Set to True to use shell features, such as pipes or redirection

    :param list env: A list of environment variables to be set prior to
      execution.

        Example:

        .. code-block:: yaml

            salt://scripts/foo.sh:
              cmd.script:
                - env:
                  - BATCH: 'yes'

        .. warning::

            The above illustrates a common PyYAML pitfall, that **yes**,
            **no**, **on**, **off**, **true**, and **false** are all loaded as
            boolean ``True`` and ``False`` values, and must be enclosed in
            quotes to be used as strings. More info on this (and other) PyYAML
            idiosyncrasies can be found :ref:`here <yaml-idiosyncrasies>`.

        Variables as values are not evaluated. So $PATH in the following
        example is a literal '$PATH':

        .. code-block:: yaml

            salt://scripts/bar.sh:
              cmd.script:
                - env: "PATH=/some/path:$PATH"

        One can still use the existing $PATH by using a bit of Jinja:

        .. code-block:: yaml

            {% set current_path = salt['environ.get']('PATH', '/bin:/usr/bin') %}

            mycommand:
              cmd.run:
                - name: ls -l /
                - env:
                  - PATH: {{ [current_path, '/my/special/bin']|join(':') }}

    :param str template: If this setting is applied then the named templating
      engine will be used to render the downloaded file. Currently jinja, mako,
      and wempy are supported

    :param str umask: The umask (in octal) to use when running the command.

    :param str output_loglevel: Control the loglevel at which the output from
      the command is logged. Note that the command being run will still be logged
      (loglevel: DEBUG) regardless, unless ``quiet`` is used for this value.

    :param bool quiet: The command will be executed quietly, meaning no log
      entries of the actual command or its return data. This is deprecated as of
      the **2014.1.0** release, and is being replaced with ``output_loglevel:
      quiet``.

    :param int timeout: If the command has not terminated after timeout seconds,
      send the subprocess sigterm, and if sigterm is ignored, follow up with
      sigkill

    :param bool use_vt: Use VT utils (saltstack) to stream the command output
      more interactively to the console and the logs. This is experimental.

    CLI Example:

    .. code-block:: bash

        salt '*' cmd.script_retcode salt://scripts/runme.sh
        salt '*' cmd.script_retcode salt://scripts/runme.sh 'arg1 arg2 "arg 3"'
        salt '*' cmd.script_retcode salt://scripts/windows_task.ps1 args=' -Input c:\\tmp\\infile.txt' shell='powershell'

    A string of standard input can be specified for the command to be run using
    the ``stdin`` parameter. This can be useful in cases where sensitive
    information must be read from standard input.:

    .. code-block:: bash

        salt '*' cmd.script_retcode salt://scripts/runme.sh stdin='one\\ntwo\\nthree\\nfour\\nfive\\n'
    '''
    if '__env__' in kwargs:
        salt.utils.warn_until(
            'Oxygen',
            'Parameter \'__env__\' has been detected in the argument list.  This '
            'parameter is no longer used and has been replaced by \'saltenv\' '
            'as of Salt 2016.11.0.  This warning will be removed in Salt Oxygen.'
            )
        kwargs.pop('__env__')

    return script(source=source,
                  args=args,
                  cwd=cwd,
                  stdin=stdin,
                  runas=runas,
                  shell=shell,
                  python_shell=python_shell,
                  env=env,
                  template=template,
                  umask=umask,
                  timeout=timeout,
                  reset_system_locale=reset_system_locale,
                  saltenv=saltenv,
                  output_loglevel=output_loglevel,
                  log_callback=log_callback,
                  use_vt=use_vt,
                  password=password,
                  **kwargs)['retcode']


def which(cmd):
    '''
    Returns the path of an executable available on the minion, None otherwise

    CLI Example:

    .. code-block:: bash

        salt '*' cmd.which cat
    '''
    return salt.utils.which(cmd)


def which_bin(cmds):
    '''
    Returns the first command found in a list of commands

    CLI Example:

    .. code-block:: bash

        salt '*' cmd.which_bin '[pip2, pip, pip-python]'
    '''
    return salt.utils.which_bin(cmds)


def has_exec(cmd):
    '''
    Returns true if the executable is available on the minion, false otherwise

    CLI Example:

    .. code-block:: bash

        salt '*' cmd.has_exec cat
    '''
    return which(cmd) is not None


def exec_code(lang, code, cwd=None):
    '''
    Pass in two strings, the first naming the executable language, aka -
    python2, python3, ruby, perl, lua, etc. the second string containing
    the code you wish to execute. The stdout will be returned.

    CLI Example:

    .. code-block:: bash

        salt '*' cmd.exec_code ruby 'puts "cheese"'
    '''
    return exec_code_all(lang, code, cwd)['stdout']


def exec_code_all(lang, code, cwd=None):
    '''
    Pass in two strings, the first naming the executable language, aka -
    python2, python3, ruby, perl, lua, etc. the second string containing
    the code you wish to execute. All cmd artifacts (stdout, stderr, retcode, pid)
    will be returned.

    CLI Example:

    .. code-block:: bash

        salt '*' cmd.exec_code_all ruby 'puts "cheese"'
    '''
    powershell = lang.lower().startswith("powershell")

    if powershell:
        codefile = salt.utils.mkstemp(suffix=".ps1")
    else:
        codefile = salt.utils.mkstemp()

    with salt.utils.fopen(codefile, 'w+t', binary=False) as fp_:
        fp_.write(code)

    if powershell:
        cmd = [lang, "-File", codefile]
    else:
        cmd = [lang, codefile]

    ret = run_all(cmd, cwd=cwd, python_shell=False)
    os.remove(codefile)
    return ret


def tty(device, echo=None):
    '''
    Echo a string to a specific tty

    CLI Example:

    .. code-block:: bash

        salt '*' cmd.tty tty0 'This is a test'
        salt '*' cmd.tty pts3 'This is a test'
    '''
    if device.startswith('tty'):
        teletype = '/dev/{0}'.format(device)
    elif device.startswith('pts'):
        teletype = '/dev/{0}'.format(device.replace('pts', 'pts/'))
    else:
        return {'Error': 'The specified device is not a valid TTY'}
    try:
        with salt.utils.fopen(teletype, 'wb') as tty_device:
            tty_device.write(echo)
        return {
            'Success': 'Message was successfully echoed to {0}'.format(teletype)
        }
    except IOError:
        return {
            'Error': 'Echoing to {0} returned error'.format(teletype)
        }


def run_chroot(root,
               cmd,
               cwd=None,
               stdin=None,
               runas=None,
               shell=DEFAULT_SHELL,
               python_shell=True,
               env=None,
               clean_env=False,
               template=None,
               rstrip=True,
               umask=None,
               output_loglevel='quiet',
               log_callback=None,
               quiet=False,
               timeout=None,
               reset_system_locale=True,
               ignore_retcode=False,
               saltenv='base',
               use_vt=False,
               bg=False,
               **kwargs):
    '''
    .. versionadded:: 2014.7.0

    This function runs :mod:`cmd.run_all <salt.modules.cmdmod.run_all>` wrapped
    within a chroot, with dev and proc mounted in the chroot

    root
        Path to the root of the jail to use.

    cmd
        The command to run. ex: 'ls -lart /home'

    cwd
        The current working directory to execute the command in, defaults to
        /root

    stdin
        A string of standard input can be specified for the command to be run using
        the ``stdin`` parameter. This can be useful in cases where sensitive
        information must be read from standard input.:

    runas
        User to run script as.

    shell
        Shell to execute under. Defaults to the system default shell.

    python_shell
        If False, let python handle the positional arguments. Set to True
        to use shell features, such as pipes or redirection

    env
        A list of environment variables to be set prior to execution.
        Example:

        .. code-block:: yaml

            salt://scripts/foo.sh:
              cmd.script:
                - env:
                  - BATCH: 'yes'

        .. warning::

            The above illustrates a common PyYAML pitfall, that **yes**,
            **no**, **on**, **off**, **true**, and **false** are all loaded as
            boolean ``True`` and ``False`` values, and must be enclosed in
            quotes to be used as strings. More info on this (and other) PyYAML
            idiosyncrasies can be found :ref:`here <yaml-idiosyncrasies>`.

        Variables as values are not evaluated. So $PATH in the following
        example is a literal '$PATH':

        .. code-block:: yaml

            salt://scripts/bar.sh:
              cmd.script:
                - env: "PATH=/some/path:$PATH"

        One can still use the existing $PATH by using a bit of Jinja:

        .. code-block:: yaml

            {% set current_path = salt['environ.get']('PATH', '/bin:/usr/bin') %}

            mycommand:
              cmd.run:
                - name: ls -l /
                - env:
                  - PATH: {{ [current_path, '/my/special/bin']|join(':') }}

     clean_env:
        Attempt to clean out all other shell environment variables and set
        only those provided in the 'env' argument to this function.

    template
        If this setting is applied then the named templating engine will be
        used to render the downloaded file. Currently jinja, mako, and wempy
        are supported

    rstrip
        Strip all whitespace off the end of output before it is returned.

    umask
         The umask (in octal) to use when running the command.

    output_loglevel
        Control the loglevel at which the output from the command is logged.
        Note that the command being run will still be logged (loglevel: DEBUG)
        regardless, unless ``quiet`` is used for this value.

    timeout
        A timeout in seconds for the executed process to return.

    use_vt
        Use VT utils (saltstack) to stream the command output more
        interactively to the console and the logs.
        This is experimental.


    CLI Example:

    .. code-block:: bash

        salt '*' cmd.run_chroot /var/lib/lxc/container_name/rootfs 'sh /tmp/bootstrap.sh'
    '''
    __salt__['mount.mount'](
        os.path.join(root, 'dev'),
        'udev',
        fstype='devtmpfs')
    __salt__['mount.mount'](
        os.path.join(root, 'proc'),
        'proc',
        fstype='proc')

    # Execute chroot routine
    sh_ = '/bin/sh'
    if os.path.isfile(os.path.join(root, 'bin/bash')):
        sh_ = '/bin/bash'

    if isinstance(cmd, (list, tuple)):
        cmd = ' '.join([str(i) for i in cmd])
    cmd = 'chroot {0} {1} -c {2}'.format(root, sh_, _cmd_quote(cmd))

    run_func = __context__.pop('cmd.run_chroot.func', run_all)

    ret = run_func(cmd,
                   runas=runas,
                   cwd=cwd,
                   stdin=stdin,
                   shell=shell,
                   python_shell=python_shell,
                   env=env,
                   clean_env=clean_env,
                   template=template,
                   rstrip=rstrip,
                   umask=umask,
                   output_loglevel=output_loglevel,
                   log_callback=log_callback,
                   quiet=quiet,
                   timeout=timeout,
                   reset_system_locale=reset_system_locale,
                   ignore_retcode=ignore_retcode,
                   saltenv=saltenv,
                   pillarenv=kwargs.get('pillarenv'),
                   pillar=kwargs.get('pillar'),
                   use_vt=use_vt,
                   bg=bg)

    # Kill processes running in the chroot
    for i in range(6):
        pids = _chroot_pids(root)
        if not pids:
            break
        for pid in pids:
            # use sig 15 (TERM) for first 3 attempts, then 9 (KILL)
            sig = 15 if i < 3 else 9
            os.kill(pid, sig)

    if _chroot_pids(root):
        log.error('Processes running in chroot could not be killed, '
                  'filesystem will remain mounted')

    __salt__['mount.umount'](os.path.join(root, 'proc'))
    __salt__['mount.umount'](os.path.join(root, 'dev'))
    return ret


def _is_valid_shell(shell):
    '''
    Attempts to search for valid shells on a system and
    see if a given shell is in the list
    '''
    if salt.utils.is_windows():
        return True  # Don't even try this for Windows
    shells = '/etc/shells'
    available_shells = []
    if os.path.exists(shells):
        try:
            with salt.utils.fopen(shells, 'r') as shell_fp:
                lines = shell_fp.read().splitlines()
            for line in lines:
                if line.startswith('#'):
                    continue
                else:
                    available_shells.append(line)
        except OSError:
            return True
    else:
        # No known method of determining available shells
        return None
    if shell in available_shells:
        return True
    else:
        return False


def shells():
    '''
    Lists the valid shells on this system via the /etc/shells file

    .. versionadded:: 2015.5.0

    CLI Example::

        salt '*' cmd.shells
    '''
    shells_fn = '/etc/shells'
    ret = []
    if os.path.exists(shells_fn):
        try:
            with salt.utils.fopen(shells_fn, 'r') as shell_fp:
                lines = shell_fp.read().splitlines()
            for line in lines:
                line = line.strip()
                if line.startswith('#'):
                    continue
                elif not line:
                    continue
                else:
                    ret.append(line)
        except OSError:
            log.error("File '{0}' was not found".format(shells_fn))
    return ret


def shell_info(shell, list_modules=False):
    '''
    .. versionadded:: 2016.11.0

    Provides information about a shell or script languages which often use
    ``#!``. The values returned are dependant on the shell or scripting
    languages all return the ``installed``, ``path``, ``version``,
    ``version_raw``

    Args:
        shell (str): Name of the shell. Support shells/script languages include
        bash, cmd, perl, php, powershell, python, ruby and zsh

        list_modules (bool): True to list modules available to the shell.
        Currently only lists powershell modules.

    Returns:
        dict: A dictionary of information about the shell

    .. code-block:: python

        {'version': '<2 or 3 numeric components dot-separated>',
         'version_raw': '<full version string>',
         'path': '<full path to binary>',
         'installed': <True, False or None>,
         '<attribute>': '<attribute value>'}

    .. note::
        - ``installed`` is always returned, if ``None`` or ``False`` also
          returns error and may also return ``stdout`` for diagnostics.
        - ``version`` is for use in determine if a shell/script language has a
          particular feature set, not for package management.
        - The shell must be within the executable search path.

    CLI Example:

    .. code-block:: bash

        salt '*' cmd.shell_info bash
        salt '*' cmd.shell_info powershell

    :codeauthor: Damon Atkins <https://github.com/damon-atkins>
    '''
    regex_shells = {
        'bash': [r'version (\d\S*)', 'bash', '--version'],
        'bash-test-error': [r'versioZ ([-\w.]+)', 'bash', '--version'],  # used to test a error result
        'bash-test-env': [r'(HOME=.*)', 'bash', '-c', 'declare'],  # used to test a error result
        'zsh': [r'^zsh (\d\S*)', 'zsh', '--version'],
        'tcsh': [r'^tcsh (\d\S*)', 'tcsh', '--version'],
        'cmd': [r'Version ([\d.]+)', 'cmd.exe', '/C', 'ver'],
        'powershell': [r'PSVersion\s+(\d\S*)', 'powershell', '-NonInteractive', '$PSVersionTable'],
        'perl': [r'^(\d\S*)', 'perl', '-e', 'printf "%vd\n", $^V;'],
        'python': [r'^Python (\d\S*)', 'python', '-V'],
        'ruby': [r'^ruby (\d\S*)', 'ruby', '-v'],
        'php': [r'^PHP (\d\S*)', 'php', '-v']
    }
    # Ensure ret['installed'] always as a value of True, False or None (not sure)
    ret = {'installed': False}
    if salt.utils.is_windows() and shell == 'powershell':
        pw_keys = __salt__['reg.list_keys'](
            'HKEY_LOCAL_MACHINE',
            'Software\\Microsoft\\PowerShell')
        pw_keys.sort(key=int)
        if len(pw_keys) == 0:
            return {
                'error': 'Unable to locate \'powershell\' Reason: Cannot be '
                         'found in registry.',
                'installed': False,
            }
        for reg_ver in pw_keys:
            install_data = __salt__['reg.read_value'](
                'HKEY_LOCAL_MACHINE',
                'Software\\Microsoft\\PowerShell\\{0}'.format(reg_ver),
                'Install')
            if 'vtype' in install_data and \
                    install_data['vtype'] == 'REG_DWORD' and \
                    install_data['vdata'] == 1:
                details = __salt__['reg.list_values'](
                    'HKEY_LOCAL_MACHINE',
                    'Software\\Microsoft\\PowerShell\\{0}\\'
                    'PowerShellEngine'.format(reg_ver))

                # reset data, want the newest version details only as powershell
                # is backwards compatible
                ret = {}

                # if all goes well this will become True
                ret['installed'] = None
                ret['path'] = which('powershell.exe')
                for attribute in details:
                    if attribute['vname'].lower() == '(default)':
                        continue
                    elif attribute['vname'].lower() == 'powershellversion':
                        ret['psversion'] = attribute['vdata']
                        ret['version_raw'] = attribute['vdata']
                    elif attribute['vname'].lower() == 'runtimeversion':
                        ret['crlversion'] = attribute['vdata']
                        if ret['crlversion'][0].lower() == 'v':
                            ret['crlversion'] = ret['crlversion'][1::]
                    elif attribute['vname'].lower() == 'pscompatibleversion':
                        # reg attribute does not end in s, the powershell
                        # attribute does
                        ret['pscompatibleversions'] = \
                            attribute['vdata'].replace(' ', '').split(',')
                    else:
                        # keys are lower case as python is case sensitive the
                        # registry is not
                        ret[attribute['vname'].lower()] = attribute['vdata']
    else:
        if shell not in regex_shells:
            return {
                'error': 'Salt does not know how to get the version number for '
                         '{0}'.format(shell),
                'installed': None
            }
        shell_data = regex_shells[shell]
        pattern = shell_data.pop(0)
        # We need to make sure HOME set, so shells work correctly
        # salt-call will general have home set, the salt-minion service may not
        # We need to assume ports of unix shells to windows will look after
        # themselves in setting HOME as they do it in many different ways
        newenv = os.environ
        if ('HOME' not in newenv) and (not salt.utils.is_windows()):
            newenv['HOME'] = os.path.expanduser('~')
            log.debug('HOME environment set to {0}'.format(newenv['HOME']))
        try:
            proc = salt.utils.timed_subprocess.TimedProc(
                shell_data,
                stdin=None,
                stdout=subprocess.PIPE,
                stderr=subprocess.STDOUT,
                timeout=10,
                env=newenv
                )
        except (OSError, IOError) as exc:
            return {
                'error': 'Unable to run command \'{0}\' Reason: {1}'.format(' '.join(shell_data), exc),
                'installed': False,
            }
        try:
            proc.run()
        except TimedProcTimeoutError as exc:
            return {
                'error': 'Unable to run command \'{0}\' Reason: Timed out.'.format(' '.join(shell_data)),
                'installed': False,
            }

        ret['path'] = which(shell_data[0])
        pattern_result = re.search(pattern, proc.stdout, flags=re.IGNORECASE)
        # only set version if we find it, so code later on can deal with it
        if pattern_result:
            ret['version_raw'] = pattern_result.group(1)

    if 'version_raw' in ret:
        version_results = re.match(r'(\d[\d.]*)', ret['version_raw'])
        if version_results:
            ret['installed'] = True
            ver_list = version_results.group(1).split('.')[:3]
            if len(ver_list) == 1:
                ver_list.append('0')
            ret['version'] = '.'.join(ver_list[:3])
    else:
        ret['installed'] = None  # Have an unexpected result

    # Get a list of the PowerShell modules which are potentially available
    # to be imported
    if shell == 'powershell' and ret['installed'] and list_modules:
        ret['modules'] = salt.utils.powershell.get_modules()

    if 'version' not in ret:
        ret['error'] = 'The version regex pattern for shell {0}, could not ' \
                       'find the version string'.format(shell)
        ret['stdout'] = proc.stdout  # include stdout so they can see the issue
        log.error(ret['error'])

    return ret


def powershell(cmd,
        cwd=None,
        stdin=None,
        runas=None,
        shell=DEFAULT_SHELL,
        env=None,
        clean_env=False,
        template=None,
        rstrip=True,
        umask=None,
        output_loglevel='debug',
        quiet=False,
        timeout=None,
        reset_system_locale=True,
        ignore_retcode=False,
        saltenv='base',
        use_vt=False,
        password=None,
        depth=None,
        encode_cmd=False,
        **kwargs):
    '''
    Execute the passed PowerShell command and return the output as a dictionary.

    Other ``cmd.*`` functions return the raw text output of the command. This
    function appends ``| ConvertTo-JSON`` to the command and then parses the
    JSON into a Python dictionary. If you want the raw textual result of your
    PowerShell command you should use ``cmd.run`` with the ``shell=powershell``
    option.

    For example:

    .. code-block:: bash

        salt '*' cmd.run '$PSVersionTable.CLRVersion' shell=powershell
        salt '*' cmd.run 'Get-NetTCPConnection' shell=powershell

    .. versionadded:: 2016.3.0

    .. warning::

        This passes the cmd argument directly to PowerShell
        without any further processing! Be absolutely sure that you
        have properly sanitized the command passed to this function
        and do not use untrusted inputs.

    Note that ``env`` represents the environment variables for the command, and
    should be formatted as a dict, or a YAML string which resolves to a dict.

    In addition to the normal ``cmd.run`` parameters, this command offers the
    ``depth`` parameter to change the Windows default depth for the
    ``ConvertTo-JSON`` powershell command. The Windows default is 2. If you need
    more depth, set that here.

    .. note::
        For some commands, setting the depth to a value greater than 4 greatly
        increases the time it takes for the command to return and in many cases
        returns useless data.

    :param str cmd: The powershell command to run.

    :param str cwd: The current working directory to execute the command in

    :param str stdin: A string of standard input can be specified for the
      command to be run using the ``stdin`` parameter. This can be useful in cases
      where sensitive information must be read from standard input.:

    :param str runas: User to run script as. If running on a Windows minion you
      must also pass a password

    :param str password: Windows only. Required when specifying ``runas``. This
      parameter will be ignored on non-Windows platforms.

      .. versionadded:: 2016.3.0

    :param str shell: Shell to execute under. Defaults to the system default
      shell.

    :param bool python_shell: If False, let python handle the positional
      arguments. Set to True to use shell features, such as pipes or redirection

    :param list env: A list of environment variables to be set prior to
      execution.

        Example:

        .. code-block:: yaml

            salt://scripts/foo.sh:
              cmd.script:
                - env:
                  - BATCH: 'yes'

        .. warning::

            The above illustrates a common PyYAML pitfall, that **yes**,
            **no**, **on**, **off**, **true**, and **false** are all loaded as
            boolean ``True`` and ``False`` values, and must be enclosed in
            quotes to be used as strings. More info on this (and other) PyYAML
            idiosyncrasies can be found :ref:`here <yaml-idiosyncrasies>`.

        Variables as values are not evaluated. So $PATH in the following
        example is a literal '$PATH':

        .. code-block:: yaml

            salt://scripts/bar.sh:
              cmd.script:
                - env: "PATH=/some/path:$PATH"

        One can still use the existing $PATH by using a bit of Jinja:

        .. code-block:: yaml

            {% set current_path = salt['environ.get']('PATH', '/bin:/usr/bin') %}

            mycommand:
              cmd.run:
                - name: ls -l /
                - env:
                  - PATH: {{ [current_path, '/my/special/bin']|join(':') }}

    :param bool clean_env: Attempt to clean out all other shell environment
      variables and set only those provided in the 'env' argument to this
      function.

    :param str template: If this setting is applied then the named templating
      engine will be used to render the downloaded file. Currently jinja, mako,
      and wempy are supported

    :param bool rstrip: Strip all whitespace off the end of output before it is
      returned.

    :param str umask: The umask (in octal) to use when running the command.

    :param str output_loglevel: Control the loglevel at which the output from
      the command is logged. Note that the command being run will still be logged
      (loglevel: DEBUG) regardless, unless ``quiet`` is used for this value.

    :param int timeout: A timeout in seconds for the executed process to return.

    :param bool use_vt: Use VT utils (saltstack) to stream the command output
      more interactively to the console and the logs. This is experimental.

    :param bool reset_system_locale: Resets the system locale

    :param bool ignore_retcode: Ignore the return code

    :param str saltenv: The salt environment to use. Default is 'base'

    :param int depth: The number of levels of contained objects to be included.
        Default is 2. Values greater than 4 seem to greatly increase the time
        it takes for the command to complete for some commands. eg: ``dir``

        .. versionadded:: 2016.3.4

    :param bool encode_cmd: Encode the command before executing. Use in cases
      where characters may be dropped or incorrectly converted when executed.
      Default is False.

    :returns:
        :dict: A dictionary of data returned by the powershell command.

    CLI Example:

    .. code-block:: powershell

        salt '*' cmd.powershell "$PSVersionTable.CLRVersion"
    '''
    if 'python_shell' in kwargs:
        python_shell = kwargs.pop('python_shell')
    else:
        python_shell = True

    # Append PowerShell Object formatting
    cmd += ' | ConvertTo-JSON'
    if depth is not None:
        cmd += ' -Depth {0}'.format(depth)

    if encode_cmd:
        # Convert the cmd to UTF-16LE without a BOM and base64 encode.
        # Just base64 encoding UTF-8 or including a BOM is not valid.
        log.debug('Encoding PowerShell command \'{0}\''.format(cmd))
        cmd_utf16 = cmd.decode('utf-8').encode('utf-16le')
        cmd = base64.standard_b64encode(cmd_utf16)
        encoded_cmd = True
    else:
        encoded_cmd = False

    # Retrieve the response, while overriding shell with 'powershell'
    response = run(cmd,
                   cwd=cwd,
                   stdin=stdin,
                   runas=runas,
                   shell='powershell',
                   env=env,
                   clean_env=clean_env,
                   template=template,
                   rstrip=rstrip,
                   umask=umask,
                   output_loglevel=output_loglevel,
                   quiet=quiet,
                   timeout=timeout,
                   reset_system_locale=reset_system_locale,
                   ignore_retcode=ignore_retcode,
                   saltenv=saltenv,
                   use_vt=use_vt,
                   python_shell=python_shell,
                   password=password,
                   encoded_cmd=encoded_cmd,
                   **kwargs)

    try:
        return json.loads(response)
    except Exception:
        log.error("Error converting PowerShell JSON return", exc_info=True)
        return {}


def run_bg(cmd,
        cwd=None,
        runas=None,
        shell=DEFAULT_SHELL,
        python_shell=None,
        env=None,
        clean_env=False,
        template=None,
        umask=None,
        timeout=None,
        output_loglevel='debug',
        log_callback=None,
        reset_system_locale=True,
        ignore_retcode=False,
        saltenv='base',
        password=None,
        **kwargs):
    r'''
    .. versionadded: 2016.3.0

    Execute the passed command in the background and return it's PID

    Note that ``env`` represents the environment variables for the command, and
    should be formatted as a dict, or a YAML string which resolves to a dict.

    :param str cmd: The command to run. ex: 'ls -lart /home'

    :param str cwd: The current working directory to execute the command in,
      defaults to `/root` (`C:\` in windows)

    :param str output_loglevel: Control the loglevel at which the output from
      the command is logged. Note that the command being run will still be logged
      (loglevel: DEBUG) regardless, unless ``quiet`` is used for this value.

    :param str runas: User to run script as. If running on a Windows minion you
      must also pass a password

    :param str password: Windows only. Required when specifying ``runas``. This
      parameter will be ignored on non-Windows platforms.

      .. versionadded:: 2016.3.0

    :param str shell: Shell to execute under. Defaults to the system default
      shell.

    :param bool python_shell: If False, let python handle the positional
      arguments. Set to True to use shell features, such as pipes or redirection

    :param list env: A list of environment variables to be set prior to
      execution.

        Example:

        .. code-block:: yaml

            salt://scripts/foo.sh:
              cmd.script:
                - env:
                  - BATCH: 'yes'

        .. warning::

            The above illustrates a common PyYAML pitfall, that **yes**,
            **no**, **on**, **off**, **true**, and **false** are all loaded as
            boolean ``True`` and ``False`` values, and must be enclosed in
            quotes to be used as strings. More info on this (and other) PyYAML
            idiosyncrasies can be found :ref:`here <yaml-idiosyncrasies>`.

        Variables as values are not evaluated. So $PATH in the following
        example is a literal '$PATH':

        .. code-block:: yaml

            salt://scripts/bar.sh:
              cmd.script:
                - env: "PATH=/some/path:$PATH"

        One can still use the existing $PATH by using a bit of Jinja:

        .. code-block:: yaml

            {% set current_path = salt['environ.get']('PATH', '/bin:/usr/bin') %}

            mycommand:
              cmd.run:
                - name: ls -l /
                - env:
                  - PATH: {{ [current_path, '/my/special/bin']|join(':') }}

    :param bool clean_env: Attempt to clean out all other shell environment
      variables and set only those provided in the 'env' argument to this
      function.

    :param str template: If this setting is applied then the named templating
      engine will be used to render the downloaded file. Currently jinja, mako,
      and wempy are supported

    :param str umask: The umask (in octal) to use when running the command.

    :param int timeout: A timeout in seconds for the executed process to return.

    .. warning::

        This function does not process commands through a shell
        unless the python_shell flag is set to True. This means that any
        shell-specific functionality such as 'echo' or the use of pipes,
        redirection or &&, should either be migrated to cmd.shell or
        have the python_shell=True flag set here.

        The use of python_shell=True means that the shell will accept _any_ input
        including potentially malicious commands such as 'good_command;rm -rf /'.
        Be absolutely certain that you have sanitized your input prior to using
        python_shell=True

    CLI Example:

    .. code-block:: bash

        salt '*' cmd.run_bg "fstrim-all"

    The template arg can be set to 'jinja' or another supported template
    engine to render the command arguments before execution.
    For example:

    .. code-block:: bash

        salt '*' cmd.run_bg template=jinja "ls -l /tmp/{{grains.id}} | awk '/foo/{print \\$2}'"

    Specify an alternate shell with the shell parameter:

    .. code-block:: bash

        salt '*' cmd.run_bg "Get-ChildItem C:\\ " shell='powershell'

    If an equal sign (``=``) appears in an argument to a Salt command it is
    interpreted as a keyword argument in the format ``key=val``. That
    processing can be bypassed in order to pass an equal sign through to the
    remote shell command by manually specifying the kwarg:

    .. code-block:: bash

        salt '*' cmd.run_bg cmd='ls -lR / | sed -e s/=/:/g > /tmp/dontwait'
    '''

    python_shell = _python_shell_default(python_shell,
                                         kwargs.get('__pub_jid', ''))
    res = _run(cmd,
               stdin=None,
               stderr=None,
               stdout=None,
               output_loglevel=output_loglevel,
               use_vt=None,
               bg=True,
               with_communicate=False,
               rstrip=False,
               runas=runas,
               shell=shell,
               python_shell=python_shell,
               cwd=cwd,
               env=env,
               clean_env=clean_env,
               template=template,
               umask=umask,
               log_callback=log_callback,
               timeout=timeout,
               reset_system_locale=reset_system_locale,
               ignore_retcode=ignore_retcode,
               saltenv=saltenv,
               password=password,
               **kwargs
               )

    return {
        'pid': res['pid']
    }<|MERGE_RESOLUTION|>--- conflicted
+++ resolved
@@ -1657,10 +1657,6 @@
                reset_system_locale=reset_system_locale,
                ignore_retcode=ignore_retcode,
                saltenv=saltenv,
-<<<<<<< HEAD
-=======
-               pillar_override=kwargs.get('pillar'),
->>>>>>> ee7f3b12
                use_vt=use_vt,
                password=password,
                **kwargs)
