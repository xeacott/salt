# -*- coding: utf-8 -*-

# Import Python libs
from __future__ import absolute_import, print_function, unicode_literals
import random

# Import Salt Testing libs
from tests.support.case import ModuleCase
from tests.support.unit import skipIf

# Import Salt libs
from salt.ext import six
import salt.utils.platform


class StatusModuleTest(ModuleCase):
    '''
    Test the status module
    '''
    @skipIf(salt.utils.platform.is_windows(), 'minion is windows')
    def test_status_pid(self):
        '''
        status.pid
        '''
        status_pid = self.run_function('status.pid', ['salt'])
        grab_pids = status_pid.split()[:10]
        random_pid = random.choice(grab_pids)
        grep_salt = self.run_function('cmd.run', ['ps aux | grep salt'])
        self.assertIn(random_pid, grep_salt)

    @skipIf(not salt.utils.platform.is_windows(), 'windows only test')
    def test_status_cpuload(self):
        '''
        status.cpuload
        '''
        ret = self.run_function('status.cpuload')
        self.assertTrue(isinstance(ret, float))

    @skipIf(not salt.utils.platform.is_windows(), 'windows only test')
    def test_status_saltmem(self):
        '''
        status.saltmem
        '''
        ret = self.run_function('status.saltmem')
        self.assertTrue(isinstance(ret, int))

    def test_status_diskusage(self):
        '''
        status.diskusage
        '''
        ret = self.run_function('status.diskusage')
<<<<<<< HEAD
        if salt.utils.platform.is_windows():
=======
        if salt.utils.is_darwin():
            self.assertIn('not yet supported on this platform', ret)
        elif salt.utils.is_windows():
>>>>>>> 291d3d3b
            self.assertTrue(isinstance(ret['percent'], float))
        else:
            self.assertIn('total', str(ret))
            self.assertIn('available', str(ret))

    def test_status_procs(self):
        '''
        status.procs
        '''
        ret = self.run_function('status.procs')
        for x, y in six.iteritems(ret):
            self.assertIn('cmd', y)

    def test_status_uptime(self):
        '''
        status.uptime
        '''
        ret = self.run_function('status.uptime')

        if salt.utils.platform.is_windows():
            self.assertTrue(isinstance(ret, float))
        else:
            self.assertTrue(isinstance(ret['days'], int))<|MERGE_RESOLUTION|>--- conflicted
+++ resolved
@@ -49,13 +49,9 @@
         status.diskusage
         '''
         ret = self.run_function('status.diskusage')
-<<<<<<< HEAD
-        if salt.utils.platform.is_windows():
-=======
-        if salt.utils.is_darwin():
+        if salt.utils.platform.is_darwin():
             self.assertIn('not yet supported on this platform', ret)
-        elif salt.utils.is_windows():
->>>>>>> 291d3d3b
+        elif salt.utils.platform.is_windows():
             self.assertTrue(isinstance(ret['percent'], float))
         else:
             self.assertIn('total', str(ret))
