--- conflicted
+++ resolved
@@ -751,18 +751,11 @@
         behavior of the raw function call
         '''
         known_to_return_none = (
-<<<<<<< HEAD
-            'file.chown',
-            'file.chgrp',
-            'ssh.recv_known_host_entries',
-            'pkg.refresh_db'  # At least on CentOS
-=======
             'data.get',
             'file.chown',
             'file.chgrp',
             'pkg.refresh_db',
             'ssh.recv_known_host_entries',
->>>>>>> c96aa764
         )
         if minion_tgt == 'sub_minion':
             known_to_return_none += ('mine.update',)
