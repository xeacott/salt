"""
Routines to set up a minion
"""
import asyncio
import binascii
import contextlib
import copy
import logging
import multiprocessing
import os
import random
import signal
import stat
import sys
import threading
import time
import traceback
import types

import tornado
import tornado.gen
import tornado.ioloop

import salt
import salt.beacons
import salt.channel.client
import salt.cli.daemons
import salt.client
import salt.crypt
import salt.defaults.events
import salt.defaults.exitcodes
import salt.engines
import salt.loader
import salt.loader.lazy
import salt.payload
import salt.pillar
import salt.serializers.msgpack
import salt.syspaths
import salt.transport
import salt.utils.args
import salt.utils.context
import salt.utils.crypt
import salt.utils.ctx
import salt.utils.data
import salt.utils.dictdiffer
import salt.utils.dictupdate
import salt.utils.error
import salt.utils.event
import salt.utils.files
import salt.utils.jid
import salt.utils.minion
import salt.utils.minions
import salt.utils.network
import salt.utils.platform
import salt.utils.process
import salt.utils.schedule
import salt.utils.ssdp
import salt.utils.user
import salt.utils.zeromq
from salt._compat import ipaddress
from salt.config import DEFAULT_MINION_OPTS
from salt.defaults import DEFAULT_TARGET_DELIM
from salt.exceptions import (
    CommandExecutionError,
    CommandNotFoundError,
    SaltClientError,
    SaltDaemonNotRunning,
    SaltException,
    SaltInvocationError,
    SaltMasterUnresolvableError,
    SaltReqTimeoutError,
    SaltSystemExit,
)
from salt.template import SLS_ENCODING
from salt.utils.debug import enable_sigusr1_handler
from salt.utils.event import tagify
from salt.utils.network import parse_host_port
from salt.utils.odict import OrderedDict
from salt.utils.process import ProcessManager, SignalHandlingProcess, default_signals
from salt.utils.zeromq import ZMQ_VERSION_INFO, zmq

HAS_PSUTIL = False
try:
    import salt.utils.psutil_compat as psutil

    HAS_PSUTIL = True
except ImportError:
    pass

HAS_RESOURCE = False
try:
    import resource

    HAS_RESOURCE = True
except ImportError:
    pass

try:
    import salt.utils.win_functions

    HAS_WIN_FUNCTIONS = True
except ImportError:
    HAS_WIN_FUNCTIONS = False


log = logging.getLogger(__name__)

# To set up a minion:
# 1. Read in the configuration
# 2. Generate the function mapping dict
# 3. Authenticate with the master
# 4. Store the AES key
# 5. Connect to the publisher
# 6. Handle publications


def resolve_dns(opts, fallback=True):
    """
    Resolves the master_ip and master_uri options
    """
    ret = {}
    check_dns = True
    if opts.get("file_client", "remote") == "local" and not opts.get(
        "use_master_when_local", False
    ):
        check_dns = False
    import salt.utils.network

    if check_dns is True:
        try:
            if opts["master"] == "":
                raise SaltSystemExit
            ret["master_ip"] = salt.utils.network.dns_check(
                opts["master"], int(opts["master_port"]), True, opts["ipv6"]
            )
        except SaltClientError:
            retry_dns_count = opts.get("retry_dns_count", None)
            if opts["retry_dns"]:
                while True:
                    if retry_dns_count is not None:
                        if retry_dns_count == 0:
                            raise SaltMasterUnresolvableError
                        retry_dns_count -= 1
                    log.error(
                        "Master hostname: '%s' not found or not responsive. "
                        "Retrying in %s seconds",
                        opts["master"],
                        opts["retry_dns"],
                    )
                    time.sleep(opts["retry_dns"])
                    try:
                        ret["master_ip"] = salt.utils.network.dns_check(
                            opts["master"], int(opts["master_port"]), True, opts["ipv6"]
                        )
                        break
                    except SaltClientError:
                        pass
            else:
                if fallback:
                    ret["master_ip"] = "127.0.0.1"
                else:
                    raise
        except SaltSystemExit:
            unknown_str = "unknown address"
            master = opts.get("master", unknown_str)
            if master == "":
                master = unknown_str
            if opts.get("__role") == "syndic":
                err = (
                    "Master address: '{}' could not be resolved. Invalid or"
                    " unresolveable address. Set 'syndic_master' value in minion"
                    " config.".format(master)
                )
            else:
                err = (
                    "Master address: '{}' could not be resolved. Invalid or"
                    " unresolveable address. Set 'master' value in minion config.".format(
                        master
                    )
                )
            log.error(err)
            raise SaltSystemExit(code=42, msg=err)
    else:
        ret["master_ip"] = "127.0.0.1"

    if "master_ip" in ret and "master_ip" in opts:
        if ret["master_ip"] != opts["master_ip"]:
            log.warning(
                "Master ip address changed from %s to %s",
                opts["master_ip"],
                ret["master_ip"],
            )
    if opts["source_interface_name"]:
        log.trace("Custom source interface required: %s", opts["source_interface_name"])
        interfaces = salt.utils.network.interfaces()
        log.trace("The following interfaces are available on this Minion:")
        log.trace(interfaces)
        if opts["source_interface_name"] in interfaces:
            if interfaces[opts["source_interface_name"]]["up"]:
                addrs = (
                    interfaces[opts["source_interface_name"]]["inet"]
                    if not opts["ipv6"]
                    else interfaces[opts["source_interface_name"]]["inet6"]
                )
                ret["source_ip"] = addrs[0]["address"]
                log.debug("Using %s as source IP address", ret["source_ip"])
            else:
                log.warning(
                    "The interface %s is down so it cannot be used as source to connect"
                    " to the Master",
                    opts["source_interface_name"],
                )
        else:
            log.warning(
                "%s is not a valid interface. Ignoring.", opts["source_interface_name"]
            )
    elif opts["source_address"]:
        ret["source_ip"] = salt.utils.network.dns_check(
            opts["source_address"], int(opts["source_ret_port"]), True, opts["ipv6"]
        )
        log.debug("Using %s as source IP address", ret["source_ip"])
    if opts["source_ret_port"]:
        ret["source_ret_port"] = int(opts["source_ret_port"])
        log.debug("Using %d as source port for the ret server", ret["source_ret_port"])
    if opts["source_publish_port"]:
        ret["source_publish_port"] = int(opts["source_publish_port"])
        log.debug(
            "Using %d as source port for the master pub", ret["source_publish_port"]
        )
    ret["master_uri"] = "tcp://{ip}:{port}".format(
        ip=ret["master_ip"], port=opts["master_port"]
    )
    log.debug("Master URI: %s", ret["master_uri"])

    return ret


def prep_ip_port(opts):
    """
    parse host:port values from opts['master'] and return valid:
        master: ip address or hostname as a string
        master_port: (optional) master returner port as integer

    e.g.:
      - master: 'localhost:1234' -> {'master': 'localhost', 'master_port': 1234}
      - master: '127.0.0.1:1234' -> {'master': '127.0.0.1', 'master_port' :1234}
      - master: '[::1]:1234' -> {'master': '::1', 'master_port': 1234}
      - master: 'fe80::a00:27ff:fedc:ba98' -> {'master': 'fe80::a00:27ff:fedc:ba98'}
    """
    ret = {}
    # Use given master IP if "ip_only" is set or if master_ip is an ipv6 address without
    # a port specified. The is_ipv6 check returns False if brackets are used in the IP
    # definition such as master: '[::1]:1234'.
    if opts["master_uri_format"] == "ip_only":
        ret["master"] = ipaddress.ip_address(opts["master"])
    else:
        try:
            host, port = parse_host_port(opts["master"])
        except ValueError as exc:
            raise SaltClientError(exc)
        ret = {"master": host}
        if port:
            ret.update({"master_port": port})

    return ret


def get_proc_dir(cachedir, **kwargs):
    """
    Given the cache directory, return the directory that process data is
    stored in, creating it if it doesn't exist.
    The following optional Keyword Arguments are handled:

    mode: which is anything os.makedir would accept as mode.

    uid: the uid to set, if not set, or it is None or -1 no changes are
         made. Same applies if the directory is already owned by this
         uid. Must be int. Works only on unix/unix like systems.

    gid: the gid to set, if not set, or it is None or -1 no changes are
         made. Same applies if the directory is already owned by this
         gid. Must be int. Works only on unix/unix like systems.
    """
    fn_ = os.path.join(cachedir, "proc")
    mode = kwargs.pop("mode", None)

    if mode is None:
        mode = {}
    else:
        mode = {"mode": mode}

    if not os.path.isdir(fn_):
        # proc_dir is not present, create it with mode settings
        os.makedirs(fn_, **mode)

    d_stat = os.stat(fn_)

    # if mode is not an empty dict then we have an explicit
    # dir mode. So lets check if mode needs to be changed.
    if mode:
        mode_part = stat.S_IMODE(d_stat.st_mode)
        if mode_part != mode["mode"]:
            os.chmod(fn_, (d_stat.st_mode ^ mode_part) | mode["mode"])

    if hasattr(os, "chown"):
        # only on unix/unix like systems
        uid = kwargs.pop("uid", -1)
        gid = kwargs.pop("gid", -1)

        # if uid and gid are both -1 then go ahead with
        # no changes at all
        if (d_stat.st_uid != uid or d_stat.st_gid != gid) and [
            i for i in (uid, gid) if i != -1
        ]:
            os.chown(fn_, uid, gid)

    return fn_


def load_args_and_kwargs(func, args, data=None, ignore_invalid=False):
    """
    Detect the args and kwargs that need to be passed to a function call, and
    check them against what was passed.
    """
    argspec = salt.utils.args.get_function_argspec(func)
    _args = []
    _kwargs = {}
    invalid_kwargs = []

    for arg in args:
        if isinstance(arg, dict) and arg.pop("__kwarg__", False) is True:
            # if the arg is a dict with __kwarg__ == True, then its a kwarg
            for key, val in arg.items():
                if argspec.keywords or key in argspec.args:
                    # Function supports **kwargs or is a positional argument to
                    # the function.
                    _kwargs[key] = val
                else:
                    # **kwargs not in argspec and parsed argument name not in
                    # list of positional arguments. This keyword argument is
                    # invalid.
                    invalid_kwargs.append(f"{key}={val}")
            continue

        else:
            string_kwarg = salt.utils.args.parse_input([arg], condition=False)[
                1
            ]  # pylint: disable=W0632
            if string_kwarg:
                if argspec.keywords or next(iter(string_kwarg.keys())) in argspec.args:
                    # Function supports **kwargs or is a positional argument to
                    # the function.
                    _kwargs.update(string_kwarg)
                else:
                    # **kwargs not in argspec and parsed argument name not in
                    # list of positional arguments. This keyword argument is
                    # invalid.
                    for key, val in string_kwarg.items():
                        invalid_kwargs.append(f"{key}={val}")
            else:
                _args.append(arg)

    if invalid_kwargs and not ignore_invalid:
        salt.utils.args.invalid_kwargs(invalid_kwargs)

    if argspec.keywords and isinstance(data, dict):
        # this function accepts **kwargs, pack in the publish data
        for key, val in data.items():
            _kwargs[f"__pub_{key}"] = val

    return _args, _kwargs


def eval_master_func(opts):
    """
    Evaluate master function if master type is 'func'
    and save it result in opts['master']
    """
    if "__master_func_evaluated" not in opts:
        # split module and function and try loading the module
        mod_fun = opts["master"]
        mod, fun = mod_fun.split(".")
        try:
            master_mod = salt.loader.raw_mod(opts, mod, fun)
            if not master_mod:
                raise KeyError
            # we take whatever the module returns as master address
            opts["master"] = master_mod[mod_fun]()
            # Check for valid types
            if not isinstance(opts["master"], ((str,), list)):
                raise TypeError
            opts["__master_func_evaluated"] = True
        except KeyError:
            log.error("Failed to load module %s", mod_fun)
            sys.exit(salt.defaults.exitcodes.EX_GENERIC)
        except TypeError:
            log.error("%s returned from %s is not a string", opts["master"], mod_fun)
            sys.exit(salt.defaults.exitcodes.EX_GENERIC)
        log.info("Evaluated master from module: %s", mod_fun)


def master_event(type, master=None):
    """
    Centralized master event function which will return event type based on event_map
    """
    event_map = {
        "connected": "__master_connected",
        "disconnected": "__master_disconnected",
        "failback": "__master_failback",
        "alive": "__master_alive",
    }

    if type == "alive" and master is not None:
        return f"{event_map.get(type)}_{master}"

    return event_map.get(type, None)


def service_name():
    """
    Return the proper service name based on platform
    """
    return "salt_minion" if "bsd" in sys.platform else "salt-minion"


class MinionBase:
    def __init__(self, opts):
        self.opts = opts
        self.beacons_leader = opts.get("beacons_leader", True)

    def gen_modules(self, initial_load=False, context=None):
        """
        Tell the minion to reload the execution modules

        CLI Example:

        .. code-block:: bash

            salt '*' sys.reload_modules
        """
        if context is None:
            context = {}
        if initial_load:
            self.opts["pillar"] = salt.pillar.get_pillar(
                self.opts,
                self.opts["grains"],
                self.opts["id"],
                self.opts["saltenv"],
                pillarenv=self.opts.get("pillarenv"),
            ).compile_pillar()

        self.utils = salt.loader.utils(self.opts, context=context)
        self.functions = salt.loader.minion_mods(
            self.opts, utils=self.utils, context=context
        )
        self.serializers = salt.loader.serializers(self.opts)
        self.returners = salt.loader.returners(
            self.opts, functions=self.functions, context=context
        )
        self.proxy = salt.loader.proxy(
            self.opts, functions=self.functions, returners=self.returners
        )
        # TODO: remove
        self.function_errors = {}  # Keep the funcs clean
        self.states = salt.loader.states(
            self.opts,
            functions=self.functions,
            utils=self.utils,
            serializers=self.serializers,
            context=context,
        )
        self.rend = salt.loader.render(
            self.opts, functions=self.functions, context=context
        )
        #        self.matcher = Matcher(self.opts, self.functions)
        self.matchers = salt.loader.matchers(self.opts)
        self.functions["sys.reload_modules"] = self.gen_modules
        self.executors = salt.loader.executors(
            self.opts, functions=self.functions, proxy=self.proxy, context=context
        )

    @staticmethod
    def process_schedule(minion, loop_interval):
        try:
            if hasattr(minion, "schedule"):
                minion.schedule.eval()
            else:
                log.error(
                    "Minion scheduler not initialized. Scheduled jobs will not be run."
                )
                return
            # Check if scheduler requires lower loop interval than
            # the loop_interval setting
            if minion.schedule.loop_interval < loop_interval:
                loop_interval = minion.schedule.loop_interval
                log.debug("Overriding loop_interval because of scheduled jobs.")
        except Exception as exc:  # pylint: disable=broad-except
            log.error("Exception %s occurred in scheduled job", exc)
        return loop_interval

    def process_beacons(self, functions):
        """
        Evaluate all of the configured beacons, grab the config again in case
        the pillar or grains changed
        """
        if "config.merge" in functions:
            b_conf = functions["config.merge"](
                "beacons", self.opts["beacons"], omit_opts=True
            )
            if b_conf:
                return self.beacons.process(
                    b_conf, self.opts["grains"]
                )  # pylint: disable=no-member
        return []

    @tornado.gen.coroutine
    def eval_master(self, opts, timeout=60, safe=True, failed=False, failback=False):
        """
        Evaluates and returns a tuple of the current master address and the pub_channel.

        In standard mode, just creates a pub_channel with the given master address.

        With master_type=func evaluates the current master address from the given
        module and then creates a pub_channel.

        With master_type=failover takes the list of masters and loops through them.
        The first one that allows the minion to create a pub_channel is then
        returned. If this function is called outside the minions initialization
        phase (for example from the minions main event-loop when a master connection
        loss was detected), 'failed' should be set to True. The current
        (possibly failed) master will then be removed from the list of masters.
        """
        # return early if we are not connecting to a master
        if opts["master_type"] == "disable":
            log.warning("Master is set to disable, skipping connection")
            self.connected = False
            raise tornado.gen.Return((None, None))

        # Run masters discovery over SSDP. This may modify the whole configuration,
        # depending of the networking and sets of masters.
        self._discover_masters()

        # check if master_type was altered from its default
        if opts["master_type"] != "str" and opts["__role"] != "syndic":
            # check for a valid keyword
            if opts["master_type"] == "func":
                eval_master_func(opts)

            # if failover or distributed is set, master has to be of type list
            elif opts["master_type"] in ("failover", "distributed"):
                if isinstance(opts["master"], list):
                    log.info(
                        "Got list of available master addresses: %s", opts["master"]
                    )

                    if opts["master_type"] == "distributed":
                        master_len = len(opts["master"])
                        if master_len > 1:
                            secondary_masters = opts["master"][1:]
                            master_idx = binascii.crc32(opts["id"]) % master_len
                            try:
                                preferred_masters = opts["master"]
                                preferred_masters[0] = opts["master"][master_idx]
                                preferred_masters[1:] = [
                                    m
                                    for m in opts["master"]
                                    if m != preferred_masters[0]
                                ]
                                opts["master"] = preferred_masters
                                log.info(
                                    "Distributed to the master at '%s'.",
                                    opts["master"][0],
                                )
                            except (KeyError, AttributeError, TypeError):
                                log.warning(
                                    "Failed to distribute to a specific master."
                                )
                        else:
                            log.warning(
                                "master_type = distributed needs more than 1 master."
                            )

                    if opts["master_shuffle"]:
                        log.warning(
                            "Use of 'master_shuffle' detected. 'master_shuffle' is"
                            " deprecated in favor of 'random_master'. Please update"
                            " your minion config file."
                        )
                        opts["random_master"] = opts["master_shuffle"]

                    opts["auth_tries"] = 0
                    if (
                        opts["master_failback"]
                        and opts["master_failback_interval"] == 0
                    ):
                        opts["master_failback_interval"] = opts["master_alive_interval"]
                # if opts['master'] is a str and we have never created opts['master_list']
                elif isinstance(opts["master"], str) and ("master_list" not in opts):
                    # We have a string, but a list was what was intended. Convert.
                    # See issue 23611 for details
                    opts["master"] = [opts["master"]]
                elif opts["__role"] == "syndic":
                    log.info("Syndic setting master_syndic to '%s'", opts["master"])

                # if failed=True, the minion was previously connected
                # we're probably called from the minions main-event-loop
                # because a master connection loss was detected. remove
                # the possibly failed master from the list of masters.
                elif failed:
                    if failback:
                        # failback list of masters to original config
                        opts["master"] = opts["master_list"]
                    else:
                        log.info(
                            "Moving possibly failed master %s to the end of "
                            "the list of masters",
                            opts["master"],
                        )
                        if opts["master"] in opts["local_masters"]:
                            # create new list of master with the possibly failed
                            # one moved to the end
                            failed_master = opts["master"]
                            opts["master"] = [
                                x for x in opts["local_masters"] if opts["master"] != x
                            ]
                            opts["master"].append(failed_master)
                        else:
                            opts["master"] = opts["master_list"]
                else:
                    log.error(
                        "master_type set to 'failover' but 'master' is not of type list"
                        " but of type %s",
                        type(opts["master"]),
                    )
                    sys.exit(salt.defaults.exitcodes.EX_GENERIC)
                # If failover is set, minion have to failover on DNS errors instead of retry DNS resolve.
                # See issue 21082 for details
                if opts["retry_dns"] and opts["master_type"] == "failover":
                    log.critical(
                        "'master_type' set to 'failover' but 'retry_dns' is not 0."
                        " Setting 'retry_dns' to 0 to failover to the next master on"
                        " DNS errors."
                    )
                    opts["retry_dns"] = 0
            else:
                log.error(
                    "Invalid keyword '%s' for variable 'master_type'",
                    opts["master_type"],
                )
                sys.exit(salt.defaults.exitcodes.EX_GENERIC)

        # FIXME: if SMinion don't define io_loop, it can't switch master see #29088
        # Specify kwargs for the channel factory so that SMinion doesn't need to define an io_loop
        # (The channel factories will set a default if the kwarg isn't passed)
        factory_kwargs = {"timeout": timeout, "safe": safe}
        if getattr(self, "io_loop", None):
            factory_kwargs["io_loop"] = self.io_loop  # pylint: disable=no-member

        tries = opts.get("master_tries", 1)
        attempts = 0

        # if we have a list of masters, loop through them and be
        # happy with the first one that allows us to connect
        if isinstance(opts["master"], list):
            conn = False
            last_exc = None
            opts["master_uri_list"] = []
            opts["local_masters"] = copy.copy(opts["master"])

            # shuffle the masters and then loop through them
            if opts["random_master"]:
                # master_failback is only used when master_type is set to failover
                if opts["master_type"] == "failover" and opts["master_failback"]:
                    secondary_masters = opts["local_masters"][1:]
                    random.shuffle(secondary_masters)
                    opts["local_masters"][1:] = secondary_masters
                else:
                    random.shuffle(opts["local_masters"])

            # This sits outside of the connection loop below because it needs to set
            # up a list of master URIs regardless of which masters are available
            # to connect _to_. This is primarily used for masterless mode, when
            # we need a list of master URIs to fire calls back to.
            for master in opts["local_masters"]:
                opts["master"] = master
                opts.update(prep_ip_port(opts))
                if opts["master_type"] == "failover":
                    try:
                        opts["master_uri_list"].append(
                            resolve_dns(opts, False)["master_uri"]
                        )
                    except SaltClientError:
                        continue
                else:
                    opts["master_uri_list"].append(resolve_dns(opts)["master_uri"])

            if not opts["master_uri_list"]:
                msg = "No master could be resolved"
                log.error(msg)
                raise SaltClientError(msg)

            pub_channel = None
            while True:
                if attempts != 0:
                    # Give up a little time between connection attempts
                    # to allow the IOLoop to run any other scheduled tasks.
                    yield tornado.gen.sleep(opts["acceptance_wait_time"])
                attempts += 1
                if tries > 0:
                    log.debug("Connecting to master. Attempt %s of %s", attempts, tries)
                else:
                    log.debug(
                        "Connecting to master. Attempt %s (infinite attempts)", attempts
                    )
                for master in opts["local_masters"]:
                    opts["master"] = master
                    opts.update(prep_ip_port(opts))
                    if opts["master_type"] == "failover":
                        try:
                            opts.update(resolve_dns(opts, False))
                        except SaltClientError:
                            continue
                    else:
                        opts.update(resolve_dns(opts))

                    # on first run, update self.opts with the whole master list
                    # to enable a minion to re-use old masters if they get fixed
                    if "master_list" not in opts:
                        opts["master_list"] = copy.copy(opts["local_masters"])

                    self.opts = opts

                    pub_channel = salt.channel.client.AsyncPubChannel.factory(
                        opts, **factory_kwargs
                    )
                    try:
                        yield pub_channel.connect()
                        conn = True
                        break
                    except SaltClientError as exc:
                        last_exc = exc
                        if exc.strerror.startswith("Could not access"):
                            log.info(
                                "Failed to initiate connection with Master %s: check"
                                " ownership/permissions. Error message: %s",
                                opts["master"],
                                exc,
                            )
                        else:
                            log.info(
                                "Master %s could not be reached, trying next master (if"
                                " any)",
                                opts["master"],
                            )
                        pub_channel.close()
                        pub_channel = None
                        continue

                if not conn:
                    if attempts == tries:
                        # Exhausted all attempts. Return exception.
                        self.connected = False
                        self.opts["master"] = copy.copy(self.opts["local_masters"])
                        log.error(
                            "No master could be reached or all masters "
                            "denied the minion's connection attempt."
                        )
                        if pub_channel:
                            pub_channel.close()
                        # If the code reaches this point, 'last_exc'
                        # should already be set.
                        raise last_exc  # pylint: disable=E0702
                else:
                    self.tok = pub_channel.auth.gen_token(b"salt")
                    self.connected = True
                    raise tornado.gen.Return((opts["master"], pub_channel))

        # single master sign in
        else:
            if opts["random_master"]:
                log.warning(
                    "random_master is True but there is only one master specified."
                    " Ignoring."
                )
            pub_channel = None
            while True:
                if attempts != 0:
                    # Give up a little time between connection attempts
                    # to allow the IOLoop to run any other scheduled tasks.
                    yield tornado.gen.sleep(opts["acceptance_wait_time"])
                attempts += 1
                if tries > 0:
                    log.debug("Connecting to master. Attempt %s of %s", attempts, tries)
                else:
                    log.debug(
                        "Connecting to master. Attempt %s (infinite attempts)", attempts
                    )
                opts.update(prep_ip_port(opts))
                opts.update(resolve_dns(opts))
                try:
                    if self.opts["transport"] == "detect":
                        self.opts["detect_mode"] = True
                        for trans in salt.transport.TRANSPORTS:
                            if trans == "zeromq" and not zmq:
                                continue
                            self.opts["transport"] = trans
                            pub_channel = salt.channel.client.AsyncPubChannel.factory(
                                self.opts, **factory_kwargs
                            )
                            yield pub_channel.connect()
                            if not pub_channel.auth.authenticated:
                                continue
                            del self.opts["detect_mode"]
                            break
                    else:
                        pub_channel = salt.channel.client.AsyncPubChannel.factory(
                            self.opts, **factory_kwargs
                        )
                        yield pub_channel.connect()
                    self.tok = pub_channel.auth.gen_token(b"salt")
                    self.connected = True
                    raise tornado.gen.Return((opts["master"], pub_channel))
                except SaltClientError:
                    if pub_channel:
                        pub_channel.close()
                    if attempts == tries:
                        # Exhausted all attempts. Return exception.
                        self.connected = False
                        raise

    def _discover_masters(self):
        """
        Discover master(s) and decide where to connect, if SSDP is around.
        This modifies the configuration on the fly.
        :return:
        """
        if (
            self.opts["master"] == DEFAULT_MINION_OPTS["master"]
            and self.opts["discovery"] is not False
        ):
            master_discovery_client = salt.utils.ssdp.SSDPDiscoveryClient()
            masters = {}
            for att in range(self.opts["discovery"].get("attempts", 3)):
                try:
                    att += 1
                    log.info("Attempting %s time(s) to discover masters", att)
                    masters.update(master_discovery_client.discover())
                    if not masters:
                        time.sleep(self.opts["discovery"].get("pause", 5))
                    else:
                        break
                except Exception as err:  # pylint: disable=broad-except
                    log.error("SSDP discovery failure: %s", err)
                    break

            if masters:
                policy = self.opts.get("discovery", {}).get("match", "any")
                if policy not in ["any", "all"]:
                    log.error(
                        'SSDP configuration matcher failure: unknown value "%s". '
                        'Should be "any" or "all"',
                        policy,
                    )
                else:
                    mapping = self.opts["discovery"].get("mapping", {})
                    for addr, mappings in masters.items():
                        for proto_data in mappings:
                            cnt = len(
                                [
                                    key
                                    for key, value in mapping.items()
                                    if proto_data.get("mapping", {}).get(key) == value
                                ]
                            )
                            if policy == "any" and bool(cnt) or cnt == len(mapping):
                                self.opts["master"] = proto_data["master"]
                                return

    def _return_retry_timer(self):
        """
        Based on the minion configuration, either return a randomized timer or
        just return the value of the return_retry_timer.
        """
        msg = "Minion return retry timer set to %s seconds"
        if self.opts.get("return_retry_timer_max"):
            try:
                random_retry = random.randint(
                    self.opts["return_retry_timer"], self.opts["return_retry_timer_max"]
                )
                retry_msg = msg % random_retry
                log.debug("%s (randomized)", msg % random_retry)
                return random_retry
            except ValueError:
                # Catch wiseguys using negative integers here
                log.error(
                    "Invalid value (return_retry_timer: %s or "
                    "return_retry_timer_max: %s). Both must be positive "
                    "integers.",
                    self.opts["return_retry_timer"],
                    self.opts["return_retry_timer_max"],
                )
                log.debug(msg, DEFAULT_MINION_OPTS["return_retry_timer"])
                return DEFAULT_MINION_OPTS["return_retry_timer"]
        else:
            log.debug(msg, self.opts.get("return_retry_timer"))
            return self.opts.get("return_retry_timer")


class SMinion(MinionBase):
    """
    Create an object that has loaded all of the minion module functions,
    grains, modules, returners etc.  The SMinion allows developers to
    generate all of the salt minion functions and present them with these
    functions for general use.
    """

    def __init__(self, opts, context=None):
        # Late setup of the opts grains, so we can log from the grains module
        import salt.loader

        opts["grains"] = salt.loader.grains(opts)
        super().__init__(opts)

        # Clean out the proc directory (default /var/cache/salt/minion/proc)
        if self.opts.get("file_client", "remote") == "remote" or self.opts.get(
            "use_master_when_local", False
        ):
            io_loop = tornado.ioloop.IOLoop.current()
            io_loop.run_sync(lambda: self.eval_master(self.opts, failed=True))
        self.gen_modules(initial_load=True, context=context)

        # If configured, cache pillar data on the minion
        if self.opts["file_client"] == "remote" and self.opts.get(
            "minion_pillar_cache", False
        ):
            import salt.utils.yaml

            pdir = os.path.join(self.opts["cachedir"], "pillar")
            if not os.path.isdir(pdir):
                os.makedirs(pdir, 0o700)
            ptop = os.path.join(pdir, "top.sls")
            if self.opts["saltenv"] is not None:
                penv = self.opts["saltenv"]
            else:
                penv = "base"
            cache_top = {penv: {self.opts["id"]: ["cache"]}}
            with salt.utils.files.fopen(ptop, "wb") as fp_:
                salt.utils.yaml.safe_dump(cache_top, fp_, encoding=SLS_ENCODING)
                os.chmod(ptop, 0o600)
            cache_sls = os.path.join(pdir, "cache.sls")
            with salt.utils.files.fopen(cache_sls, "wb") as fp_:
                salt.utils.yaml.safe_dump(
                    self.opts["pillar"], fp_, encoding=SLS_ENCODING
                )
                os.chmod(cache_sls, 0o600)


class MasterMinion:
    """
    Create a fully loaded minion function object for generic use on the
    master. What makes this class different is that the pillar is
    omitted, otherwise everything else is loaded cleanly.
    """

    def __init__(
        self,
        opts,
        returners=True,
        states=True,
        rend=True,
        matcher=True,
        whitelist=None,
        ignore_config_errors=True,
    ):
        self.opts = salt.config.mminion_config(
            opts["conf_file"], opts, ignore_config_errors=ignore_config_errors
        )
        self.whitelist = whitelist
        self.mk_returners = returners
        self.mk_states = states

        self.mk_rend = rend
        self.mk_matcher = matcher
        self.gen_modules(initial_load=True)

    def gen_modules(self, initial_load=False):
        """
        Tell the minion to reload the execution modules

        CLI Example:

        .. code-block:: bash

            salt '*' sys.reload_modules
        """
        self.utils = salt.loader.utils(self.opts)
        self.functions = salt.loader.minion_mods(
            self.opts,
            utils=self.utils,
            whitelist=self.whitelist,
            initial_load=initial_load,
        )
        self.serializers = salt.loader.serializers(self.opts)
        if self.mk_returners:
            self.returners = salt.loader.returners(self.opts, self.functions)
        if self.mk_states:
            self.states = salt.loader.states(
                self.opts, self.functions, self.utils, self.serializers
            )
        if self.mk_rend:
            self.rend = salt.loader.render(self.opts, self.functions)
        if self.mk_matcher:
            self.matchers = salt.loader.matchers(self.opts)
        self.functions["sys.reload_modules"] = self.gen_modules


class MinionManager(MinionBase):
    """
    Create a multi minion interface, this creates as many minions as are
    defined in the master option and binds each minion object to a respective
    master.
    """

    def __init__(self, opts):
        super().__init__(opts)
        self.auth_wait = self.opts["acceptance_wait_time"]
        self.max_auth_wait = self.opts["acceptance_wait_time_max"]
        self.minions = []
        self.jid_queue = []

        self.io_loop = tornado.ioloop.IOLoop.current()
        self.process_manager = ProcessManager(name="MultiMinionProcessManager")
        self.io_loop.spawn_callback(
            self.process_manager.run, **{"asynchronous": True}
        )  # Tornado backward compat
        self.event_publisher = None
        self.event = None

    # pylint: disable=W1701
    def __del__(self):
        self.destroy()

    # pylint: enable=W1701

    def _bind(self):
        # start up the event publisher, so we can see events during startup
        ipc_publisher = salt.transport.ipc_publish_server("minion", self.opts)
        self.io_loop.spawn_callback(
            ipc_publisher.publisher, ipc_publisher.publish_payload, self.io_loop
        )
        self.event = salt.utils.event.get_event(
            "minion", opts=self.opts, io_loop=self.io_loop
        )
        self.event.subscribe("")
        self.event.set_event_handler(self.handle_event)

    @tornado.gen.coroutine
    def handle_event(self, package):
        for minion in self.minions:
            minion.handle_event(package)

    def _create_minion_object(
        self,
        opts,
        timeout,
        safe,
        io_loop=None,
        loaded_base_name=None,
        jid_queue=None,
        load_grains=True,
    ):
        """
        Helper function to return the correct type of object
        """
        return Minion(
            opts,
            timeout,
            safe,
            io_loop=io_loop,
            loaded_base_name=loaded_base_name,
            jid_queue=jid_queue,
            load_grains=load_grains,
        )

    def _check_minions(self):
        """
        Check the size of self.minions and raise an error if it's empty
        """
        if not self.minions:
            log.error("Minion unable to successfully connect to a Salt Master.")

    def _spawn_minions(self, timeout=60):
        """
        Spawn all the coroutines which will sign in to masters
        """
        masters = self.opts["master"]
        if (self.opts["master_type"] in ("failover", "distributed")) or not isinstance(
            self.opts["master"], list
        ):
            masters = [masters]

        beacons_leader = True
        for master in masters:
            s_opts = copy.deepcopy(self.opts)
            s_opts["master"] = master
            s_opts["multimaster"] = True
            s_opts["beacons_leader"] = beacons_leader
            if beacons_leader:
                beacons_leader = False
            minion = self._create_minion_object(
                s_opts,
                s_opts["auth_timeout"],
                False,
                io_loop=self.io_loop,
                loaded_base_name="salt.loader.{}".format(s_opts["master"]),
                jid_queue=self.jid_queue,
            )
            self.io_loop.spawn_callback(self._connect_minion, minion)
        self.io_loop.call_later(timeout, self._check_minions)

    async def _connect_minion(self, minion):
        """Create a minion, and asynchronously connect it to a master"""
        last = 0  # never have we signed in
        auth_wait = minion.opts["acceptance_wait_time"]
        failed = False
        while True:
            try:
                if minion.opts.get("beacons_before_connect", False):
                    minion.setup_beacons(before_connect=True)
                if minion.opts.get("scheduler_before_connect", False):
                    minion.setup_scheduler(before_connect=True)
                if minion.opts.get("master_type", "str") != "disable":
                    await minion.connect_master(failed=failed)
                minion.tune_in(start=False)
                self.minions.append(minion)
                break
            except SaltClientError as exc:
                failed = True
                log.error(
                    "Error while bringing up minion for multi-master. Is "
                    "master at %s responding?",
                    minion.opts["master"],
                    exc_info=True,
                )
                last = time.time()
                if auth_wait < self.max_auth_wait:
                    auth_wait += self.auth_wait
                await asyncio.sleep(auth_wait)
            except SaltMasterUnresolvableError:
                err = (
                    "Master address: '{}' could not be resolved. Invalid or"
                    " unresolveable address. Set 'master' value in minion config.".format(
                        minion.opts["master"]
                    )
                )
                log.error(err)
                break
            except Exception as e:  # pylint: disable=broad-except
                failed = True
                log.critical(
                    "Unexpected error while connecting to %s",
                    minion.opts["master"],
                    exc_info=True,
                )
                break

    # Multi Master Tune In
    def tune_in(self):
        """
        Bind to the masters

        This loop will attempt to create connections to masters it hasn't connected
        to yet, but once the initial connection is made it is up to ZMQ to do the
        reconnect (don't know of an API to get the state here in salt)
        """
        self._bind()

        # Fire off all the minion coroutines
        self._spawn_minions()

        # serve forever!
        self.io_loop.start()

    @property
    def restart(self):
        for minion in self.minions:
            if minion.restart:
                return True
        return False

    def stop(self, signum):
        for minion in self.minions:
            minion.process_manager.stop_restarting()
            minion.process_manager.send_signal_to_processes(signum)
            # kill any remaining processes
            minion.process_manager.kill_children()
            minion.destroy()
        if self.event_publisher is not None:
            self.event_publisher.close()
            self.event_publisher = None
        if self.event is not None:
            self.event.destroy()
            self.event = None

    def destroy(self):
        for minion in self.minions:
            minion.destroy()
        if self.event_publisher is not None:
            self.event_publisher.close()
            self.event_publisher = None
        if self.event is not None:
            self.event.destroy()
            self.event = None


class Minion(MinionBase):
    """
    This class instantiates a minion, runs connections for a minion,
    and loads all of the functions into the minion
    """

    def __init__(
        self,
        opts,
        timeout=60,
        safe=True,
        loaded_base_name=None,
        io_loop=None,
        jid_queue=None,
        load_grains=True,
    ):  # pylint: disable=W0231
        """
        Pass in the options dict
        """
        # this means that the parent class doesn't know *which* master we connect to
        super().__init__(opts)
        self.timeout = timeout
        self.safe = safe

        self._running = None
        self.subprocess_list = salt.utils.process.SubprocessList()
        self.loaded_base_name = loaded_base_name
        self.connected = False
        self.restart = False
        # Flag meaning minion has finished initialization including first connect to the master.
        # True means the Minion is fully functional and ready to handle events.
        self.ready = False
        self.jid_queue = [] if jid_queue is None else jid_queue
        self.periodic_callbacks = {}

        if io_loop is None:
            self.io_loop = tornado.ioloop.IOLoop.current()
        else:
            self.io_loop = io_loop

        # Warn if ZMQ < 3.2
        if zmq:
            if ZMQ_VERSION_INFO < (3, 2):
                log.warning(
                    "You have a version of ZMQ less than ZMQ 3.2! There are "
                    "known connection keep-alive issues with ZMQ < 3.2 which "
                    "may result in loss of contact with minions. Please "
                    "upgrade your ZMQ!"
                )
        # Late setup of the opts grains, so we can log from the grains
        # module.  If this is a proxy, however, we need to init the proxymodule
        # before we can get the grains.  We do this for proxies in the
        # post_master_init
        if not salt.utils.platform.is_proxy():
            if load_grains:
                self.opts["grains"] = salt.loader.grains(opts)
        else:
            if self.opts.get("beacons_before_connect", False):
                log.warning(
                    "'beacons_before_connect' is not supported "
                    "for proxy minions. Setting to False"
                )
                self.opts["beacons_before_connect"] = False
            if self.opts.get("scheduler_before_connect", False):
                log.warning(
                    "'scheduler_before_connect' is not supported "
                    "for proxy minions. Setting to False"
                )
                self.opts["scheduler_before_connect"] = False

        log.info("Creating minion process manager")

        if self.opts["random_startup_delay"]:
            sleep_time = random.randint(0, self.opts["random_startup_delay"])
            log.info(
                "Minion sleeping for %s seconds due to configured "
                "startup_delay between 0 and %s seconds",
                sleep_time,
                self.opts["random_startup_delay"],
            )
            time.sleep(sleep_time)

        self.process_manager = ProcessManager(name="MinionProcessManager")
        self.io_loop.spawn_callback(self.process_manager.run, **{"asynchronous": True})
        # We don't have the proxy setup yet, so we can't start engines
        # Engines need to be able to access __proxy__
        if not salt.utils.platform.is_proxy():
            self.io_loop.spawn_callback(
                salt.engines.start_engines, self.opts, self.process_manager
            )

        # Install the SIGINT/SIGTERM handlers if not done so far
        if signal.getsignal(signal.SIGINT) is signal.SIG_DFL:
            # No custom signal handling was added, install our own
            signal.signal(signal.SIGINT, self._handle_signals)

        if signal.getsignal(signal.SIGTERM) is signal.SIG_DFL:
            # No custom signal handling was added, install our own
            signal.signal(signal.SIGTERM, self._handle_signals)

    def _handle_signals(self, signum, sigframe):
        self._running = False
        # escalate the signals to the process manager
        self.process_manager._handle_signals(signum, sigframe)
        time.sleep(1)
        sys.exit(0)

    def sync_connect_master(self, timeout=None, failed=False):
        """
        Block until we are connected to a master
        """
        self._sync_connect_master_success = False
        log.debug("sync_connect_master")

        def on_connect_master_future_done(future):
            self._sync_connect_master_success = True
            self.io_loop.stop()

        self._connect_master_future = self.connect_master(failed=failed)
        # finish connecting to master
        self._connect_master_future.add_done_callback(on_connect_master_future_done)
        if timeout:
            self.io_loop.call_later(timeout, self.io_loop.stop)
        try:
            self.io_loop.start()
        except KeyboardInterrupt:
            self.destroy()
        # I made the following 3 line oddity to preserve traceback.
        # Please read PR #23978 before changing, hopefully avoiding regressions.
        # Good luck, we're all counting on you.  Thanks.
        if self._connect_master_future.done():
            future_exception = self._connect_master_future.exception()
            if future_exception:
                exc_info = self._connect_master_future.exc_info()
                # This needs to be re-raised to preserve restart_on_error behavior.
                raise exc_info[0].with_traceback(exc_info[1], exc_info[2])
        if timeout and self._sync_connect_master_success is False:
            raise SaltDaemonNotRunning("Failed to connect to the salt-master")

    @tornado.gen.coroutine
    def connect_master(self, failed=False):
        """
        Return a future which will complete when you are connected to a master
        """
        # Consider refactoring so that eval_master does not have a subtle side-effect on the contents of the opts array
        master, self.pub_channel = yield self.eval_master(
            self.opts, self.timeout, self.safe, failed
        )

        # a long-running req channel
        self.req_channel = salt.channel.client.AsyncReqChannel.factory(
            self.opts, io_loop=self.io_loop
        )

        if hasattr(
            self.req_channel, "connect"
        ):  # TODO: consider generalizing this for all channels
            log.debug("Connecting minion's long-running req channel")
            yield self.req_channel.connect()

        yield self._post_master_init(master)

    @tornado.gen.coroutine
    def handle_payload(self, payload, reply_func):
        self.payloads.append(payload)
        yield reply_func(payload)
        self.payload_ack.notify()

    # TODO: better name...
    @tornado.gen.coroutine
    def _post_master_init(self, master):
        """
        Function to finish init after connecting to a master

        This is primarily loading modules, pillars, etc. (since they need
        to know which master they connected to)

        If this function is changed, please check ProxyMinion._post_master_init
        to see if those changes need to be propagated.

        Minions and ProxyMinions need significantly different post master setups,
        which is why the differences are not factored out into separate helper
        functions.
        """
        if self.connected:
            self.opts["master"] = master

            # Initialize pillar before loader to make pillar accessible in modules
            async_pillar = salt.pillar.get_async_pillar(
                self.opts,
                self.opts["grains"],
                self.opts["id"],
                self.opts["saltenv"],
                pillarenv=self.opts.get("pillarenv"),
            )
            self.opts["pillar"] = yield async_pillar.compile_pillar()
            async_pillar.destroy()

        if not self.ready:
            self._setup_core()
        elif self.connected and self.opts["pillar"]:
            # The pillar has changed due to the connection to the master.
            # Reload the functions so that they can use the new pillar data.
            (
                self.functions,
                self.returners,
                self.function_errors,
                self.executors,
            ) = self._load_modules()
            if hasattr(self, "schedule"):
                self.schedule.functions = self.functions
                self.schedule.returners = self.returners

        if not hasattr(self, "schedule"):
            self.schedule = salt.utils.schedule.Schedule(
                self.opts,
                self.functions,
                self.returners,
                cleanup=[master_event(type="alive")],
            )

        # add default scheduling jobs to the minions scheduler
        if self.opts["mine_enabled"] and "mine.update" in self.functions:
            self.schedule.add_job(
                {
                    "__mine_interval": {
                        "function": "mine.update",
                        "minutes": self.opts["mine_interval"],
                        "jid_include": True,
                        "maxrunning": 2,
                        "run_on_start": True,
                        "return_job": self.opts.get("mine_return_job", False),
                    }
                },
                persist=True,
            )
            log.info("Added mine.update to scheduler")
        else:
            self.schedule.delete_job("__mine_interval", persist=True)

        # add master_alive job if enabled
        if (
            self.opts["transport"] != "tcp"
            and self.opts["master_alive_interval"] > 0
            and self.connected
        ):
            self.schedule.add_job(
                {
                    master_event(type="alive", master=self.opts["master"]): {
                        "function": "status.master",
                        "seconds": self.opts["master_alive_interval"],
                        "jid_include": True,
                        "maxrunning": 1,
                        "return_job": False,
                        "kwargs": {"master": self.opts["master"], "connected": True},
                    }
                },
                persist=True,
            )
            if (
                self.opts["master_failback"]
                and "master_list" in self.opts
                and self.opts["master"] != self.opts["master_list"][0]
            ):
                self.schedule.add_job(
                    {
                        master_event(type="failback"): {
                            "function": "status.ping_master",
                            "seconds": self.opts["master_failback_interval"],
                            "jid_include": True,
                            "maxrunning": 1,
                            "return_job": False,
                            "kwargs": {"master": self.opts["master_list"][0]},
                        }
                    },
                    persist=True,
                )
            else:
                self.schedule.delete_job(master_event(type="failback"), persist=True)
        else:
            self.schedule.delete_job(
                master_event(type="alive", master=self.opts["master"]), persist=True
            )
            self.schedule.delete_job(master_event(type="failback"), persist=True)

    def _prep_mod_opts(self):
        """
        Returns a copy of the opts with key bits stripped out
        """
        mod_opts = {}
        for key, val in self.opts.items():
            if key == "logger":
                continue
            mod_opts[key] = val
        return mod_opts

    def _load_modules(
        self, force_refresh=False, notify=False, grains=None, opts=None, context=None
    ):
        """
        Return the functions and the returners loaded up from the loader
        module
        """
        opt_in = True
        if not opts:
            opts = self.opts
            opt_in = False
        # if this is a *nix system AND modules_max_memory is set, lets enforce
        # a memory limit on module imports
        # this feature ONLY works on *nix like OSs (resource module doesn't work on windows)
        modules_max_memory = False
        if opts.get("modules_max_memory", -1) > 0 and HAS_PSUTIL and HAS_RESOURCE:
            log.debug(
                "modules_max_memory set, enforcing a maximum of %s",
                opts["modules_max_memory"],
            )
            modules_max_memory = True
            old_mem_limit = resource.getrlimit(resource.RLIMIT_AS)
            rss, vms = psutil.Process(os.getpid()).memory_info()[:2]
            mem_limit = rss + vms + opts["modules_max_memory"]
            resource.setrlimit(resource.RLIMIT_AS, (mem_limit, mem_limit))
        elif opts.get("modules_max_memory", -1) > 0:
            if not HAS_PSUTIL:
                log.error(
                    "Unable to enforce modules_max_memory because psutil is missing"
                )
            if not HAS_RESOURCE:
                log.error(
                    "Unable to enforce modules_max_memory because resource is missing"
                )

        # This might be a proxy minion
        if hasattr(self, "proxy"):
            proxy = self.proxy
        else:
            proxy = None

        if context is None:
            context = {}

        if grains is None:
            opts["grains"] = salt.loader.grains(
                opts, force_refresh, proxy=proxy, context=context
            )
        self.utils = salt.loader.utils(opts, proxy=proxy, context=context)

        if opts.get("multimaster", False):
            s_opts = copy.deepcopy(opts)
            functions = salt.loader.minion_mods(
                s_opts,
                utils=self.utils,
                proxy=proxy,
                loaded_base_name=self.loaded_base_name,
                notify=notify,
                context=context,
            )
        else:
            functions = salt.loader.minion_mods(
                opts,
                utils=self.utils,
                notify=notify,
                proxy=proxy,
                context=context,
            )
        returners = salt.loader.returners(opts, functions, proxy=proxy, context=context)
        errors = {}
        if "_errors" in functions:
            errors = functions["_errors"]
            functions.pop("_errors")

        # we're done, reset the limits!
        if modules_max_memory is True:
            resource.setrlimit(resource.RLIMIT_AS, old_mem_limit)

        executors = salt.loader.executors(opts, functions, proxy=proxy, context=context)

        if opt_in:
            self.opts = opts

        return functions, returners, errors, executors

    def _send_req_sync(self, load, timeout):
        if self.opts["minion_sign_messages"]:
            log.trace("Signing event to be published onto the bus.")
            minion_privkey_path = os.path.join(self.opts["pki_dir"], "minion.pem")
            sig = salt.crypt.sign_message(
                minion_privkey_path, salt.serializers.msgpack.serialize(load)
            )
            load["sig"] = sig

        with salt.utils.event.get_event(
            "minion", opts=self.opts, listen=False
        ) as event:
            return event.fire_event(
                load,
                f"__master_req_channel_payload/{self.opts['master']}",
                timeout=timeout,
            )

    @tornado.gen.coroutine
    def _send_req_async(self, load, timeout):
        if self.opts["minion_sign_messages"]:
            log.trace("Signing event to be published onto the bus.")
            minion_privkey_path = os.path.join(self.opts["pki_dir"], "minion.pem")
            sig = salt.crypt.sign_message(
                minion_privkey_path, salt.serializers.msgpack.serialize(load)
            )
            load["sig"] = sig

        with salt.utils.event.get_event(
            "minion", opts=self.opts, listen=False
        ) as event:
            ret = yield event.fire_event_async(
                load,
                f"__master_req_channel_payload/{self.opts['master']}",
                timeout=timeout,
            )
            raise tornado.gen.Return(ret)

    def _fire_master(
        self,
        data=None,
        tag=None,
        events=None,
        pretag=None,
        timeout=60,
        sync=True,
        timeout_handler=None,
        include_startup_grains=False,
    ):
        """
        Fire an event on the master, or drop message if unable to send.
        """
        load = {
            "id": self.opts["id"],
            "cmd": "_minion_event",
            "pretag": pretag,
            "tok": self.tok,
        }
        if events:
            load["events"] = events
        elif data and tag:
            load["data"] = data
            load["tag"] = tag
        elif not data and tag:
            load["data"] = {}
            load["tag"] = tag
        else:
            return

        if include_startup_grains:
            grains_to_add = {
                k: v
                for k, v in self.opts.get("grains", {}).items()
                if k in self.opts["start_event_grains"]
            }
            load["grains"] = grains_to_add

        if sync:
            try:
                self._send_req_sync(load, timeout)
            except salt.exceptions.SaltReqTimeoutError:
                log.info(
                    "fire_master failed: master could not be contacted. Request timed"
                    " out."
                )
                return False
            except Exception:  # pylint: disable=broad-except
                log.info("fire_master failed: %s", traceback.format_exc())
                return False
        else:
            if timeout_handler is None:

                def handle_timeout(*_):
                    log.info(
                        "fire_master failed: master could not be contacted. Request"
                        " timed out."
                    )
                    return True

                timeout_handler = handle_timeout

            # pylint: disable=unexpected-keyword-arg
            self._send_req_async(load, timeout)
            # pylint: enable=unexpected-keyword-arg
        return True

    @tornado.gen.coroutine
    def _handle_decoded_payload(self, data):
        """
        Override this method if you wish to handle the decoded data
        differently.
        """

        # Ensure payload is unicode. Disregard failure to decode binary blobs.
        if "user" in data:
            log.info(
                "User %s Executing command %s with jid %s",
                data["user"],
                data["fun"],
                data["jid"],
            )
        else:
            log.info("Executing command %s with jid %s", data["fun"], data["jid"])
        log.debug("Command details %s", data)

        # Don't duplicate jobs
        log.trace("Started JIDs: %s", self.jid_queue)
        if self.jid_queue is not None:
            if data["jid"] in self.jid_queue:
                return
            else:
                self.jid_queue.append(data["jid"])
                if len(self.jid_queue) > self.opts["minion_jid_queue_hwm"]:
                    self.jid_queue.pop(0)

        if isinstance(data["fun"], str):
            if data["fun"] == "sys.reload_modules":
                (
                    self.functions,
                    self.returners,
                    self.function_errors,
                    self.executors,
                ) = self._load_modules()
                self.schedule.functions = self.functions
                self.schedule.returners = self.returners

        if self.opts.get("grains_refresh_pre_exec"):
            if hasattr(self, "proxy"):
                proxy = self.proxy
            else:
                proxy = None
            self.opts["grains"] = salt.loader.grains(
                self.opts, force_refresh=True, proxy=proxy
            )

        process_count_max = self.opts.get("process_count_max")
        if process_count_max > 0:
            process_count = len(salt.utils.minion.running(self.opts))
            while process_count >= process_count_max:
                log.warning(
                    "Maximum number of processes reached while executing jid %s,"
                    " waiting...",
                    data["jid"],
                )
                yield tornado.gen.sleep(10)
                process_count = len(salt.utils.minion.running(self.opts))

        # We stash an instance references to allow for the socket
        # communication in Windows. You can't pickle functions, and thus
        # python needs to be able to reconstruct the reference on the other
        # side.
        instance = self
        creds_map = None
        multiprocessing_enabled = self.opts.get("multiprocessing", True)
        name = "ProcessPayload(jid={})".format(data["jid"])
        if multiprocessing_enabled:
            if salt.utils.platform.spawning_platform():
                # let python reconstruct the minion on the other side if we're
                # running on windows
                instance = None
                creds_map = salt.crypt.AsyncAuth.creds_map
            with default_signals(signal.SIGINT, signal.SIGTERM):
                process = SignalHandlingProcess(
                    target=self._target,
                    name=name,
                    args=(instance, self.opts, data, self.connected, creds_map),
                )
                process.register_after_fork_method(salt.utils.crypt.reinit_crypto)
        else:
            process = threading.Thread(
                target=self._target,
                args=(instance, self.opts, data, self.connected, creds_map),
                name=name,
            )

        if multiprocessing_enabled:
            with default_signals(signal.SIGINT, signal.SIGTERM):
                # Reset current signals before starting the process in
                # order not to inherit the current signal handlers
                process.start()
        else:
            process.start()
        self.subprocess_list.add(process)

    def ctx(self):
        """
        Return a single context manager for the minion's data
        """
        exitstack = contextlib.ExitStack()
        exitstack.enter_context(self.functions.context_dict.clone())
        exitstack.enter_context(self.returners.context_dict.clone())
        exitstack.enter_context(self.executors.context_dict.clone())
        return exitstack

    @classmethod
    def _target(cls, minion_instance, opts, data, connected, creds_map):
        if creds_map:
            salt.crypt.AsyncAuth.creds_map = creds_map
        if not minion_instance:
            minion_instance = cls(opts, load_grains=False)
            minion_instance.connected = connected
            if not hasattr(minion_instance, "functions"):
                (
                    functions,
                    returners,
                    function_errors,
                    executors,
                ) = minion_instance._load_modules(grains=opts["grains"])
                minion_instance.functions = functions
                minion_instance.returners = returners
                minion_instance.function_errors = function_errors
                minion_instance.executors = executors
            if not hasattr(minion_instance, "proc_dir"):
                uid = salt.utils.user.get_uid(user=opts.get("user", None))
                minion_instance.proc_dir = get_proc_dir(opts["cachedir"], uid=uid)

        def run_func(minion_instance, opts, data):
            if isinstance(data["fun"], tuple) or isinstance(data["fun"], list):
                return Minion._thread_multi_return(minion_instance, opts, data)
            else:
                return Minion._thread_return(minion_instance, opts, data)

        with salt.utils.ctx.request_context({"data": data, "opts": opts}):
            run_func(minion_instance, opts, data)

    def _execute_job_function(
        self, function_name, function_args, executors, opts, data
    ):
        """
        Executes a function within a job given it's name, the args and the executors.
        It also checks if the function is allowed to run if 'blackout mode' is enabled.
        """
        minion_blackout_violation = False
        if self.connected and self.opts["pillar"].get("minion_blackout", False):
            whitelist = self.opts["pillar"].get("minion_blackout_whitelist", [])
            # this minion is blacked out. Only allow saltutil.refresh_pillar and the whitelist
            if (
                function_name != "saltutil.refresh_pillar"
                and function_name not in whitelist
            ):
                minion_blackout_violation = True
        # use minion_blackout_whitelist from grains if it exists
        if self.opts["grains"].get("minion_blackout", False):
            whitelist = self.opts["grains"].get("minion_blackout_whitelist", [])
            if (
                function_name != "saltutil.refresh_pillar"
                and function_name not in whitelist
            ):
                minion_blackout_violation = True
        if minion_blackout_violation:
            raise SaltInvocationError(
                "Minion in blackout mode. Set 'minion_blackout' "
                "to False in pillar or grains to resume operations. Only "
                "saltutil.refresh_pillar allowed in blackout mode."
            )

        if function_name in self.functions:
            func = self.functions[function_name]
            args, kwargs = load_args_and_kwargs(func, function_args, data)
        else:
            # only run if function_name is not in minion_instance.functions and allow_missing_funcs is True
            func = function_name
            args, kwargs = function_args, data
        self.functions.pack["__context__"]["retcode"] = 0

        if isinstance(executors, str):
            executors = [executors]
        elif not isinstance(executors, list) or not executors:
            raise SaltInvocationError(
                "Wrong executors specification: {}. String or non-empty list expected".format(
                    executors
                )
            )
        if opts.get("sudo_user", "") and executors[-1] != "sudo":
            executors[-1] = "sudo"  # replace the last one with sudo
        log.trace("Executors list %s", executors)  # pylint: disable=no-member

        for name in executors:
            fname = f"{name}.execute"
            if fname not in self.executors:
                raise SaltInvocationError(f"Executor '{name}' is not available")
            return_data = self.executors[fname](opts, data, func, args, kwargs)
            if return_data is not None:
                return return_data

        return None

    @classmethod
    def _thread_return(cls, minion_instance, opts, data):
        """
        This method should be used as a threading target, start the actual
        minion side execution.
        """
        loop = asyncio.new_event_loop()
        asyncio.set_event_loop(loop)

        minion_instance.gen_modules()
        fn_ = os.path.join(minion_instance.proc_dir, data["jid"])

        salt.utils.process.appendproctitle(f"{cls.__name__}._thread_return")

        sdata = {"pid": os.getpid()}
        sdata.update(data)
        log.info("Starting a new job %s with PID %s", data["jid"], sdata["pid"])
        with salt.utils.files.fopen(fn_, "w+b") as fp_:
            fp_.write(salt.payload.dumps(sdata))
        ret = {"success": False}
        function_name = data["fun"]
        function_args = data["arg"]
        executors = (
            data.get("module_executors")
            or getattr(minion_instance, "module_executors", [])
            or opts.get("module_executors", ["direct_call"])
        )
        allow_missing_funcs = any(
            [
                minion_instance.executors[f"{executor}.allow_missing_func"](
                    function_name
                )
                for executor in executors
                if f"{executor}.allow_missing_func" in minion_instance.executors
            ]
        )
        if function_name in minion_instance.functions or allow_missing_funcs is True:
            try:
                return_data = minion_instance._execute_job_function(
                    function_name, function_args, executors, opts, data
                )

                if isinstance(return_data, types.GeneratorType):
                    ind = 0
                    iret = {}
                    for single in return_data:
                        if isinstance(single, dict) and isinstance(iret, dict):
                            iret.update(single)
                        else:
                            if not iret:
                                iret = []
                            iret.append(single)
                        tag = tagify([data["jid"], "prog", opts["id"], str(ind)], "job")
                        event_data = {"return": single}
                        minion_instance._fire_master(event_data, tag)
                        ind += 1
                    ret["return"] = iret
                else:
                    ret["return"] = return_data

                retcode = minion_instance.functions.pack["__context__"].get(
                    "retcode", salt.defaults.exitcodes.EX_OK
                )
                if retcode == salt.defaults.exitcodes.EX_OK:
                    # No nonzero retcode in __context__ dunder. Check if return
                    # is a dictionary with a "result" or "success" key.
                    try:
                        func_result = all(
                            return_data.get(x, True) for x in ("result", "success")
                        )
                    except Exception:  # pylint: disable=broad-except
                        # return data is not a dict
                        func_result = True
                    if not func_result:
                        retcode = salt.defaults.exitcodes.EX_GENERIC

                ret["retcode"] = retcode
                ret["success"] = retcode == salt.defaults.exitcodes.EX_OK
            except CommandNotFoundError as exc:
                msg = f"Command required for '{function_name}' not found"
                log.debug(msg, exc_info=True)
                ret["return"] = f"{msg}: {exc}"
                ret["out"] = "nested"
                ret["retcode"] = salt.defaults.exitcodes.EX_GENERIC
            except CommandExecutionError as exc:
                log.error(
                    "A command in '%s' had a problem: %s",
                    function_name,
                    exc,
                    exc_info_on_loglevel=logging.DEBUG,
                )
                ret["return"] = f"ERROR: {exc}"
                ret["out"] = "nested"
                ret["retcode"] = salt.defaults.exitcodes.EX_GENERIC
            except SaltInvocationError as exc:
                log.error(
                    "Problem executing '%s': %s",
                    function_name,
                    exc,
                    exc_info_on_loglevel=logging.DEBUG,
                )
                ret["return"] = f"ERROR executing '{function_name}': {exc}"
                ret["out"] = "nested"
                ret["retcode"] = salt.defaults.exitcodes.EX_GENERIC
            except SaltClientError as exc:
                log.error(
                    "Problem executing '%s': %s",
                    function_name,
                    exc,
                )
                ret["return"] = f"ERROR executing '{function_name}': {exc}"
                ret["out"] = "nested"
                ret["retcode"] = salt.defaults.exitcodes.EX_GENERIC
            except TypeError as exc:
                # XXX: This can ba extreemly missleading when something outside of a
                # execution module call raises a TypeError. Make this it's own
                # type of exception when we start validating state and
                # execution argument module inputs.
                msg = "Passed invalid arguments to {}: {}\n{}".format(
                    function_name,
                    exc,
                    minion_instance.functions[function_name].__doc__ or "",
                )
                log.warning(msg, exc_info_on_loglevel=logging.DEBUG)
                ret["return"] = msg
                ret["out"] = "nested"
                ret["retcode"] = salt.defaults.exitcodes.EX_GENERIC
            except Exception:  # pylint: disable=broad-except
                msg = "The minion function caused an exception"
                log.warning(msg, exc_info_on_loglevel=True)
                salt.utils.error.fire_exception(
                    salt.exceptions.MinionError(msg), opts, job=data
                )
                ret["return"] = f"{msg}: {traceback.format_exc()}"
                ret["out"] = "nested"
                ret["retcode"] = salt.defaults.exitcodes.EX_GENERIC
        else:
            docs = minion_instance.functions["sys.doc"](f"{function_name}*")
            if docs:
                docs[function_name] = minion_instance.functions.missing_fun_string(
                    function_name
                )
                ret["return"] = docs
            else:
                ret["return"] = minion_instance.functions.missing_fun_string(
                    function_name
                )
                mod_name = function_name.split(".")[0]
                if mod_name in minion_instance.function_errors:
                    ret["return"] += " Possible reasons: '{}'".format(
                        minion_instance.function_errors[mod_name]
                    )
            ret["success"] = False
            ret["retcode"] = salt.defaults.exitcodes.EX_GENERIC
            ret["out"] = "nested"

        ret["jid"] = data["jid"]
        ret["fun"] = data["fun"]
        ret["fun_args"] = data["arg"]
        if "user" in data:
            ret["user"] = data["user"]
        if "master_id" in data:
            ret["master_id"] = data["master_id"]
        if "metadata" in data:
            if isinstance(data["metadata"], dict):
                ret["metadata"] = data["metadata"]
            else:
                log.warning("The metadata parameter must be a dictionary. Ignoring.")
        if minion_instance.connected:
            minion_instance._return_pub(ret)

        # Add default returners from minion config
        # Should have been converted to comma-delimited string already
        if isinstance(opts.get("return"), str):
            if data["ret"]:
                data["ret"] = ",".join((data["ret"], opts["return"]))
            else:
                data["ret"] = opts["return"]

        log.debug("minion return: %s", ret)
        # TODO: make a list? Seems odd to split it this late :/
        if data["ret"] and isinstance(data["ret"], str):
            if "ret_config" in data:
                ret["ret_config"] = data["ret_config"]
            if "ret_kwargs" in data:
                ret["ret_kwargs"] = data["ret_kwargs"]
            ret["id"] = opts["id"]
            for returner in set(data["ret"].split(",")):
                try:
                    returner_str = f"{returner}.returner"
                    if returner_str in minion_instance.returners:
                        minion_instance.returners[returner_str](ret)
                    else:
                        returner_err = minion_instance.returners.missing_fun_string(
                            returner_str
                        )
                        log.error(
                            "Returner %s could not be loaded: %s",
                            returner_str,
                            returner_err,
                        )
                except Exception as exc:  # pylint: disable=broad-except
                    log.exception("The return failed for job %s: %s", data["jid"], exc)

    @classmethod
    def _thread_multi_return(cls, minion_instance, opts, data):
        """
        This method should be used as a threading target, start the actual
        minion side execution.
        """
        loop = asyncio.new_event_loop()
        asyncio.set_event_loop(loop)

        minion_instance.gen_modules()
        fn_ = os.path.join(minion_instance.proc_dir, data["jid"])

        salt.utils.process.appendproctitle(f"{cls.__name__}._thread_multi_return")

        sdata = {"pid": os.getpid()}
        sdata.update(data)
        log.info("Starting a new job with PID %s", sdata["pid"])
        with salt.utils.files.fopen(fn_, "w+b") as fp_:
            fp_.write(salt.payload.dumps(sdata))

        multifunc_ordered = opts.get("multifunc_ordered", False)
        num_funcs = len(data["fun"])
        if multifunc_ordered:
            ret = {
                "return": [None] * num_funcs,
                "retcode": [None] * num_funcs,
                "success": [False] * num_funcs,
            }
        else:
            ret = {"return": {}, "retcode": {}, "success": {}}
        executors = (
            data.get("module_executors")
            or getattr(minion_instance, "module_executors", [])
            or opts.get("module_executors", ["direct_call"])
        )

        for ind in range(0, num_funcs):
            function_name = data["fun"][ind]
            function_args = data["arg"][ind]
            if not multifunc_ordered:
                ret["success"][function_name] = False
            try:
                return_data = minion_instance._execute_job_function(
                    function_name, function_args, executors, opts, data
                )

                key = ind if multifunc_ordered else data["fun"][ind]
                ret["return"][key] = return_data
                retcode = minion_instance.functions.pack["__context__"].get(
                    "retcode", 0
                )
                if retcode == 0:
                    # No nonzero retcode in __context__ dunder. Check if return
                    # is a dictionary with a "result" or "success" key.
                    try:
                        func_result = all(
                            ret["return"][key].get(x, True)
                            for x in ("result", "success")
                        )
                    except Exception:  # pylint: disable=broad-except
                        # return data is not a dict
                        func_result = True
                    if not func_result:
                        retcode = 1

                ret["retcode"][key] = retcode
                ret["success"][key] = retcode == 0
            except Exception as exc:  # pylint: disable=broad-except
                trb = traceback.format_exc()
                log.warning("The minion function caused an exception: %s", exc)
                if multifunc_ordered:
                    ret["return"][ind] = trb
                else:
                    ret["return"][data["fun"][ind]] = trb
            ret["jid"] = data["jid"]
            ret["fun"] = data["fun"]
            ret["fun_args"] = data["arg"]
            if "user" in data:
                ret["user"] = data["user"]
        if "metadata" in data:
            ret["metadata"] = data["metadata"]
        if minion_instance.connected:
            minion_instance._return_pub(ret)
        if data["ret"]:
            if "ret_config" in data:
                ret["ret_config"] = data["ret_config"]
            if "ret_kwargs" in data:
                ret["ret_kwargs"] = data["ret_kwargs"]
            for returner in set(data["ret"].split(",")):
                ret["id"] = opts["id"]
                try:
                    minion_instance.returners[f"{returner}.returner"](ret)
                except Exception as exc:  # pylint: disable=broad-except
                    log.error("The return failed for job %s: %s", data["jid"], exc)

    def _return_pub(self, ret, ret_cmd="_return", timeout=60, sync=True):
        """
        Return the data from the executed command to the master server
        """
        jid = ret.get("jid", ret.get("__jid__"))
        fun = ret.get("fun", ret.get("__fun__"))
        if self.opts["multiprocessing"]:
            fn_ = os.path.join(self.proc_dir, jid)
            if os.path.isfile(fn_):
                try:
                    os.remove(fn_)
                except OSError:
                    # The file is gone already
                    pass
        log.info("Returning information for job: %s", jid)
        log.trace("Return data: %s", ret)
        if ret_cmd == "_syndic_return":
            load = {
                "cmd": ret_cmd,
                "id": self.opts["uid"],
                "jid": jid,
                "fun": fun,
                "arg": ret.get("arg"),
                "tgt": ret.get("tgt"),
                "tgt_type": ret.get("tgt_type"),
                "load": ret.get("__load__"),
            }
            if "__master_id__" in ret:
                load["master_id"] = ret["__master_id__"]
            load["return"] = {}
            for key, value in ret.items():
                if key.startswith("__"):
                    continue
                load["return"][key] = value
        else:
            load = {"cmd": ret_cmd, "id": self.opts["id"]}
            for key, value in ret.items():
                load[key] = value

        if "out" in ret:
            if isinstance(ret["out"], str):
                load["out"] = ret["out"]
            else:
                log.error("Invalid outputter %s. This is likely a bug.", ret["out"])
        else:
            try:
                oput = self.functions[fun].__outputter__
            except (KeyError, AttributeError, TypeError):
                pass
            else:
                if isinstance(oput, str):
                    load["out"] = oput
        if self.opts["cache_jobs"]:
            # Local job cache has been enabled
            if ret["jid"] == "req":
                ret["jid"] = salt.utils.jid.gen_jid(self.opts)
            salt.utils.minion.cache_jobs(self.opts, ret["jid"], ret)

        if not self.opts["pub_ret"]:
            return ""

        def timeout_handler(*_):
            log.warning(
                "The minion failed to return the job information for job %s. "
                "This is often due to the master being shut down or "
                "overloaded. If the master is running, consider increasing "
                "the worker_threads value.",
                jid,
            )
            return True

        if sync:
            try:
                ret_val = self._send_req_sync(load, timeout=timeout)
            except SaltReqTimeoutError:
                timeout_handler()
                return ""
        else:
            # pylint: disable=unexpected-keyword-arg
            ret_val = self._send_req_async(
                load,
                timeout=timeout,
            )
            # pylint: enable=unexpected-keyword-arg

        log.trace("ret_val = %s", ret_val)  # pylint: disable=no-member
        return ret_val

    def _return_pub_multi(self, rets, ret_cmd="_return", timeout=60, sync=True):
        """
        Return the data from the executed command to the master server
        """
        if not isinstance(rets, list):
            rets = [rets]
        jids = {}
        for ret in rets:
            jid = ret.get("jid", ret.get("__jid__"))
            fun = ret.get("fun", ret.get("__fun__"))
            if self.opts["multiprocessing"]:
                fn_ = os.path.join(self.proc_dir, jid)
                if os.path.isfile(fn_):
                    try:
                        os.remove(fn_)
                    except OSError:
                        # The file is gone already
                        pass
            log.info("Returning information for job: %s", jid)
            load = jids.setdefault(jid, {})
            if ret_cmd == "_syndic_return":
                if not load:
                    load.update(
                        {
                            "id": self.opts["id"],
                            "jid": jid,
                            "fun": fun,
                            "arg": ret.get("arg"),
                            "tgt": ret.get("tgt"),
                            "tgt_type": ret.get("tgt_type"),
                            "load": ret.get("__load__"),
                            "return": {},
                        }
                    )
                if "__master_id__" in ret:
                    load["master_id"] = ret["__master_id__"]
                for key, value in ret.items():
                    if key.startswith("__"):
                        continue
                    load["return"][key] = value
            else:
                load.update({"id": self.opts["id"]})
                for key, value in ret.items():
                    load[key] = value

            if "out" in ret:
                if isinstance(ret["out"], str):
                    load["out"] = ret["out"]
                else:
                    log.error("Invalid outputter %s. This is likely a bug.", ret["out"])
            else:
                try:
                    oput = self.functions[fun].__outputter__
                except (KeyError, AttributeError, TypeError):
                    pass
                else:
                    if isinstance(oput, str):
                        load["out"] = oput
            if self.opts["cache_jobs"]:
                # Local job cache has been enabled
                salt.utils.minion.cache_jobs(self.opts, load["jid"], ret)

        load = {"cmd": ret_cmd, "load": list(jids.values())}

        def timeout_handler(*_):
            log.warning(
                "The minion failed to return the job information for job %s. "
                "This is often due to the master being shut down or "
                "overloaded. If the master is running, consider increasing "
                "the worker_threads value.",
                jid,
            )
            return True

        if sync:
            try:
                ret_val = self._send_req_sync(load, timeout=timeout)
            except SaltReqTimeoutError:
                timeout_handler()
                return ""
        else:
            # pylint: disable=unexpected-keyword-arg
            ret_val = self._send_req_async(
                load,
                timeout=timeout,
            )
            # pylint: enable=unexpected-keyword-arg

        log.trace("ret_val = %s", ret_val)  # pylint: disable=no-member
        return ret_val

    def _state_run(self):
        """
        Execute a state run based on information set in the minion config file
        """
        if self.opts["startup_states"]:
            if (
                self.opts.get("master_type", "str") == "disable"
                and self.opts.get("file_client", "remote") == "remote"
            ):
                log.warning(
                    "Cannot run startup_states when 'master_type' is set "
                    "to 'disable' and 'file_client' is set to "
                    "'remote'. Skipping."
                )
            else:
                data = {"jid": "req", "ret": self.opts.get("ext_job_cache", "")}
                if self.opts["startup_states"] == "sls":
                    data["fun"] = "state.sls"
                    data["arg"] = [self.opts["sls_list"]]
                elif self.opts["startup_states"] == "top":
                    data["fun"] = "state.top"
                    data["arg"] = [self.opts["top_file"]]
                else:
                    data["fun"] = "state.highstate"
                    data["arg"] = []
                self._handle_decoded_payload(data)

    def _refresh_grains_watcher(self, refresh_interval_in_minutes):
        """
        Create a loop that will fire a pillar refresh to inform a master about a change in the grains of this minion
        :param refresh_interval_in_minutes:
        :return: None
        """
        if "__update_grains" not in self.opts.get("schedule", {}):
            if "schedule" not in self.opts:
                self.opts["schedule"] = {}
            self.opts["schedule"].update(
                {
                    "__update_grains": {
                        "function": "event.fire",
                        "args": [{}, "grains_refresh"],
                        "minutes": refresh_interval_in_minutes,
                    }
                }
            )

    def _fire_master_minion_start(self):
        include_grains = False
        if self.opts["start_event_grains"]:
            include_grains = True
        # Send an event to the master that the minion is live
        if self.opts["enable_legacy_startup_events"]:
            # Old style event. Defaults to False in 3001 release.
            self._fire_master(
                "Minion {} started at {}".format(self.opts["id"], time.asctime()),
                "minion_start",
                include_startup_grains=include_grains,
            )
        # send name spaced event
        self._fire_master(
            "Minion {} started at {}".format(self.opts["id"], time.asctime()),
            tagify([self.opts["id"], "start"], "minion"),
            include_startup_grains=include_grains,
        )

    def module_refresh(self, force_refresh=False, notify=False):
        """
        Refresh the functions and returners.
        """
        if not hasattr(self, "schedule"):
            return
        log.debug("Refreshing modules. Notify=%s", notify)
        self.functions, self.returners, _, self.executors = self._load_modules(
            force_refresh, notify=notify
        )

        self.schedule.functions = self.functions
        self.schedule.returners = self.returners

        self.beacons_refresh()

    def beacons_refresh(self):
        """
        Refresh the functions and returners.
        """
        if not self.beacons_leader:
            return
        log.debug("Refreshing beacons.")
        self.beacons = salt.beacons.Beacon(self.opts, self.functions)

    def matchers_refresh(self):
        """
        Refresh the matchers
        """
        log.debug("Refreshing matchers.")
        self.matchers = salt.loader.matchers(self.opts)

    def pillar_schedule_refresh(self, current, new):
        """
        Refresh the schedule in pillar
        """
        # delete any pillar schedule items not
        # in the updated pillar values.
        for item in list(current):
            if item not in new:
                del current[item]

        # Update any entries that have changed
        pillar_schedule = {}
        for item in current:
            schedule_item = current[item]
            # ignore any of the internal keys
            ignore = [item for item in schedule_item if item.startswith("_")]
            if item in new:
                diff = salt.utils.dictdiffer.deep_diff(
                    schedule_item, new[item], ignore=ignore
                )
                if diff.get("new"):
                    pillar_schedule[item] = new[item]
                else:
                    pillar_schedule[item] = schedule_item

        # Add any new entries
        for item in new:
            if item not in pillar_schedule:
                pillar_schedule[item] = new[item]

        return pillar_schedule

    # TODO: only allow one future in flight at a time?
    @tornado.gen.coroutine
    def pillar_refresh(self, force_refresh=False, clean_cache=False):
        """
        Refresh the pillar
        """
        self.module_refresh(force_refresh)

        if self.connected:
            log.debug("Refreshing pillar.")
            async_pillar = salt.pillar.get_async_pillar(
                self.opts,
                self.opts["grains"],
                self.opts["id"],
                self.opts["saltenv"],
                pillarenv=self.opts.get("pillarenv"),
                clean_cache=clean_cache,
            )
            try:
                new_pillar = yield async_pillar.compile_pillar()
            except SaltClientError:
                # Do not exit if a pillar refresh fails.
                log.error(
                    "Pillar data could not be refreshed. "
                    "One or more masters may be down!"
                )
            else:
                current_schedule = self.opts["pillar"].get("schedule", {})
                new_schedule = new_pillar.get("schedule", {})
                new_pillar["schedule"] = self.pillar_schedule_refresh(
                    current_schedule, new_schedule
                )
                self.opts["pillar"] = new_pillar
            finally:
                async_pillar.destroy()
        self.matchers_refresh()
        self.beacons_refresh()
        with salt.utils.event.get_event("minion", opts=self.opts, listen=False) as evt:
            evt.fire_event(
                {"complete": True},
                tag=salt.defaults.events.MINION_PILLAR_REFRESH_COMPLETE,
            )

    def manage_schedule(self, tag, data):
        """
        Refresh the functions and returners.
        """
        func = data.get("func", None)
        name = data.get("name", None)
        schedule = data.get("schedule", None)
        where = data.get("where", None)
        persist = data.get("persist", None)
        fire_event = data.get("fire_event", None)

        funcs = {
            "delete": ("delete_job", (name, persist)),
            "add": ("add_job", (schedule, persist)),
            "modify": ("modify_job", (name, schedule, persist)),
            "enable": ("enable_schedule", (persist,)),
            "disable": ("disable_schedule", (persist,)),
            "enable_job": ("enable_job", (name, persist)),
            "run_job": ("run_job", (name,)),
            "disable_job": ("disable_job", (name, persist)),
            "postpone_job": ("postpone_job", (name, data)),
            "skip_job": ("skip_job", (name, data)),
            "reload": ("reload", (schedule,)),
            "list": ("list", (where,)),
            "save_schedule": ("save_schedule", ()),
            "get_next_fire_time": ("get_next_fire_time", (name,)),
            "job_status": ("job_status", (name, fire_event)),
        }

        # Call the appropriate schedule function
        try:
            alias, params = funcs.get(func)
            getattr(self.schedule, alias)(*params)
        except TypeError:
            log.error('Function "%s" is unavailable in salt.utils.scheduler', func)

    def manage_beacons(self, tag, data):
        """
        Manage Beacons
        """
        if not self.beacons_leader:
            return

        func = data.get("func", None)
        name = data.get("name", None)
        beacon_data = data.get("beacon_data", None)
        include_pillar = data.get("include_pillar", None)
        include_opts = data.get("include_opts", None)

        funcs = {
            "add": ("add_beacon", {"name": name, "beacon_data": beacon_data}),
            "modify": ("modify_beacon", {"name": name, "beacon_data": beacon_data}),
            "delete": ("delete_beacon", {"name": name}),
            "enable": ("enable_beacons", {}),
            "disable": ("disable_beacons", {}),
            "enable_beacon": ("enable_beacon", {"name": name}),
            "disable_beacon": ("disable_beacon", {"name": name}),
            "list": (
                "list_beacons",
                {"include_opts": include_opts, "include_pillar": include_pillar},
            ),
            "list_available": ("list_available_beacons", {}),
            "validate_beacon": (
                "validate_beacon",
                {"name": name, "beacon_data": beacon_data},
            ),
            "reset": ("reset", {}),
        }

        # Call the appropriate beacon function
        try:
            alias, params = funcs.get(func)
            getattr(self.beacons, alias)(**params)
        except TypeError:
            log.error('Function "%s" is unavailable in salt.utils.beacons', func)

    def environ_setenv(self, tag, data):
        """
        Set the salt-minion main process environment according to
        the data contained in the minion event data
        """
        environ = data.get("environ", None)
        if environ is None:
            return False
        false_unsets = data.get("false_unsets", False)
        clear_all = data.get("clear_all", False)
        import salt.modules.environ as mod_environ

        return mod_environ.setenv(environ, false_unsets, clear_all)

    def _pre_tune(self):
        """
        Set the minion running flag and issue the appropriate warnings if
        the minion cannot be started or is already running
        """
        if self._running is None:
            self._running = True
        elif self._running is False:
            log.error(
                "This %s was scheduled to stop. Not running %s.tune_in()",
                self.__class__.__name__,
                self.__class__.__name__,
            )
            return
        elif self._running is True:
            log.error(
                "This %s is already running. Not running %s.tune_in()",
                self.__class__.__name__,
                self.__class__.__name__,
            )
            return

        try:
            log.info(
                "%s is starting as user '%s'",
                self.__class__.__name__,
                salt.utils.user.get_user(),
            )
        except Exception as err:  # pylint: disable=broad-except
            # Only windows is allowed to fail here. See #3189. Log as debug in
            # that case. Else, error.
            log.log(
                salt.utils.platform.is_windows() and logging.DEBUG or logging.ERROR,
                "Failed to get the user who is starting %s",
                self.__class__.__name__,
                exc_info=err,
            )

    def _mine_send(self, tag, data):
        """
        Send mine data to the master
        """
        # Consider using a long-running req channel to send mine data
        with salt.channel.client.ReqChannel.factory(self.opts) as channel:
            data["tok"] = self.tok
            try:
                ret = channel.send(
                    data,
                    timeout=self._return_retry_timer(),
                    tries=self.opts["return_retry_tries"],
                )
                return ret
            except SaltReqTimeoutError:
                log.warning("Unable to send mine data to master.")
                return None

    @tornado.gen.coroutine
    def handle_event(self, package):
        """
        Handle an event from the epull_sock (all local minion events)
        """
        if not self.ready:
            raise tornado.gen.Return()
        tag, data = salt.utils.event.SaltEvent.unpack(package)

        if "proxy_target" in data and self.opts.get("metaproxy") == "deltaproxy":
            proxy_target = data["proxy_target"]
            if proxy_target not in self.deltaproxy_objs:
                raise tornado.gen.Return()
            _minion = self.deltaproxy_objs[proxy_target]
        else:
            _minion = self

        log.debug("Minion of '%s' is handling event tag '%s'", self.opts["master"], tag)
        if tag.startswith("module_refresh"):
            _minion.module_refresh(
                force_refresh=data.get("force_refresh", False),
                notify=data.get("notify", False),
            )
        elif tag.startswith("__master_req_channel_payload"):
            job_master = tag.rsplit("/", 1)[1]
            if job_master == self.opts["master"]:
                try:
                    yield _minion.req_channel.send(
                        data,
                        timeout=_minion._return_retry_timer(),
                        tries=_minion.opts["return_retry_tries"],
                    )
                except salt.exceptions.SaltReqTimeoutError:
                    log.error("Timeout encountered while sending %r request", data)
            else:
                log.debug(
                    "Skipping req for other master: cmd=%s master=%s",
                    data["cmd"],
                    job_master,
                )
        elif tag.startswith("pillar_refresh"):
            yield _minion.pillar_refresh(
                force_refresh=data.get("force_refresh", False),
                clean_cache=data.get("clean_cache", False),
            )
        elif tag.startswith("beacons_refresh"):
            _minion.beacons_refresh()
        elif tag.startswith("matchers_refresh"):
            _minion.matchers_refresh()
        elif tag.startswith("manage_schedule"):
            _minion.manage_schedule(tag, data)
        elif tag.startswith("manage_beacons"):
            _minion.manage_beacons(tag, data)
        elif tag.startswith("grains_refresh"):
            if (
                data.get("force_refresh", False)
                or _minion.grains_cache != _minion.opts["grains"]
            ):
                _minion.pillar_refresh(force_refresh=True)
                _minion.grains_cache = _minion.opts["grains"]
        elif tag.startswith("environ_setenv"):
            self.environ_setenv(tag, data)
        elif tag.startswith("_minion_mine"):
            self._mine_send(tag, data)
        elif tag.startswith("fire_master"):
            if self.connected:
                log.debug("Forwarding master event tag=%s", data["tag"])
                self._fire_master(
                    data["data"],
                    data["tag"],
                    data["events"],
                    data["pretag"],
                    sync=False,
                )
        elif tag.startswith(master_event(type="disconnected")) or tag.startswith(
            master_event(type="failback")
        ):
            # if the master disconnect event is for a different master, raise an exception
            if (
                tag.startswith(master_event(type="disconnected"))
                and data["master"] != self.opts["master"]
            ):
                # not mine master, ignore
                raise tornado.gen.Return()
            if tag.startswith(master_event(type="failback")):
                # if the master failback event is not for the top master, raise an exception
                if data["master"] != self.opts["master_list"][0]:
                    raise SaltException(
                        "Bad master '{}' when mine failback is '{}'".format(
                            data["master"], self.opts["master"]
                        )
                    )
                # if the master failback event is for the current master, raise an exception
                elif data["master"] == self.opts["master"][0]:
                    raise SaltException(
                        "Already connected to '{}'".format(data["master"])
                    )

            if self.connected:
                # we are not connected anymore
                self.connected = False
                log.info("Connection to master %s lost", self.opts["master"])

                if self.opts["master_type"] != "failover":
                    # modify the scheduled job to fire on reconnect
                    if self.opts["transport"] != "tcp":
                        schedule = {
                            "function": "status.master",
                            "seconds": self.opts["master_alive_interval"],
                            "jid_include": True,
                            "maxrunning": 1,
                            "return_job": False,
                            "kwargs": {
                                "master": self.opts["master"],
                                "connected": False,
                            },
                        }
                        self.schedule.modify_job(
                            name=master_event(type="alive", master=self.opts["master"]),
                            schedule=schedule,
                        )
                else:
                    # delete the scheduled job to don't interfere with the failover process
                    if self.opts["transport"] != "tcp":
                        self.schedule.delete_job(name=master_event(type="alive"))

                    log.info("Trying to tune in to next master from master-list")

                    if hasattr(self, "pub_channel"):
                        self.pub_channel.on_recv(None)
                        if hasattr(self.pub_channel, "auth"):
                            self.pub_channel.auth.invalidate()
                        if hasattr(self.pub_channel, "close"):
                            self.pub_channel.close()
                        del self.pub_channel

                    # if eval_master finds a new master for us, self.connected
                    # will be True again on successful master authentication
                    try:
                        master, self.pub_channel = yield self.eval_master(
                            opts=self.opts,
                            failed=True,
                            failback=tag.startswith(master_event(type="failback")),
                        )
                    except SaltClientError:
                        pass

                    if self.connected:
                        self.opts["master"] = master

                        # re-init the subsystems to work with the new master
                        log.info(
                            "Re-initialising subsystems for new master %s",
                            self.opts["master"],
                        )

                        self.req_channel = salt.channel.client.AsyncReqChannel.factory(
                            self.opts, io_loop=self.io_loop
                        )

                        # put the current schedule into the new loaders
                        self.opts["schedule"] = self.schedule.option("schedule")
                        (
                            self.functions,
                            self.returners,
                            self.function_errors,
                            self.executors,
                        ) = self._load_modules()
                        # make the schedule to use the new 'functions' loader
                        self.schedule.functions = self.functions
                        self.pub_channel.on_recv(self._handle_payload)
                        self._fire_master_minion_start()
                        log.info("Minion is ready to receive requests!")

                        # update scheduled job to run with the new master addr
                        if self.opts["transport"] != "tcp":
                            schedule = {
                                "function": "status.master",
                                "seconds": self.opts["master_alive_interval"],
                                "jid_include": True,
                                "maxrunning": 1,
                                "return_job": False,
                                "kwargs": {
                                    "master": self.opts["master"],
                                    "connected": True,
                                },
                            }
                            self.schedule.modify_job(
                                name=master_event(
                                    type="alive", master=self.opts["master"]
                                ),
                                schedule=schedule,
                            )

                            if (
                                self.opts["master_failback"]
                                and "master_list" in self.opts
                            ):
                                if self.opts["master"] != self.opts["master_list"][0]:
                                    schedule = {
                                        "function": "status.ping_master",
                                        "seconds": self.opts[
                                            "master_failback_interval"
                                        ],
                                        "jid_include": True,
                                        "maxrunning": 1,
                                        "return_job": False,
                                        "kwargs": {
                                            "master": self.opts["master_list"][0]
                                        },
                                    }
                                    self.schedule.modify_job(
                                        name=master_event(type="failback"),
                                        schedule=schedule,
                                    )
                                else:
                                    self.schedule.delete_job(
                                        name=master_event(type="failback"), persist=True
                                    )
                    else:
                        self.restart = True
                        self.io_loop.stop()

        elif tag.startswith(master_event(type="connected")):
            # handle this event only once. otherwise it will pollute the log
            # also if master type is failover all the reconnection work is done
            # by `disconnected` event handler and this event must never happen,
            # anyway check it to be sure
            if not self.connected and self.opts["master_type"] != "failover":
                log.info("Connection to master %s re-established", self.opts["master"])
                self.connected = True
                # modify the __master_alive job to only fire,
                # if the connection is lost again
                if self.opts["transport"] != "tcp":
                    schedule = {
                        "function": "status.master",
                        "seconds": self.opts["master_alive_interval"],
                        "jid_include": True,
                        "maxrunning": 1,
                        "return_job": False,
                        "kwargs": {"master": self.opts["master"], "connected": True},
                    }

                    self.schedule.modify_job(
                        name=master_event(type="alive", master=self.opts["master"]),
                        schedule=schedule,
                    )
        elif tag.startswith("__schedule_return"):
            # reporting current connection with master
            if data["schedule"].startswith(master_event(type="alive", master="")):
                if data["return"]:
                    log.debug(
                        "Connected to master %s",
                        data["schedule"].split(master_event(type="alive", master=""))[
                            1
                        ],
                    )
            self._return_pub(data, ret_cmd="_return", sync=False)
        elif tag.startswith("_salt_error"):
            if self.connected:
                log.debug("Forwarding salt error event tag=%s", tag)
                self._fire_master(data, tag, sync=False)
        elif tag.startswith("salt/auth/creds"):
            key = tuple(data["key"])
            log.debug(
                "Updating auth data for %s: %s -> %s",
                key,
                salt.crypt.AsyncAuth.creds_map.get(key),
                data["creds"],
            )
            salt.crypt.AsyncAuth.creds_map[tuple(data["key"])] = data["creds"]
        elif tag.startswith("__beacons_return"):
            if self.connected:
                log.debug("Firing beacons to master")
                self._fire_master(events=data["beacons"])

    def cleanup_subprocesses(self):
        """
        Clean up subprocesses and spawned threads.
        """
        # Add an extra fallback in case a forked process leaks through
        multiprocessing.active_children()
        self.subprocess_list.cleanup()
        if self.schedule:
            self.schedule.cleanup_subprocesses()

    def _setup_core(self):
        """
        Set up the core minion attributes.
        This is safe to call multiple times.
        """
        if not self.ready:
            # First call. Initialize.
            (
                self.functions,
                self.returners,
                self.function_errors,
                self.executors,
            ) = self._load_modules()
            self.mod_opts = self._prep_mod_opts()
            #            self.matcher = Matcher(self.opts, self.functions)
            self.matchers = salt.loader.matchers(self.opts)
            if self.beacons_leader:
                self.beacons = salt.beacons.Beacon(self.opts, self.functions)
            uid = salt.utils.user.get_uid(user=self.opts.get("user", None))
            self.proc_dir = get_proc_dir(self.opts["cachedir"], uid=uid)
            self.grains_cache = self.opts["grains"]
            self.ready = True

    def setup_beacons(self, before_connect=False):
        """
        Set up the beacons.
        This is safe to call multiple times.
        """
        # In multimaster configuration the only one minion shall execute beacons
        if not self.beacons_leader:
            return

        self._setup_core()
        loop_interval = self.opts["loop_interval"]
        if "beacons" not in self.periodic_callbacks:
            self.beacons = salt.beacons.Beacon(self.opts, self.functions)

            def handle_beacons():
                # Process Beacons
                beacons = None
                try:
                    beacons = self.process_beacons(self.functions)
                except Exception:  # pylint: disable=broad-except
                    log.critical("The beacon errored: ", exc_info=True)
                if beacons:
                    with salt.utils.event.get_event(
                        "minion", opts=self.opts, listen=False
                    ) as event:
                        event.fire_event({"beacons": beacons}, "__beacons_return")

            if before_connect:
                # Make sure there is a chance for one iteration to occur before connect
                handle_beacons()

            self.add_periodic_callback("beacons", handle_beacons)

    def setup_scheduler(self, before_connect=False):
        """
        Set up the scheduler.
        This is safe to call multiple times.
        """
        self._setup_core()

        loop_interval = self.opts["loop_interval"]

        if "schedule" not in self.periodic_callbacks:
            if "schedule" not in self.opts:
                self.opts["schedule"] = {}
            if not hasattr(self, "schedule"):
                self.schedule = salt.utils.schedule.Schedule(
                    self.opts,
                    self.functions,
                    self.returners,
                    utils=self.utils,
                    cleanup=[master_event(type="alive")],
                )

            try:
                if self.opts["grains_refresh_every"]:  # In minutes, not seconds!
                    log.debug(
                        "Enabling the grains refresher. Will run every %d minute(s).",
                        self.opts["grains_refresh_every"],
                    )
                    self._refresh_grains_watcher(abs(self.opts["grains_refresh_every"]))
            except Exception as exc:  # pylint: disable=broad-except
                log.error(
                    "Exception occurred in attempt to initialize grain refresh "
                    "routine during minion tune-in: %s",
                    exc,
                )

            # TODO: actually listen to the return and change period
            def handle_schedule():
                self.process_schedule(self, loop_interval)

            if before_connect:
                # Make sure there is a chance for one iteration to occur before connect
                handle_schedule()

            self.add_periodic_callback("schedule", handle_schedule)

    def add_periodic_callback(self, name, method, interval=1):
        """
        Add a periodic callback to the event loop and call its start method.
        If a callback by the given name exists this method returns False
        """
        if name in self.periodic_callbacks:
            return False
        self.periodic_callbacks[name] = tornado.ioloop.PeriodicCallback(
            method,
            interval * 1000,
        )
        self.periodic_callbacks[name].start()
        return True

    def remove_periodic_callback(self, name):
        """
        Remove a periodic callback.
        If a callback by the given name does not exist this method returns False
        """
        callback = self.periodic_callbacks.pop(name, None)
        if callback is None:
            return False
        callback.stop()
        return True

    # Main Minion Tune In
    def tune_in(self, start=True):
        """
        Lock onto the publisher. This is the main event loop for the minion
        :rtype : None
        """
        self._pre_tune()

        log.debug("Minion '%s' trying to tune in", self.opts["id"])

        if start:
            if self.opts.get("beacons_before_connect", False):
                self.setup_beacons(before_connect=True)
            if self.opts.get("scheduler_before_connect", False):
                self.setup_scheduler(before_connect=True)
            self.sync_connect_master()
        if self.connected:
            self._fire_master_minion_start()
            log.info("Minion is ready to receive requests!")

        # Make sure to gracefully handle SIGUSR1
        enable_sigusr1_handler()

        # Make sure to gracefully handle CTRL_LOGOFF_EVENT
        if HAS_WIN_FUNCTIONS:
            salt.utils.win_functions.enable_ctrl_logoff_handler()

        # On first startup execute a state run if configured to do so
        self._state_run()

        self.setup_beacons()
        self.setup_scheduler()
        self.add_periodic_callback("cleanup", self.cleanup_subprocesses)

        # schedule the stuff that runs every interval
        ping_interval = self.opts.get("ping_interval", 0) * 60
        if ping_interval > 0 and self.connected:

            def ping_master():
                try:

                    def ping_timeout_handler(*_):
                        if self.opts.get("auth_safemode", False):
                            log.error(
                                "** Master Ping failed. Attempting to restart minion**"
                            )
                            delay = self.opts.get("random_reauth_delay", 5)
                            log.info("delaying random_reauth_delay %ss", delay)
                            try:
                                self.functions["service.restart"](service_name())
                            except KeyError:
                                # Probably no init system (running in docker?)
                                log.warning(
                                    "ping_interval reached without response "
                                    "from the master, but service.restart "
                                    "could not be run to restart the minion "
                                    "daemon. ping_interval requires that the "
                                    "minion is running under an init system."
                                )

                    self._fire_master(
                        "ping",
                        "minion_ping",
                        sync=False,
                        timeout_handler=ping_timeout_handler,
                    )
                except Exception:  # pylint: disable=broad-except
                    log.warning(
                        "Attempt to ping master failed.", exc_on_loglevel=logging.DEBUG
                    )

            self.remove_periodic_callback("ping")
            self.add_periodic_callback("ping", ping_master, ping_interval)

        # add handler to subscriber
        if hasattr(self, "pub_channel") and self.pub_channel is not None:
            self.pub_channel.on_recv(self._handle_payload)
        elif self.opts.get("master_type") != "disable":
            log.error("No connection to master found. Scheduled jobs will not run.")

        if start:
            try:
                self.io_loop.start()
                if self.restart:
                    self.destroy()
            except (
                KeyboardInterrupt,
                RuntimeError,
            ):  # A RuntimeError can be re-raised by Tornado on shutdown
                self.destroy()

    def _handle_payload(self, payload):
        if payload is not None and payload["enc"] == "aes":
            if self._target_load(payload["load"]):
                self._handle_decoded_payload(payload["load"])
            elif self.opts["zmq_filtering"]:
                # In the filtering enabled case, we'd like to know when minion sees something it shouldn't
                log.trace(
                    "Broadcast message received not for this minion, Load: %s",
                    payload["load"],
                )
        # If it's not AES, and thus has not been verified, we do nothing.
        # In the future, we could add support for some clearfuncs, but
        # the minion currently has no need.

    def _target_load(self, load):
        # Verify that the publication is valid
        if (
            "tgt" not in load
            or "jid" not in load
            or "fun" not in load
            or "arg" not in load
        ):
            return False
        # Verify that the publication applies to this minion

        # It's important to note that the master does some pre-processing
        # to determine which minions to send a request to. So for example,
        # a "salt -G 'grain_key:grain_val' test.ping" will invoke some
        # pre-processing on the master and this minion should not see the
        # publication if the master does not determine that it should.

        if "tgt_type" in load:
            match_func = self.matchers.get(
                "{}_match.match".format(load["tgt_type"]), None
            )
            if match_func is None:
                return False
            if load["tgt_type"] in ("grain", "grain_pcre", "pillar"):
                delimiter = load.get("delimiter", DEFAULT_TARGET_DELIM)
                if not match_func(load["tgt"], delimiter=delimiter):
                    return False
            elif not match_func(load["tgt"]):
                return False
        else:
            if not self.matchers["glob_match.match"](load["tgt"]):
                return False

        return True

    def destroy(self):
        """
        Tear down the minion
        """
        if self._running is False:
            return

        self._running = False
        if hasattr(self, "schedule"):
            del self.schedule
        if hasattr(self, "pub_channel") and self.pub_channel is not None:
            self.pub_channel.on_recv(None)
            self.pub_channel.close()
            del self.pub_channel
        if hasattr(self, "periodic_callbacks"):
            for cb in self.periodic_callbacks.values():
                cb.stop()

    # pylint: disable=W1701
    def __del__(self):
        self.destroy()

    # pylint: enable=W1701


class Syndic(Minion):
    """
    Make a Syndic minion, this minion will use the minion keys on the
    master to authenticate with a higher level master.
    """

    def __init__(self, opts, **kwargs):
        self.local = None
        self.forward_events = None
        self._syndic_interface = opts.get("interface")
        self._syndic = True
        # force auth_safemode True because Syndic don't support autorestart
        opts["auth_safemode"] = True
        opts["loop_interval"] = 1
        super().__init__(opts, **kwargs)
        self.mminion = salt.minion.MasterMinion(opts)
        self.jid_forward_cache = set()
        self.jids = {}
        self.raw_events = []
        self.pub_future = None

    def _handle_decoded_payload(self, data):
        """
        Override this method if you wish to handle the decoded data
        differently.
        """
        # TODO: even do this??
        data["to"] = int(data.get("to", self.opts["timeout"])) - 1
        # Only forward the command if it didn't originate from ourselves
        if data.get("master_id", 0) != self.opts.get("master_id", 1):
            self.syndic_cmd(data)

    def syndic_cmd(self, data):
        """
        Take the now clear load and forward it on to the client cmd
        """
        # Set up default tgt_type
        if "tgt_type" not in data:
            data["tgt_type"] = "glob"

        kwargs = {"auth_list": data.pop("auth_list", [])}

        # optionally add a few fields to the publish data
        for field in (
            "master_id",  # which master the job came from
            "user",  # which user ran the job
        ):
            if field in data:
                kwargs[field] = data[field]

        def timeout_handler(*args):
            log.warning("Unable to forward pub data: %s", args[1])
            return True

<<<<<<< HEAD
        self.local.pub_async(
            data["tgt"],
            data["fun"],
            data["arg"],
            data["tgt_type"],
            data["ret"],
            data["jid"],
            data["to"],
            io_loop=self.io_loop,
            callback=lambda _: None,
            **kwargs,
        )
=======
        with salt.ext.tornado.stack_context.ExceptionStackContext(timeout_handler):
            self.local.pub_async(
                data["tgt"],
                data["fun"],
                data["arg"],
                data["tgt_type"],
                data["ret"],
                data["jid"],
                data["to"],
                io_loop=self.io_loop,
                callback=lambda _: None,
                **kwargs,
            )
>>>>>>> 5d86ead7

    def _send_req_sync(self, load, timeout):
        if self.opts["minion_sign_messages"]:
            log.trace("Signing event to be published onto the bus.")
            minion_privkey_path = os.path.join(self.opts["pki_dir"], "minion.pem")
            sig = salt.crypt.sign_message(
                minion_privkey_path, salt.serializers.msgpack.serialize(load)
            )
            load["sig"] = sig
        return self.req_channel.send(
            load, timeout=timeout, tries=self.opts["return_retry_tries"]
        )

    @tornado.gen.coroutine
    def _send_req_async(self, load, timeout):
        if self.opts["minion_sign_messages"]:
            log.trace("Signing event to be published onto the bus.")
            minion_privkey_path = os.path.join(self.opts["pki_dir"], "minion.pem")
            sig = salt.crypt.sign_message(
                minion_privkey_path, salt.serializers.msgpack.serialize(load)
            )
            load["sig"] = sig
        ret = yield self.async_req_channel.send(
            load, timeout=timeout, tries=self.opts["return_retry_tries"]
        )
        return ret

    def fire_master_syndic_start(self):
        # Send an event to the master that the minion is live
        if self.opts["enable_legacy_startup_events"]:
            # Old style event. Defaults to false in 3001 release.
            self._fire_master(
                "Syndic {} started at {}".format(self.opts["id"], time.asctime()),
                "syndic_start",
                sync=False,
            )
        self._fire_master(
            "Syndic {} started at {}".format(self.opts["id"], time.asctime()),
            tagify([self.opts["id"], "start"], "syndic"),
            sync=False,
        )

    # TODO: clean up docs
    def tune_in_no_block(self):
        """
        Executes the tune_in sequence but omits extra logging and the
        management of the event bus assuming that these are handled outside
        the tune_in sequence
        """
        # Instantiate the local client
        self.local = salt.client.get_local_client(
            self.opts["_minion_conf_file"], io_loop=self.io_loop
        )

        # add handler to subscriber
        self.pub_channel.on_recv(self._process_cmd_socket)
        self.req_channel = salt.channel.client.ReqChannel.factory(self.opts)
        self.async_req_channel = salt.channel.client.AsyncReqChannel.factory(self.opts)

    def _process_cmd_socket(self, payload):
        if payload is not None and payload["enc"] == "aes":
            log.trace("Handling payload")
            self._handle_decoded_payload(payload["load"])
        # If it's not AES, and thus has not been verified, we do nothing.
        # In the future, we could add support for some clearfuncs, but
        # the syndic currently has no need.

    @tornado.gen.coroutine
    def reconnect(self):
        if hasattr(self, "pub_channel"):
            self.pub_channel.on_recv(None)
            if hasattr(self.pub_channel, "close"):
                self.pub_channel.close()
            del self.pub_channel

        # if eval_master finds a new master for us, self.connected
        # will be True again on successful master authentication
        master, self.pub_channel = yield self.eval_master(opts=self.opts)

        if self.connected:
            self.opts["master"] = master
            self.pub_channel.on_recv(self._process_cmd_socket)
            log.info("Minion is ready to receive requests!")

        raise tornado.gen.Return(self)

    def destroy(self):
        """
        Tear down the syndic minion
        """
        # We borrowed the local clients poller so give it back before
        # it's destroyed. Reset the local poller reference.
        super().destroy()
        if self.local is not None:
            self.local.destroy()
            self.local = None

        if self.forward_events is not None:
            self.forward_events.stop()
            self.forward_events = None


# TODO: need a way of knowing if the syndic connection is busted
class SyndicManager(MinionBase):
    """
    Make a MultiMaster syndic minion, this minion will handle relaying jobs and returns from
    all minions connected to it to the list of masters it is connected to.

    Modes (controlled by `syndic_mode`:
        sync: This mode will synchronize all events and publishes from higher level masters
        cluster: This mode will only sync job publishes and returns

    Note: jobs will be returned best-effort to the requesting master. This also means
    (since we are using zmq) that if a job was fired and the master disconnects
    between the publish and return, that the return will end up in a zmq buffer
    in this Syndic headed to that original master.

    In addition, since these classes all seem to use a mix of blocking and non-blocking
    calls (with varying timeouts along the way) this daemon does not handle failure well,
    it will (under most circumstances) stall the daemon for ~15s trying to forward events
    to the down master
    """

    # time to connect to upstream master
    SYNDIC_CONNECT_TIMEOUT = 5
    SYNDIC_EVENT_TIMEOUT = 5

    def __init__(self, opts, io_loop=None):
        opts["loop_interval"] = 1
        super().__init__(opts)
        self._closing = False
        self.mminion = salt.minion.MasterMinion(opts)
        # sync (old behavior), cluster (only returns and publishes)
        self.syndic_mode = self.opts.get("syndic_mode", "sync")
        self.syndic_failover = self.opts.get("syndic_failover", "random")

        self.auth_wait = self.opts["acceptance_wait_time"]
        self.max_auth_wait = self.opts["acceptance_wait_time_max"]

        self._has_master = threading.Event()
        self.jid_forward_cache = set()

        if io_loop is None:
            self.io_loop = tornado.ioloop.IOLoop.current()
        else:
            self.io_loop = io_loop

        # List of events
        self.raw_events = []
        # Dict of rets: {master_id: {event_tag: job_ret, ...}, ...}
        self.job_rets = {}
        # List of delayed job_rets which was unable to send for some reason and will be resend to
        # any available master
        self.delayed = []
        # Active pub futures: {master_id: (future, [job_ret, ...]), ...}
        self.pub_futures = {}

    def _spawn_syndics(self):
        """
        Spawn all the coroutines which will sign in the syndics
        """
        self._syndics = OrderedDict()  # mapping of opts['master'] -> syndic
        masters = self.opts["master"]
        if not isinstance(masters, list):
            masters = [masters]
        for master in masters:
            s_opts = copy.copy(self.opts)
            s_opts["master"] = master
            self._syndics[master] = self._connect_syndic(s_opts)

    @tornado.gen.coroutine
    def _connect_syndic(self, opts):
        """
        Create a syndic, and asynchronously connect it to a master
        """
        last = 0  # never have we signed in
        auth_wait = opts["acceptance_wait_time"]
        failed = False
        while True:
            log.debug("Syndic attempting to connect to %s", opts["master"])
            try:
                syndic = Syndic(
                    opts,
                    timeout=self.SYNDIC_CONNECT_TIMEOUT,
                    safe=False,
                    io_loop=self.io_loop,
                )
                yield syndic.connect_master(failed=failed)
                # set up the syndic to handle publishes (specifically not event forwarding)
                syndic.tune_in_no_block()

                # Send an event to the master that the minion is live
                syndic.fire_master_syndic_start()

                log.info("Syndic successfully connected to %s", opts["master"])
                break
            except SaltClientError as exc:
                failed = True
                log.error(
                    "Error while bringing up syndic for multi-syndic. Is the "
                    "master at %s responding?",
                    opts["master"],
                )
                last = time.time()
                if auth_wait < self.max_auth_wait:
                    auth_wait += self.auth_wait
                yield tornado.gen.sleep(auth_wait)  # TODO: log?
            except (KeyboardInterrupt, SystemExit):  # pylint: disable=try-except-raise
                raise
            except Exception:  # pylint: disable=broad-except
                failed = True
                log.critical(
                    "Unexpected error while connecting to %s",
                    opts["master"],
                    exc_info=True,
                )

        raise tornado.gen.Return(syndic)

    def _mark_master_dead(self, master):
        """
        Mark a master as dead. This will start the sign-in routine
        """
        # if its connected, mark it dead
        if self._syndics[master].done():
            syndic = self._syndics[master].result()  # pylint: disable=no-member
            self._syndics[master] = syndic.reconnect()
        else:
            # TODO: debug?
            log.info(
                "Attempting to mark %s as dead, although it is already marked dead",
                master,
            )

    def _call_syndic(self, func, args=(), kwargs=None, master_id=None):
        """
        Wrapper to call a given func on a syndic, best effort to get the one you asked for
        """
        if kwargs is None:
            kwargs = {}
        successful = False
        # Call for each master
        for master, syndic_future in self.iter_master_options(master_id):
            if not syndic_future.done() or syndic_future.exception():
                log.error(
                    "Unable to call %s on %s, that syndic is not connected",
                    func,
                    master,
                )
                continue

            try:
                getattr(syndic_future.result(), func)(*args, **kwargs)
                successful = True
            except SaltClientError:
                log.error("Unable to call %s on %s, trying another...", func, master)
                self._mark_master_dead(master)
        if not successful:
            log.critical("Unable to call %s on any masters!", func)

    def _return_pub_syndic(self, values, master_id=None):
        """
        Wrapper to call the '_return_pub_multi' a syndic, best effort to get the one you asked for
        """
        func = "_return_pub_multi"
        for master, syndic_future in self.iter_master_options(master_id):
            if not syndic_future.done() or syndic_future.exception():
                log.error(
                    "Unable to call %s on %s, that syndic is not connected",
                    func,
                    master,
                )
                continue

            future, data = self.pub_futures.get(master, (None, None))
            if future is not None:
                if not future.done():
                    if master == master_id:
                        # Targeted master previous send not done yet, call again later
                        return False
                    else:
                        # Fallback master is busy, try the next one
                        continue
                elif future.exception():
                    # Previous execution on this master returned an error
                    log.error(
                        "Unable to call %s on %s, trying another...", func, master
                    )
                    self._mark_master_dead(master)
                    del self.pub_futures[master]
                    # Add not sent data to the delayed list and try the next master
                    self.delayed.extend(data)
                    continue
            future = getattr(syndic_future.result(), func)(
                values, "_syndic_return", timeout=self._return_retry_timer(), sync=False
            )
            self.pub_futures[master] = (future, values)
            return True
        # Loop done and didn't exit: wasn't sent, try again later
        return False

    def iter_master_options(self, master_id=None):
        """
        Iterate (in order) over your options for master
        """
        masters = list(self._syndics.keys())
        if self.opts["syndic_failover"] == "random":
            random.shuffle(masters)
        if master_id not in self._syndics:
            master_id = masters.pop(0)
        else:
            masters.remove(master_id)

        while True:
            yield master_id, self._syndics[master_id]
            if not masters:
                break
            master_id = masters.pop(0)

    def _reset_event_aggregation(self):
        self.job_rets = {}
        self.raw_events = []

    def reconnect_event_bus(self, something):
        future = self.local.event.set_event_handler(self._process_event)
        self.io_loop.add_future(future, self.reconnect_event_bus)

    # Syndic Tune In
    def tune_in(self):
        """
        Lock onto the publisher. This is the main event loop for the syndic
        """
        self._spawn_syndics()
        # Instantiate the local client
        self.local = salt.client.get_local_client(
            self.opts["_minion_conf_file"], io_loop=self.io_loop
        )
        self.local.event.subscribe("")

        log.debug("SyndicManager '%s' trying to tune in", self.opts["id"])

        # register the event sub to the poller
        self.job_rets = {}
        self.raw_events = []
        self._reset_event_aggregation()
        future = self.local.event.set_event_handler(self._process_event)
        self.io_loop.add_future(future, self.reconnect_event_bus)

        # forward events every syndic_event_forward_timeout
        self.forward_events = tornado.ioloop.PeriodicCallback(
            self._forward_events,
            self.opts["syndic_event_forward_timeout"] * 1000,
        )
        self.forward_events.start()

        # Make sure to gracefully handle SIGUSR1
        enable_sigusr1_handler()

        self.io_loop.start()

    def _process_event(self, raw):
        # TODO: cleanup: Move down into event class
        mtag, data = self.local.event.unpack(raw)
        log.trace("Got event %s", mtag)  # pylint: disable=no-member

        tag_parts = mtag.split("/")
        if (
            len(tag_parts) >= 4
            and tag_parts[1] == "job"
            and salt.utils.jid.is_jid(tag_parts[2])
            and tag_parts[3] == "ret"
            and "return" in data
        ):
            if "jid" not in data:
                # Not a job return
                return
            if self.syndic_mode == "cluster" and data.get(
                "master_id", 0
            ) == self.opts.get("master_id", 1):
                log.debug("Return received with matching master_id, not forwarding")
                return

            master = data.get("master_id")
            jdict = self.job_rets.setdefault(master, {}).setdefault(mtag, {})
            if not jdict:
                jdict["__fun__"] = data.get("fun")
                jdict["__jid__"] = data["jid"]
                jdict["__load__"] = {}
                fstr = "{}.get_load".format(self.opts["master_job_cache"])
                # Only need to forward each load once. Don't hit the disk
                # for every minion return!
                if data["jid"] not in self.jid_forward_cache:
                    jdict["__load__"].update(self.mminion.returners[fstr](data["jid"]))
                    self.jid_forward_cache.add(data["jid"])
                    if (
                        len(self.jid_forward_cache)
                        > self.opts["syndic_jid_forward_cache_hwm"]
                    ):
                        # Pop the oldest jid from the cache
                        tmp = sorted(list(self.jid_forward_cache))
                        tmp.pop(0)
                        self.jid_forward_cache = set(tmp)
            if master is not None:
                # __'s to make sure it doesn't print out on the master cli
                jdict["__master_id__"] = master
            ret = {}
            for key in "return", "retcode", "success", "fun_args":
                if key in data:
                    ret[key] = data[key]
            jdict[data["id"]] = ret
        else:
            # TODO: config to forward these? If so we'll have to keep track of who
            # has seen them
            # if we are the top level masters-- don't forward all the minion events
            if self.syndic_mode == "sync":
                # Add generic event aggregation here
                if "retcode" not in data:
                    self.raw_events.append({"data": data, "tag": mtag})

    def _forward_events(self):
        log.trace("Forwarding events")  # pylint: disable=no-member
        if self.raw_events:
            events = self.raw_events
            self.raw_events = []
            self._call_syndic(
                "_fire_master",
                kwargs={
                    "events": events,
                    "pretag": tagify(self.opts["id"], base="syndic"),
                    "timeout": self._return_retry_timer(),
                    "sync": False,
                },
            )
        if self.delayed:
            res = self._return_pub_syndic(self.delayed)
            if res:
                self.delayed = []
        for master in list(self.job_rets.keys()):
            values = list(self.job_rets[master].values())
            res = self._return_pub_syndic(values, master_id=master)
            if res:
                del self.job_rets[master]

    def destroy(self):
        if self._closing is True:
            return
        self._closing = True
        if self.local is not None:
            self.local.destroy()


class ProxyMinionManager(MinionManager):
    """
    Create the multi-minion interface but for proxy minions
    """

    def _create_minion_object(
        self,
        opts,
        timeout,
        safe,
        io_loop=None,
        loaded_base_name=None,
        jid_queue=None,
        load_grains=True,
    ):
        """
        Helper function to return the correct type of object
        """
        return ProxyMinion(
            opts,
            timeout,
            safe,
            io_loop=io_loop,
            loaded_base_name=loaded_base_name,
            jid_queue=jid_queue,
            load_grains=True,
        )


def _metaproxy_call(opts, fn_name):
    loaded_base_name = "{}.{}".format(opts["id"], salt.loader.lazy.LOADED_BASE_NAME)
    metaproxy = salt.loader.metaproxy(opts, loaded_base_name=loaded_base_name)
    try:
        metaproxy_name = opts["metaproxy"]
    except KeyError:
        metaproxy_name = "proxy"
        log.debug(
            "No metaproxy key found in opts for id %s. Defaulting to standard proxy"
            " minion",
            opts["id"],
        )

    metaproxy_fn = metaproxy_name + "." + fn_name
    return metaproxy[metaproxy_fn]


class ProxyMinion(Minion):
    """
    This class instantiates a 'proxy' minion--a minion that does not manipulate
    the host it runs on, but instead manipulates a device that cannot run a minion.
    """

    # TODO: better name...
    @tornado.gen.coroutine
    def _post_master_init(self, master):
        """
        Function to finish init after connecting to a master

        This is primarily loading modules, pillars, etc. (since they need
        to know which master they connected to)

        If this function is changed, please check Minion._post_master_init
        to see if those changes need to be propagated.

        ProxyMinions need a significantly different post master setup,
        which is why the differences are not factored out into separate helper
        functions.
        """
        mp_call = _metaproxy_call(self.opts, "post_master_init")
        yield mp_call(self, master)

    @tornado.gen.coroutine
    def subproxy_post_master_init(self, minion_id, uid):
        """
        Function to finish init for the sub proxies

        :rtype : None
        """
        mp_call = _metaproxy_call(self.opts, "subproxy_post_master_init")
        yield mp_call(self, minion_id, uid)

    def tune_in(self, start=True):
        """
        Lock onto the publisher. This is the main event loop for the minion
        :rtype : None
        """
        mp_call = _metaproxy_call(self.opts, "tune_in")
        return mp_call(self, start)

    def _target_load(self, load):
        """
        Verify that the publication is valid and applies to this minion
        """
        mp_call = _metaproxy_call(self.opts, "target_load")
        return mp_call(self, load)

    def _handle_payload(self, payload):
        mp_call = _metaproxy_call(self.opts, "handle_payload")
        return mp_call(self, payload)

    @tornado.gen.coroutine
    def _handle_decoded_payload(self, data):
        mp_call = _metaproxy_call(self.opts, "handle_decoded_payload")
        return mp_call(self, data)

    @classmethod
    def _target(cls, minion_instance, opts, data, connected, creds_map):

        mp_call = _metaproxy_call(opts, "target")
        return mp_call(cls, minion_instance, opts, data, connected, creds_map)

    @classmethod
    def _thread_return(cls, minion_instance, opts, data):
        mp_call = _metaproxy_call(opts, "thread_return")
        return mp_call(cls, minion_instance, opts, data)

    @classmethod
    def _thread_multi_return(cls, minion_instance, opts, data):
        mp_call = _metaproxy_call(opts, "thread_multi_return")
        return mp_call(cls, minion_instance, opts, data)


class SProxyMinion(SMinion):
    """
    Create an object that has loaded all of the minion module functions,
    grains, modules, returners etc.  The SProxyMinion allows developers to
    generate all of the salt minion functions and present them with these
    functions for general use.
    """

    def gen_modules(self, initial_load=False, context=None):
        """
        Tell the minion to reload the execution modules

        CLI Example:

        .. code-block:: bash

            salt '*' sys.reload_modules
        """
        self.opts["grains"] = salt.loader.grains(self.opts)
        self.opts["pillar"] = salt.pillar.get_pillar(
            self.opts,
            self.opts["grains"],
            self.opts["id"],
            saltenv=self.opts["saltenv"],
            pillarenv=self.opts.get("pillarenv"),
        ).compile_pillar()

        if "proxy" not in self.opts["pillar"] and "proxy" not in self.opts:
            errmsg = (
                'No "proxy" configuration key found in pillar or opts '
                "dictionaries for id {id}. Check your pillar/options "
                "configuration and contents. Salt-proxy aborted.".format(
                    id=self.opts["id"]
                )
            )
            log.error(errmsg)
            self._running = False
            raise SaltSystemExit(code=salt.defaults.exitcodes.EX_GENERIC, msg=errmsg)

        if "proxy" not in self.opts:
            self.opts["proxy"] = self.opts["pillar"]["proxy"]

        # Then load the proxy module
        self.proxy = salt.loader.proxy(self.opts)

        self.utils = salt.loader.utils(self.opts, proxy=self.proxy, context=context)

        self.functions = salt.loader.minion_mods(
            self.opts, utils=self.utils, notify=False, proxy=self.proxy, context=context
        )
        self.returners = salt.loader.returners(
            self.opts, functions=self.functions, proxy=self.proxy, context=context
        )
        self.matchers = salt.loader.matchers(self.opts)
        self.functions["sys.reload_modules"] = self.gen_modules
        self.executors = salt.loader.executors(
            self.opts,
            functions=self.functions,
            proxy=self.proxy,
            context=context,
        )

        fq_proxyname = self.opts["proxy"]["proxytype"]

        # we can then sync any proxymodules down from the master
        # we do a sync_all here in case proxy code was installed by
        # SPM or was manually placed in /srv/salt/_modules etc.
        self.functions["saltutil.sync_all"](saltenv=self.opts["saltenv"])

        self.functions.pack["__proxy__"] = self.proxy
        self.proxy.pack["__salt__"] = self.functions
        self.proxy.pack["__ret__"] = self.returners
        self.proxy.pack["__pillar__"] = self.opts["pillar"]

        # Reload utils as well (chicken and egg, __utils__ needs __proxy__ and __proxy__ needs __utils__
        self.utils = salt.loader.utils(self.opts, proxy=self.proxy, context=context)
        self.proxy.pack["__utils__"] = self.utils

        # Reload all modules so all dunder variables are injected
        self.proxy.reload_modules()

        if (
            f"{fq_proxyname}.init" not in self.proxy
            or f"{fq_proxyname}.shutdown" not in self.proxy
        ):
            errmsg = (
                "Proxymodule {} is missing an init() or a shutdown() or both. ".format(
                    fq_proxyname
                )
                + "Check your proxymodule.  Salt-proxy aborted."
            )
            log.error(errmsg)
            self._running = False
            raise SaltSystemExit(code=salt.defaults.exitcodes.EX_GENERIC, msg=errmsg)

        self.module_executors = self.proxy.get(
            f"{fq_proxyname}.module_executors", lambda: []
        )()
        proxy_init_fn = self.proxy[fq_proxyname + ".init"]
        proxy_init_fn(self.opts)

        self.opts["grains"] = salt.loader.grains(self.opts, proxy=self.proxy)

        #  Sync the grains here so the proxy can communicate them to the master
        self.functions["saltutil.sync_grains"](saltenv="base")
        self.grains_cache = self.opts["grains"]
        self.ready = True<|MERGE_RESOLUTION|>--- conflicted
+++ resolved
@@ -3328,7 +3328,6 @@
             log.warning("Unable to forward pub data: %s", args[1])
             return True
 
-<<<<<<< HEAD
         self.local.pub_async(
             data["tgt"],
             data["fun"],
@@ -3341,21 +3340,6 @@
             callback=lambda _: None,
             **kwargs,
         )
-=======
-        with salt.ext.tornado.stack_context.ExceptionStackContext(timeout_handler):
-            self.local.pub_async(
-                data["tgt"],
-                data["fun"],
-                data["arg"],
-                data["tgt_type"],
-                data["ret"],
-                data["jid"],
-                data["to"],
-                io_loop=self.io_loop,
-                callback=lambda _: None,
-                **kwargs,
-            )
->>>>>>> 5d86ead7
 
     def _send_req_sync(self, load, timeout):
         if self.opts["minion_sign_messages"]:
