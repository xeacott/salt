"""
Extract an archive

.. versionadded:: 2014.1.0
"""

import errno
import logging
import os
import re
import shlex
import stat
import string
import tarfile
from contextlib import closing
from urllib.parse import urlparse

import salt.utils.args
import salt.utils.files
import salt.utils.hashutils
import salt.utils.path
import salt.utils.platform
import salt.utils.url
from salt.exceptions import CommandExecutionError, CommandNotFoundError

log = logging.getLogger(__name__)


def _path_is_abs(path):
    """
    Return a bool telling whether or ``path`` is absolute. If ``path`` is None,
    return ``True``. This function is designed to validate variables which
    optionally contain a file path.
    """
    if path is None:
        return True
    try:
        return os.path.isabs(path)
    except AttributeError:
        # Non-string data passed
        return False


def _add_explanation(ret, source_hash_trigger, contents_missing):
    """
    Common code to add additional explanation to the state's comment field,
    both when test=True and not
    """
    if source_hash_trigger:
        ret["comment"] += ", due to source_hash update"
    elif contents_missing:
        ret["comment"] += ", due to absence of one or more files/dirs"


def _gen_checksum(path):
    return {
        "hsum": salt.utils.hashutils.get_hash(path, form=__opts__["hash_type"]),
        "hash_type": __opts__["hash_type"],
    }


def _checksum_file_path(path):
    try:
        relpath = ".".join((os.path.relpath(path, __opts__["cachedir"]), "hash"))
        if re.match(r"..[/\\]", relpath):
            # path is a local file
            relpath = salt.utils.path.join(
                "local",
                os.path.splitdrive(path)[-1].lstrip("/\\"),
            )
    except ValueError as exc:
        # The path is on a different drive (Windows)
        if str(exc).startswith("path is on"):
            drive, path = os.path.splitdrive(path)
            relpath = salt.utils.path.join(
                "local",
                drive.rstrip(":"),
                path.lstrip("/\\"),
            )
        elif str(exc).startswith("Cannot mix UNC"):
            relpath = salt.utils.path.join("unc", path)
        else:
            raise
    ret = salt.utils.path.join(__opts__["cachedir"], "archive_hash", relpath)
    log.debug("Using checksum file %s for cached archive file %s", ret, path)
    return ret


def _update_checksum(path):
    checksum_file = _checksum_file_path(path)
    checksum_dir = os.path.dirname(checksum_file)
    if not os.path.isdir(checksum_dir):
        os.makedirs(checksum_dir)
    source_sum = _gen_checksum(path)
    hash_type = source_sum.get("hash_type")
    hsum = source_sum.get("hsum")
    if hash_type and hsum:
        lines = []
        try:
            try:
                with salt.utils.files.fopen(checksum_file, "r") as fp_:
                    for line in fp_:
                        try:
                            lines.append(line.rstrip("\n").split(":", 1))
                        except ValueError:
                            continue
            except OSError as exc:
                if exc.errno != errno.ENOENT:
                    raise

            with salt.utils.files.fopen(checksum_file, "w") as fp_:
                for line in lines:
                    if line[0] == hash_type:
                        line[1] = hsum
                    fp_.write("{}:{}\n".format(*line))
                if hash_type not in [x[0] for x in lines]:
                    fp_.write(f"{hash_type}:{hsum}\n")
        except OSError as exc:
            log.warning(
                "Failed to update checksum for %s: %s",
                path,
                exc,
                exc_info=True,
            )


def _read_cached_checksum(path, form=None):
    if form is None:
        form = __opts__["hash_type"]
    checksum_file = _checksum_file_path(path)
    try:
        with salt.utils.files.fopen(checksum_file, "r") as fp_:
            for line in fp_:
                # Should only be one line in this file but just in case it
                # isn't, read only a single line to avoid overuse of memory.
                hash_type, hsum = line.rstrip("\n").split(":", 1)
                if hash_type == form:
                    break
            else:
                return None
    except (OSError, ValueError):
        return None
    else:
        return {"hash_type": hash_type, "hsum": hsum}


def _compare_checksum(cached, source_sum):
    cached_sum = _read_cached_checksum(
        cached, form=source_sum.get("hash_type", __opts__["hash_type"])
    )
    return source_sum == cached_sum


def _is_bsdtar():
    return "bsdtar" in __salt__["cmd.run"](["tar", "--version"], python_shell=False)


def _cleanup_destdir(name):
    """
    Attempt to remove the specified directory
    """
    try:
        os.rmdir(name)
    except OSError:
        pass


def _check_sig(
    on_file,
    signature,
    signed_by_any=None,
    signed_by_all=None,
    keyring=None,
    gnupghome=None,
):
    try:
        verify = __salt__["gpg.verify"]
    except KeyError:
        raise CommandExecutionError(
            "Signature verification requires the gpg module, "
            "which could not be found. Make sure you have the "
            "necessary tools and libraries intalled (gpg, python-gnupg)"
        )
    sig = None
    if signature is not None:
        # fetch detached signature
        sig = __salt__["cp.cache_file"](signature, __env__)
        if not sig:
            raise CommandExecutionError(
                f"Detached signature file {signature} not found"
            )

    res = verify(
        filename=on_file,
        signature=sig,
        keyring=keyring,
        gnupghome=gnupghome,
        signed_by_any=signed_by_any,
        signed_by_all=signed_by_all,
    )

    if res["res"] is True:
        return
    # Ensure detached signature and file are deleted from cache
    # on signature verification failure.
    if sig:
        salt.utils.files.safe_rm(sig)
    salt.utils.files.safe_rm(on_file)
    raise CommandExecutionError(
        f"The file's signature could not be verified: {res['message']}"
    )


def extracted(
    name,
    source,
    source_hash=None,
    source_hash_name=None,
    source_hash_update=False,
    skip_files_list_verify=False,
    skip_verify=False,
    password=None,
    options=None,
    list_options=None,
    force=False,
    overwrite=False,
    clean=False,
    clean_parent=False,
    user=None,
    group=None,
    if_missing=None,
    trim_output=False,
    use_cmd_unzip=None,
    extract_perms=True,
    enforce_toplevel=True,
    enforce_ownership_on=None,
    archive_format=None,
    use_etag=False,
<<<<<<< HEAD
    signature=None,
    source_hash_sig=None,
    signed_by_any=None,
    signed_by_all=None,
    keyring=None,
    gnupghome=None,
=======
>>>>>>> fcb38a54
    **kwargs,
):
    """
    .. versionadded:: 2014.1.0
    .. versionchanged:: 2016.11.0,3005
        This state has been rewritten. Some arguments are new to this release
        and will not be available in the 2016.3 release cycle (and earlier).
        Additionally, the **ZIP Archive Handling** section below applies
        specifically to the 2016.11.0 release (and newer).

    Ensure that an archive is extracted to a specific directory.

    .. important::
        **Changes for 2016.11.0**

        In earlier releases, this state would rely on the ``if_missing``
        argument to determine whether or not the archive needed to be
        extracted. When this argument was not passed, then the state would just
        assume ``if_missing`` is the same as the ``name`` argument (i.e. the
        parent directory into which the archive would be extracted).

        This caused a number of annoyances. One such annoyance was the need to
        know beforehand a path that would result from the extraction of the
        archive, and setting ``if_missing`` to that directory, like so:

        .. code-block:: yaml

            extract_myapp:
              archive.extracted:
                - name: /var/www
                - source: salt://apps/src/myapp-16.2.4.tar.gz
                - user: www
                - group: www
                - if_missing: /var/www/myapp-16.2.4

        If ``/var/www`` already existed, this would effectively make
        ``if_missing`` a required argument, just to get Salt to extract the
        archive.

        Some users worked around this by adding the top-level directory of the
        archive to the end of the ``name`` argument, and then used ``--strip``
        or ``--strip-components`` to remove that top-level dir when extracting:

        .. code-block:: yaml

            extract_myapp:
              archive.extracted:
                - name: /var/www/myapp-16.2.4
                - source: salt://apps/src/myapp-16.2.4.tar.gz
                - user: www
                - group: www

        With the rewrite for 2016.11.0, these workarounds are no longer
        necessary. ``if_missing`` is still a supported argument, but it is no
        longer required. The equivalent SLS in 2016.11.0 would be:

        .. code-block:: yaml

            extract_myapp:
              archive.extracted:
                - name: /var/www
                - source: salt://apps/src/myapp-16.2.4.tar.gz
                - user: www
                - group: www

        Salt now uses a function called :py:func:`archive.list
        <salt.modules.archive.list>` to get a list of files/directories in the
        archive. Using this information, the state can now check the minion to
        see if any paths are missing, and know whether or not the archive needs
        to be extracted. This makes the ``if_missing`` argument unnecessary in
        most use cases.

    .. important::
        **ZIP Archive Handling**

        *Note: this information applies to 2016.11.0 and later.*

        Salt has two different functions for extracting ZIP archives:

        1. :py:func:`archive.unzip <salt.modules.archive.unzip>`, which uses
           Python's zipfile_ module to extract ZIP files.
        2. :py:func:`archive.cmd_unzip <salt.modules.archive.cmd_unzip>`, which
           uses the ``unzip`` CLI command to extract ZIP files.

        Salt will prefer the use of :py:func:`archive.cmd_unzip
        <salt.modules.archive.cmd_unzip>` when CLI options are specified (via
        the ``options`` argument), and will otherwise prefer the
        :py:func:`archive.unzip <salt.modules.archive.unzip>` function. Use
        of :py:func:`archive.cmd_unzip <salt.modules.archive.cmd_unzip>` can be
        forced however by setting the ``use_cmd_unzip`` argument to ``True``.
        By contrast, setting this argument to ``False`` will force usage of
        :py:func:`archive.unzip <salt.modules.archive.unzip>`. For example:

        .. code-block:: yaml

            /var/www:
              archive.extracted:
                - source: salt://foo/bar/myapp.zip
                - use_cmd_unzip: True

        When ``use_cmd_unzip`` is omitted, Salt will choose which extraction
        function to use based on the source archive and the arguments passed to
        the state. When in doubt, simply do not set this argument; it is
        provided as a means of overriding the logic Salt uses to decide which
        function to use.

        There are differences in the features available in both extraction
        functions. These are detailed below.

        - *Command-line options* (only supported by :py:func:`archive.cmd_unzip
          <salt.modules.archive.cmd_unzip>`) - When the ``options`` argument is
          used, :py:func:`archive.cmd_unzip <salt.modules.archive.cmd_unzip>`
          is the only function that can be used to extract the archive.
          Therefore, if ``use_cmd_unzip`` is specified and set to ``False``,
          and ``options`` is also set, the state will not proceed.

        - *Permissions* - Due to an `upstream bug in Python`_, permissions are
          not preserved when the zipfile_ module is used to extract an archive.
          As of the 2016.11.0 release, :py:func:`archive.unzip
          <salt.modules.archive.unzip>` (as well as this state) has an
          ``extract_perms`` argument which, when set to ``True`` (the default),
          will attempt to match the permissions of the extracted
          files/directories to those defined within the archive. To disable
          this functionality and have the state not attempt to preserve the
          permissions from the ZIP archive, set ``extract_perms`` to ``False``:

          .. code-block:: yaml

              /var/www:
                archive.extracted:
                  - source: salt://foo/bar/myapp.zip
                  - extract_perms: False

    .. _`upstream bug in Python`: https://bugs.python.org/issue15795

    name
        Directory into which the archive should be extracted

    source
        Archive to be extracted

        .. note::
            This argument uses the same syntax as its counterpart in the
            :py:func:`file.managed <salt.states.file.managed>` state.

    source_hash
        Hash of source file, or file with list of hash-to-file mappings

        .. note::
            This argument uses the same syntax as its counterpart in the
            :py:func:`file.managed <salt.states.file.managed>` state.

        .. versionchanged:: 2016.11.0
            If this argument specifies the hash itself, instead of a URI to a
            file containing hashes, the hash type can now be omitted and Salt
            will determine the hash type based on the length of the hash. For
            example, both of the below states are now valid, while before only
            the second one would be:

        .. code-block:: yaml

            foo_app:
              archive.extracted:
                - name: /var/www
                - source: https://mydomain.tld/foo.tar.gz
                - source_hash: 3360db35e682f1c5f9c58aa307de16d41361618c

            bar_app:
              archive.extracted:
                - name: /var/www
                - source: https://mydomain.tld/bar.tar.gz
                - source_hash: sha1=5edb7d584b82ddcbf76e311601f5d4442974aaa5

    source_hash_name
        When ``source_hash`` refers to a hash file, Salt will try to find the
        correct hash by matching the filename part of the ``source`` URI. When
        managing a file with a ``source`` of ``salt://files/foo.tar.gz``, then
        the following line in a hash file would match:

        .. code-block:: text

            acbd18db4cc2f85cedef654fccc4a4d8    foo.tar.gz

        This line would also match:

        .. code-block:: text

            acbd18db4cc2f85cedef654fccc4a4d8    ./dir1/foo.tar.gz

        However, sometimes a hash file will include multiple similar paths:

        .. code-block:: text

            37b51d194a7513e45b56f6524f2d51f2    ./dir1/foo.txt
            acbd18db4cc2f85cedef654fccc4a4d8    ./dir2/foo.txt
            73feffa4b7f6bb68e44cf984c85f6e88    ./dir3/foo.txt

        In cases like this, Salt may match the incorrect hash. This argument
        can be used to tell Salt which filename to match, to ensure that the
        correct hash is identified. For example:

        .. code-block:: yaml

            /var/www:
              archive.extracted:
                - source: https://mydomain.tld/dir2/foo.tar.gz
                - source_hash: https://mydomain.tld/hashes
                - source_hash_name: ./dir2/foo.tar.gz

        .. note::
            This argument must contain the full filename entry from the
            checksum file, as this argument is meant to disambiguate matches
            for multiple files that have the same basename. So, in the
            example above, simply using ``foo.txt`` would not match.

        .. versionadded:: 2016.11.0

    source_hash_update : False
        Set this to ``True`` if archive should be extracted if source_hash has
        changed and there is a difference between the archive and the local files.
        This would extract regardless of the ``if_missing`` parameter.

        Note that this is only checked if the ``source`` value has not changed.
        If it has (e.g. to increment a version number in the path) then the
        archive will not be extracted even if the hash has changed.

        .. note::
            Setting this to ``True`` along with ``keep_source`` set to ``False``
            will result the ``source`` re-download to do a archive file list check.
            If it's not desirable please consider the ``skip_files_list_verify``
            argument.

        .. versionadded:: 2016.3.0

    skip_files_list_verify : False
        Set this to ``True`` if archive should be extracted if ``source_hash`` has
        changed but only checksums of the archive will be checked to determine if
        the extraction is required.

        It will try to find a local cache of the ``source`` and check its hash against
        the ``source_hash``. If there is no local cache available, for example if you
        set the ``keep_source`` to ``False``,  it will try to find a cached source hash
        file in the Minion archives cache directory.

        .. note::
            The current limitation of this logic is that you have to set
            minions ``hash_type`` config option to the same one that you're going
            to pass via ``source_hash`` argument.

        .. warning::
            With this argument set to ``True`` Salt will only check for the ``source_hash``
            against the local hash of the ``sourse``. So if you, for example, remove extracted
            files without clearing the Salt Minion cache next time you execute the state Salt
            will not notice that extraction is required if the hashes are still match.

        .. versionadded:: 3000

    skip_verify : False
        If ``True``, hash verification of remote file sources (``http://``,
        ``https://``, ``ftp://``) will be skipped, and the ``source_hash``
        argument will be ignored.

        .. versionadded:: 2016.3.4

    keep_source : True
        For ``source`` archives not local to the minion (i.e. from the Salt
        fileserver or a remote source such as ``http(s)`` or ``ftp``), Salt
        will need to download the archive to the minion cache before they can
        be extracted. To remove the downloaded archive after extraction, set
        this argument to ``False``.

        .. versionadded:: 2017.7.3

    keep : True
        Same as ``keep_source``, kept for backward-compatibility.

        .. note::
            If both ``keep_source`` and ``keep`` are used, ``keep`` will be
            ignored.

    password
        **For ZIP archives only.** Password used for extraction.

        .. versionadded:: 2016.3.0
        .. versionchanged:: 2016.11.0
          The newly-added :py:func:`archive.is_encrypted
          <salt.modules.archive.is_encrypted>` function will be used to
          determine if the archive is password-protected. If it is, then the
          ``password`` argument will be required for the state to proceed.

    options
        **For tar and zip archives only.**  This option can be used to specify
        a string of additional arguments to pass to the tar/zip command.

        If this argument is not used, then the minion will attempt to use
        Python's native tarfile_/zipfile_ support to extract it. For zip
        archives, this argument is mostly used to overwrite existing files with
        ``o``.

        Using this argument means that the ``tar`` or ``unzip`` command will be
        used, which is less platform-independent, so keep this in mind when
        using this option; the CLI options must be valid options for the
        ``tar``/``unzip`` implementation on the minion's OS.

        .. versionadded:: 2016.11.0
        .. versionchanged:: 2015.8.11,2016.3.2
            XZ-compressed tar archives no longer require ``J`` to manually be
            set in the ``options``, they are now detected automatically and
            decompressed using the xz_ CLI command and extracted using ``tar
            xvf``. This is a more platform-independent solution, as not all tar
            implementations support the ``J`` argument for extracting archives.

        .. note::
            For tar archives, main operators like ``-x``, ``--extract``,
            ``--get``, ``-c`` and ``-f``/``--file`` should *not* be used here.

    list_options
        **For tar archives only.** This state uses :py:func:`archive.list
        <salt.modules.archive.list_>` to discover the contents of the source
        archive so that it knows which file paths should exist on the minion if
        the archive has already been extracted. For the vast majority of tar
        archives, :py:func:`archive.list <salt.modules.archive.list_>` "just
        works". Archives compressed using gzip, bzip2, and xz/lzma (with the
        help of the xz_ CLI command) are supported automatically. However, for
        archives compressed using other compression types, CLI options must be
        passed to :py:func:`archive.list <salt.modules.archive.list_>`.

        This argument will be passed through to :py:func:`archive.list
        <salt.modules.archive.list_>` as its ``options`` argument, to allow it
        to successfully list the archive's contents. For the vast majority of
        archives, this argument should not need to be used, it should only be
        needed in cases where the state fails with an error stating that the
        archive's contents could not be listed.

        .. versionadded:: 2016.11.0

    force : False
        If a path that should be occupied by a file in the extracted result is
        instead a directory (or vice-versa), the state will fail. Set this
        argument to ``True`` to force these paths to be removed in order to
        allow the archive to be extracted.

        .. warning::
            Use this option *very* carefully.

        .. versionadded:: 2016.11.0

    overwrite : False
        Set this to ``True`` to force the archive to be extracted. This is
        useful for cases where the filenames/directories have not changed, but
        the content of the files have.

        .. versionadded:: 2016.11.1

    clean : False
        Set this to ``True`` to remove any top-level files and recursively
        remove any top-level directory paths before extracting.

        .. note::
            Files will only be cleaned first if extracting the archive is
            deemed necessary, either by paths missing on the minion, or if
            ``overwrite`` is set to ``True``.

        .. versionadded:: 2016.11.1

    clean_parent : False
        If ``True``, and the archive is extracted, delete the parent
        directory (i.e. the directory into which the archive is extracted), and
        then re-create that directory before extracting. Note that ``clean``
        and ``clean_parent`` are mutually exclusive.

        .. versionadded:: 3000

    user
        The user to own each extracted file. Not available on Windows.

        .. versionadded:: 2015.8.0
        .. versionchanged:: 2016.3.0
            When used in combination with ``if_missing``, ownership will only
            be enforced if ``if_missing`` is a directory.
        .. versionchanged:: 2016.11.0
            Ownership will be enforced only on the file/directory paths found
            by running :py:func:`archive.list <salt.modules.archive.list_>` on
            the source archive. An alternative root directory on which to
            enforce ownership can be specified using the
            ``enforce_ownership_on`` argument.

    group
        The group to own each extracted file. Not available on Windows.

        .. versionadded:: 2015.8.0
        .. versionchanged:: 2016.3.0
            When used in combination with ``if_missing``, ownership will only
            be enforced if ``if_missing`` is a directory.
        .. versionchanged:: 2016.11.0
            Ownership will be enforced only on the file/directory paths found
            by running :py:func:`archive.list <salt.modules.archive.list_>` on
            the source archive. An alternative root directory on which to
            enforce ownership can be specified using the
            ``enforce_ownership_on`` argument.

    if_missing
        If specified, this path will be checked, and if it exists then the
        archive will not be extracted. This path can be either a directory or a
        file, so this option can also be used to check for a semaphore file and
        conditionally skip extraction.

        .. versionchanged:: 2016.3.0
            When used in combination with either ``user`` or ``group``,
            ownership will only be enforced when ``if_missing`` is a directory.
        .. versionchanged:: 2016.11.0
            Ownership enforcement is no longer tied to this argument, it is
            simply checked for existence and extraction will be skipped if
            if is present.

    trim_output : False
        Useful for archives with many files in them. This can either be set to
        ``True`` (in which case only the first 100 files extracted will be
        in the state results), or it can be set to an integer for more exact
        control over the max number of files to include in the state results.

        .. versionadded:: 2016.3.0

    use_cmd_unzip : False
        Set to ``True`` for zip files to force usage of the
        :py:func:`archive.cmd_unzip <salt.modules.archive.cmd_unzip>` function
        to extract.

        .. versionadded:: 2016.11.0

    extract_perms : True
        **For ZIP archives only.** When using :py:func:`archive.unzip
        <salt.modules.archive.unzip>` to extract ZIP archives, Salt works
        around an `upstream bug in Python`_ to set the permissions on extracted
        files/directories to match those encoded into the ZIP archive. Set this
        argument to ``False`` to skip this workaround.

        .. versionadded:: 2016.11.0

    enforce_toplevel : True
        This option will enforce a single directory at the top level of the
        source archive, to prevent extracting a 'tar-bomb'. Set this argument
        to ``False`` to allow archives with files (or multiple directories) at
        the top level to be extracted.

        .. versionadded:: 2016.11.0

    enforce_ownership_on
        When ``user`` or ``group`` is specified, Salt will default to enforcing
        permissions on the file/directory paths detected by running
        :py:func:`archive.list <salt.modules.archive.list_>` on the source
        archive. Use this argument to specify an alternate directory on which
        ownership should be enforced.

        .. note::
            This path must be within the path specified by the ``name``
            argument.

        .. versionadded:: 2016.11.0

    archive_format
        One of ``tar``, ``zip``, or ``rar``.

        .. versionchanged:: 2016.11.0
            If omitted, the archive format will be guessed based on the value
            of the ``source`` argument. If the minion is running a release
            older than 2016.11.0, this option is required.

    .. _tarfile: https://docs.python.org/2/library/tarfile.html
    .. _zipfile: https://docs.python.org/2/library/zipfile.html
    .. _xz: http://tukaani.org/xz/

    use_etag
        If ``True``, remote http/https file sources will attempt to use the
        ETag header to determine if the remote file needs to be downloaded.
        This provides a lightweight mechanism for promptly refreshing files
        changed on a web server without requiring a full hash comparison via
        the ``source_hash`` parameter.

        .. versionadded:: 3005

    signature
        Ensure a valid GPG signature exists on the selected ``source`` file.
        This needs to be a file URI retrievable by
        `:py:func:`cp.cache_file <salt.modules.cp.cache_file>` which
        identifies a detached signature.

        .. note::

            A signature is only enforced directly after caching the file,
            before it is extracted to its final destination. Existing files
            at the target will never be modified.

            It will be enforced regardless of source type.

        .. versionadded:: 3007.0

    source_hash_sig
        When ``source`` is a remote file source, ``source_hash`` is a file,
        ``skip_verify`` is not true and ``use_etag`` is not true, ensure a
        valid GPG signature exists on the source hash file.
        Set this to ``true`` for an inline (clearsigned) signature, or to a
        file URI retrievable by `:py:func:`cp.cache_file <salt.modules.cp.cache_file>`
        for a detached one.

        .. note::

            A signature on the ``source_hash`` file is enforced regardless of
            changes since its contents are used to check if an existing file
            is in the correct state - but only for remote sources!
            As for ``signature``, existing target files will not be modified,
            only the cached source_hash and source_hash_sig files will be removed.

        .. versionadded:: 3007.0

    signed_by_any
        When verifying signatures either on the managed file or its source hash file,
        require at least one valid signature from one of a list of key fingerprints.
        This is passed to :py:func:`gpg.verify <salt.modules.gpg.verify>`.

        .. versionadded:: 3007.0

    signed_by_all
        When verifying signatures either on the managed file or its source hash file,
        require a valid signature from each of the key fingerprints in this list.
        This is passed to :py:func:`gpg.verify <salt.modules.gpg.verify>`.

        .. versionadded:: 3007.0

    keyring
        When verifying signatures, use this keyring.

        .. versionadded:: 3007.0

    gnupghome
        When verifying signatures, use this GnuPG home.

        .. versionadded:: 3007.0

    **Examples**

    1. tar with lmza (i.e. xz) compression:

       .. code-block:: yaml

           graylog2-server:
             archive.extracted:
               - name: /opt/
               - source: https://github.com/downloads/Graylog2/graylog2-server/graylog2-server-0.9.6p1.tar.lzma
               - source_hash: md5=499ae16dcae71eeb7c3a30c75ea7a1a6

    2. tar archive with flag for verbose output, and enforcement of user/group
       ownership:

       .. code-block:: yaml

           graylog2-server:
             archive.extracted:
               - name: /opt/
               - source: https://github.com/downloads/Graylog2/graylog2-server/graylog2-server-0.9.6p1.tar.gz
               - source_hash: md5=499ae16dcae71eeb7c3a30c75ea7a1a6
               - options: v
               - user: foo
               - group: foo

    3. tar archive, with ``source_hash_update`` set to ``True`` to prevent
       state from attempting extraction unless the ``source_hash`` differs
       from the previous time the archive was extracted:

       .. code-block:: yaml

           graylog2-server:
             archive.extracted:
               - name: /opt/
               - source: https://github.com/downloads/Graylog2/graylog2-server/graylog2-server-0.9.6p1.tar.lzma
               - source_hash: md5=499ae16dcae71eeb7c3a30c75ea7a1a6
               - source_hash_update: True
    """
    ret = {"name": name, "result": False, "changes": {}, "comment": ""}

    # Remove pub kwargs as they're irrelevant here.
    kwargs = salt.utils.args.clean_kwargs(**kwargs)

    if skip_files_list_verify and skip_verify:
        ret["comment"] = (
            'Only one of "skip_files_list_verify" and "skip_verify" can be set to True'
        )
        return ret

    if "keep_source" in kwargs and "keep" in kwargs:
        ret.setdefault("warnings", []).append(
            "Both 'keep_source' and 'keep' were used. Since these both "
            "do the same thing, 'keep' was ignored."
        )
        keep_source = bool(kwargs.pop("keep_source"))
        kwargs.pop("keep")
    elif "keep_source" in kwargs:
        keep_source = bool(kwargs.pop("keep_source"))
    elif "keep" in kwargs:
        keep_source = bool(kwargs.pop("keep"))
    else:
        # Neither was passed, default is True
        keep_source = True

    if not _path_is_abs(name):
        ret["comment"] = f"{name} is not an absolute path"
        return ret
    else:
        if not name:
            # Empty name, like None, '' etc.
            ret["comment"] = "Name of the directory path needs to be specified"
            return ret
        # os.path.isfile() returns False when there is a trailing slash, hence
        # our need for first stripping the slash and then adding it back later.
        # Otherwise, we can't properly check if the extraction location both a)
        # exists and b) is a file.
        #
        # >>> os.path.isfile('/tmp/foo.txt')
        # True
        # >>> os.path.isfile('/tmp/foo.txt/')
        # False
        name = name.rstrip(os.sep)
        if os.path.isfile(name):
            ret["comment"] = f"{name} exists and is not a directory"
            return ret
        # Add back the slash so that file.makedirs properly creates the
        # destdir if it needs to be created. file.makedirs expects a trailing
        # slash in the directory path.
        name += os.sep
    if not _path_is_abs(if_missing):
        ret["comment"] = "Value for 'if_missing' is not an absolute path"
        return ret
    if not _path_is_abs(enforce_ownership_on):
        ret["comment"] = "Value for 'enforce_ownership_on' is not an absolute path"
        return ret
    else:
        if enforce_ownership_on is not None:
            try:
                not_rel = os.path.relpath(enforce_ownership_on, name).startswith(
                    ".." + os.sep
                )
            except Exception:  # pylint: disable=broad-except
                # A ValueError is raised on Windows when the paths passed to
                # os.path.relpath are not on the same drive letter. Using a
                # generic Exception here to keep other possible exception types
                # from making this state blow up with a traceback.
                not_rel = True
            if not_rel:
                ret["comment"] = (
                    f"Value for 'enforce_ownership_on' must be within {name}"
                )
                return ret

    if if_missing is not None and os.path.exists(if_missing):
        ret["result"] = True
        ret["comment"] = f"Path {if_missing} exists"
        return ret

    if user or group:
        if salt.utils.platform.is_windows():
            ret["comment"] = (
                "User/group ownership cannot be enforced on Windows minions"
            )
            return ret

        if user:
            uid = __salt__["file.user_to_uid"](user)
            if uid == "":
                ret["comment"] = f"User {user} does not exist"
                return ret
        else:
            uid = -1

        if group:
            gid = __salt__["file.group_to_gid"](group)
            if gid == "":
                ret["comment"] = f"Group {group} does not exist"
                return ret
        else:
            gid = -1
    else:
        # We should never hit the ownership enforcement code unless user or
        # group was specified, but just in case, set uid/gid to -1 to make the
        # os.chown() a no-op and avoid a NameError.
        uid = gid = -1

    if source_hash_update and not source_hash:
        ret.setdefault("warnings", []).append(
            "The 'source_hash_update' argument is ignored when "
            "'source_hash' is not also specified."
        )

    if signature or source_hash_sig:
        # Fail early in case the gpg module is not present
        try:
            __salt__["gpg.verify"]
        except KeyError:
            ret["comment"] = (
                "Cannot verify signatures because the gpg module was not loaded"
            )
            return ret

    try:
        source_match = __salt__["file.source_list"](source, source_hash, __env__)[0]
    except CommandExecutionError as exc:
        ret["result"] = False
        ret["comment"] = exc.strerror
        return ret

    if not source_match:
        ret["result"] = False
        ret["comment"] = f'Invalid source "{source}"'
        return ret

    urlparsed_source = urlparse(source_match)
    urlparsed_scheme = urlparsed_source.scheme
    urlparsed_path = os.path.join(
        urlparsed_source.netloc, urlparsed_source.path
    ).rstrip(os.sep)

    # urlparsed_scheme will be the drive letter if this is a Windows file path
    # This checks for a drive letter as the scheme and changes it to file
    if urlparsed_scheme and urlparsed_scheme.lower() in string.ascii_lowercase:
        urlparsed_path = ":".join([urlparsed_scheme, urlparsed_path])
        urlparsed_scheme = "file"

    source_hash_basename = urlparsed_path or urlparsed_source.netloc

    source_is_local = urlparsed_scheme in salt.utils.files.LOCAL_PROTOS
    if source_is_local:
        # Get rid of "file://" from start of source_match
        source_match = os.path.realpath(os.path.expanduser(urlparsed_path))
        if not os.path.isfile(source_match):
            ret["comment"] = "Source file '{}' does not exist".format(
                salt.utils.url.redact_http_basic_auth(source_match)
            )
            return ret

    valid_archive_formats = ("tar", "rar", "zip")
    if not archive_format:
        archive_format = salt.utils.files.guess_archive_type(source_hash_basename)
        if archive_format is None:
            ret["comment"] = (
                "Could not guess archive_format from the value of the "
                "'source' argument. Please set this archive_format to one "
                "of the following: {}".format(", ".join(valid_archive_formats))
            )
            return ret
    try:
        archive_format = archive_format.lower()
    except AttributeError:
        pass
    if archive_format not in valid_archive_formats:
        ret["comment"] = (
            "Invalid archive_format '{}'. Either set it to a supported "
            "value ({}) or remove this argument and the archive format will "
            "be guessed based on file extension.".format(
                archive_format,
                ", ".join(valid_archive_formats),
            )
        )
        return ret

    if options is not None and not isinstance(options, str):
        options = str(options)

    strip_components = None
    if options and archive_format == "tar":
        try:
            strip_components = int(
                re.search(
                    r"""--strip(?:-components)?(?:\s+|=)["']?(\d+)["']?""", options
                ).group(1)
            )
        except (AttributeError, ValueError):
            pass

    if archive_format == "zip":
        if options:
            if use_cmd_unzip is None:
                log.info(
                    "Presence of CLI options in archive.extracted state for "
                    "'%s' implies that use_cmd_unzip is set to True.",
                    name,
                )
                use_cmd_unzip = True
            elif not use_cmd_unzip:
                # use_cmd_unzip explicitly disabled
                ret["comment"] = (
                    "'use_cmd_unzip' cannot be set to False if CLI options "
                    "are being specified (via the 'options' argument). "
                    "Either remove 'use_cmd_unzip', or set it to True."
                )
                return ret
            if use_cmd_unzip:
                if "archive.cmd_unzip" not in __salt__:
                    ret["comment"] = (
                        "archive.cmd_unzip function not available, unzip might "
                        "not be installed on minion"
                    )
                    return ret
        if password:
            if use_cmd_unzip is None:
                log.info(
                    "Presence of a password in archive.extracted state for "
                    "'%s' implies that use_cmd_unzip is set to False.",
                    name,
                )
                use_cmd_unzip = False
            elif use_cmd_unzip:
                ret.setdefault("warnings", []).append(
                    "Using a password in combination with setting "
                    "'use_cmd_unzip' to True is considered insecure. It is "
                    "recommended to remove the 'use_cmd_unzip' argument (or "
                    "set it to False) and allow Salt to extract the archive "
                    "using Python's built-in ZIP file support."
                )
    else:
        if password:
            ret["comment"] = (
                "The 'password' argument is only supported for zip archives"
            )
            return ret

    if archive_format == "rar":
        if "archive.unrar" not in __salt__:
            ret["comment"] = (
                "archive.unrar function not available, rar/unrar might "
                "not be installed on minion"
            )
            return ret

    supports_options = ("tar", "zip")
    if options and archive_format not in supports_options:
        ret["comment"] = (
            "The 'options' argument is only compatible with the following "
            "archive formats: {}".format(", ".join(supports_options))
        )
        return ret

    if trim_output:
        if trim_output is True:
            trim_output = 100
        elif not isinstance(trim_output, (bool, int)):
            try:
                # Try to handle cases where trim_output was passed as a
                # string-ified integer.
                trim_output = int(trim_output)
            except TypeError:
                ret["comment"] = (
                    "Invalid value for trim_output, must be True/False or an integer"
                )
                return ret

    if source_hash:
        try:
            source_sum = __salt__["file.get_source_sum"](
                source=source_match,
                source_hash=source_hash,
                source_hash_name=source_hash_name,
                saltenv=__env__,
                source_hash_sig=source_hash_sig,
                signed_by_any=signed_by_any,
                signed_by_all=signed_by_all,
                keyring=keyring,
                gnupghome=gnupghome,
            )
        except CommandExecutionError as exc:
            ret["comment"] = exc.strerror
            return ret
    else:
        source_sum = {}

    if skip_files_list_verify:
        if source_is_local:
            cached = source_match
        else:
            cached = __salt__["cp.is_cached"](source_match, saltenv=__env__)

        # If file was already cached we can just re-generate its hash.
        if cached:
            existing_cached_source_sum = _read_cached_checksum(cached)
            log.debug(
                'Existing source sum is: "%s". Expected source sum is "%s"',
                existing_cached_source_sum,
                source_sum,
            )

        # If file was not cached we still could have a pre-existing hash file which would be
        # generated if update_source was set to True.
        else:
            parsed = urlparse(source_match)
            # This path would be generated if this file would be cached by file.cached state
            # We have to mimic it due to questionable logic in the _checksum_file_path function
            expected_cached_path = salt.utils.path.join(
                __opts__["cachedir"], "extrn_files", __env__, parsed.netloc, parsed.path
            )
            existing_cached_source_sum = _read_cached_checksum(expected_cached_path)

        if source_sum and existing_cached_source_sum:
            if existing_cached_source_sum["hsum"] == source_sum["hsum"]:
                ret["result"] = None if __opts__["test"] else True
                ret["comment"] = (
                    "Archive {} existing source sum is the same as the "
                    "expected one and skip_files_list_verify argument was set "
                    "to True. Extraction is not needed".format(
                        salt.utils.url.redact_http_basic_auth(source_match)
                    )
                )
                return ret
        else:
            log.debug("There is no cached source %s available on minion", source_match)

    if source_is_local:
        cached = source_match
    else:
        if __opts__["test"]:
            ret["result"] = None
            ret["comment"] = (
                "Archive {} would be cached (if necessary) and checked to "
                "discover if extraction is needed".format(
                    salt.utils.url.redact_http_basic_auth(source_match)
                )
            )
            return ret

        if "file.cached" not in __states__:
            # Shouldn't happen unless there is a traceback keeping
            # salt/states/file.py from being processed through the loader. If
            # that is the case, we have much more important problems as _all_
            # file states would be unavailable.
            ret["comment"] = (
                "Unable to cache {}, file.cached state not available".format(
                    salt.utils.url.redact_http_basic_auth(source_match)
                )
            )
            return ret

        try:
            result = __states__["file.cached"](
                source_match,
                source_hash=source_hash,
                source_hash_name=source_hash_name,
                skip_verify=skip_verify,
                saltenv=__env__,
                use_etag=use_etag,
                source_hash_sig=source_hash_sig,
                signed_by_any=signed_by_any,
                signed_by_all=signed_by_all,
                keyring=keyring,
                gnupghome=gnupghome,
            )
        except Exception as exc:  # pylint: disable=broad-except
            msg = "Failed to cache {}: {}".format(
                salt.utils.url.redact_http_basic_auth(source_match), exc
            )
            log.exception(msg)
            ret["comment"] = msg
            return ret
        else:
            log.debug("file.cached: %s", result)

        if result["result"]:
            # Get the path of the file in the minion cache
            cached = __salt__["cp.is_cached"](source_match, saltenv=__env__)
        else:
            log.debug(
                "failed to download %s",
                salt.utils.url.redact_http_basic_auth(source_match),
            )
            return result

    if signature:
        try:
            _check_sig(
                cached,
                signature,
                signed_by_any=signed_by_any,
                signed_by_all=signed_by_all,
                keyring=keyring,
                gnupghome=gnupghome,
            )
        except CommandExecutionError as err:
            ret["comment"] = f"Failed verifying the source file's signature: {err}"
            return ret

    existing_cached_source_sum = _read_cached_checksum(cached)

    if source_hash and source_hash_update and not skip_verify:
        # Create local hash sum file if we're going to track sum update
        _update_checksum(cached)

    if archive_format == "zip" and not password:
        log.debug("Checking %s to see if it is password-protected", source_match)
        # Either use_cmd_unzip was explicitly set to True, or was
        # implicitly enabled by setting the "options" argument.
        try:
            encrypted_zip = __salt__["archive.is_encrypted"](
                cached, clean=False, saltenv=__env__, use_etag=use_etag
            )
        except CommandExecutionError:
            # This would happen if archive_format=zip and the source archive is
            # not actually a zip file.
            pass
        else:
            if encrypted_zip:
                ret["comment"] = (
                    "Archive {} is password-protected, but no password was "
                    "specified. Please set the 'password' argument.".format(
                        salt.utils.url.redact_http_basic_auth(source_match)
                    )
                )
                return ret

    try:
        contents = __salt__["archive.list"](
            cached,
            archive_format=archive_format,
            options=list_options,
            strip_components=strip_components,
            clean=False,
            verbose=True,
            use_etag=use_etag,
        )
    except CommandExecutionError as exc:
        contents = None
        errors = []
        if not if_missing:
            errors.append("'if_missing' must be set")
        if not enforce_ownership_on and (user or group):
            errors.append(
                "Ownership cannot be managed without setting 'enforce_ownership_on'."
            )
        msg = exc.strerror
        if errors:
            msg += "\n\n"
            if archive_format == "tar":
                msg += (
                    "If the source archive is a tar archive compressed using "
                    "a compression type not natively supported by the tar "
                    "command, then setting the 'list_options' argument may "
                    "allow the contents to be listed. Otherwise, if Salt is "
                    "unable to determine the files/directories in the "
                    "archive, the following workaround(s) would need to be "
                    "used for this state to proceed"
                )
            else:
                msg += (
                    "The following workarounds must be used for this state to proceed"
                )
            msg += " (assuming the source file is a valid {} archive):\n".format(
                archive_format
            )

            for error in errors:
                msg += f"\n- {error}"
        ret["comment"] = msg
        return ret

    if (
        enforce_toplevel
        and contents is not None
        and (
            len(contents["top_level_dirs"]) > 1 or len(contents["top_level_files"]) > 0
        )
    ):
        ret["comment"] = (
            "Archive does not have a single top-level directory. "
            "To allow this archive to be extracted, set "
            "'enforce_toplevel' to False. To avoid a "
            "'{}-bomb' it may also be advisable to set a "
            "top-level directory by adding it to the 'name' "
            "value (for example, setting 'name' to {} "
            "instead of {}).".format(
                archive_format,
                os.path.join(name, "some_dir"),
                name,
            )
        )
        return ret

    if clean and clean_parent:
        ret["comment"] = "Only one of 'clean' and 'clean_parent' can be set to True"
        ret["result"] = False
        return ret

    extraction_needed = overwrite
    contents_missing = False

    # Check to see if we need to extract the archive. Using os.lstat() in a
    # try/except is considerably faster than using os.path.exists(), and we
    # already need to catch an OSError to cover edge cases where the minion is
    # running as a non-privileged user and is trying to check for the existence
    # of a path to which it does not have permission.
    try:
        if_missing_path_exists = os.path.exists(if_missing)
    except TypeError:
        if_missing_path_exists = False

    if not if_missing_path_exists:
        if contents is None:
            try:
                os.lstat(if_missing)
                extraction_needed = False
            except OSError as exc:
                if exc.errno == errno.ENOENT:
                    extraction_needed = True
                else:
                    ret["comment"] = (
                        "Failed to check for existence of if_missing path "
                        "({}): {}".format(if_missing, exc)
                    )
                    return ret
        else:
            incorrect_type = []
            for path_list, func in (
                (contents["dirs"], stat.S_ISDIR),
                (
                    contents["files"],
                    lambda x: not stat.S_ISLNK(x) and not stat.S_ISDIR(x),
                ),
                (contents["links"], stat.S_ISLNK),
            ):
                for path in path_list:
                    full_path = salt.utils.path.join(name, path)
                    try:
                        path_mode = os.lstat(full_path.rstrip(os.sep)).st_mode
                        if not func(path_mode):
                            incorrect_type.append(path)
                    except OSError as exc:
                        if exc.errno == errno.ENOENT:
                            extraction_needed = True
                            contents_missing = True
                        elif exc.errno != errno.ENOTDIR:
                            # In cases where a directory path was occupied by a
                            # file instead, all os.lstat() calls to files within
                            # that dir will raise an ENOTDIR OSError. So we
                            # expect these and will only abort here if the
                            # error code is something else.
                            ret["comment"] = str(exc)
                            return ret

            if incorrect_type:
                incorrect_paths = "\n\n" + "\n".join([f"- {x}" for x in incorrect_type])
                ret["comment"] = (
                    "The below paths (relative to {}) exist, but are the "
                    "incorrect type (file instead of directory, symlink "
                    "instead of file, etc.).".format(name)
                )
                if __opts__["test"] and clean and contents is not None:
                    ret["result"] = None
                    ret["comment"] += (
                        " Since the 'clean' option is enabled, the "
                        "destination paths would be cleared and the "
                        "archive would be extracted.{}".format(incorrect_paths)
                    )
                    return ret
                if __opts__["test"] and clean_parent and contents is not None:
                    ret["result"] = None
                    ret["comment"] += (
                        " Since the 'clean_parent' option is enabled, the "
                        "destination parent directory would be removed first "
                        "and then re-created and the archive would be "
                        "extracted"
                    )
                    return ret

                # Skip notices of incorrect types if we're cleaning
                if not (clean and contents is not None):
                    if not force:
                        ret["comment"] += (
                            " To proceed with extraction, set 'force' to "
                            "True. Note that this will remove these paths "
                            "before extracting.{}".format(incorrect_paths)
                        )
                        return ret
                    else:
                        errors = []
                        for path in incorrect_type:
                            full_path = os.path.join(name, path)
                            try:
                                salt.utils.files.rm_rf(full_path.rstrip(os.sep))
                                ret["changes"].setdefault("removed", []).append(
                                    full_path
                                )
                                extraction_needed = True
                            except OSError as exc:
                                if exc.errno != errno.ENOENT:
                                    errors.append(str(exc))
                        if errors:
                            msg = (
                                "One or more paths existed by were the incorrect "
                                "type (i.e. file instead of directory or "
                                "vice-versa), but could not be removed. The "
                                "following errors were observed:\n"
                            )
                            for error in errors:
                                msg += f"\n- {error}"
                            ret["comment"] = msg
                            return ret

    if (
        not extraction_needed
        and source_hash_update
        and existing_cached_source_sum is not None
        and not _compare_checksum(cached, existing_cached_source_sum)
    ):
        extraction_needed = True
        source_hash_trigger = True
    else:
        source_hash_trigger = False

    created_destdir = False

    if extraction_needed:
        if source_is_local and source_hash and not skip_verify:
            ret["result"] = __salt__["file.check_hash"](
                source_match, source_sum["hsum"]
            )
            if not ret["result"]:
                ret["comment"] = "{} does not match the desired source_hash {}".format(
                    salt.utils.url.redact_http_basic_auth(source_match),
                    source_sum["hsum"],
                )
                return ret

        if __opts__["test"]:
            ret["result"] = None
            ret["comment"] = "Archive {} would be extracted to {}".format(
                salt.utils.url.redact_http_basic_auth(source_match), name
            )
            if clean and contents is not None:
                ret["comment"] += ", after cleaning destination path(s)"
            _add_explanation(ret, source_hash_trigger, contents_missing)
            return ret

        if clean_parent and contents is not None:
            errors = []
            log.debug("Removing directory %s due to clean_parent set to True", name)
            try:
                salt.utils.files.rm_rf(name.rstrip(os.sep))
                ret["changes"].setdefault(
                    "removed",
                    f"Directory {name} was removed prior to the extraction",
                )
            except OSError as exc:
                if exc.errno != errno.ENOENT:
                    errors.append(str(exc))
            if errors:
                msg = (
                    "Unable to remove the directory {}. The following "
                    "errors were observed:\n".format(name)
                )
                for error in errors:
                    msg += f"\n- {error}"
                ret["comment"] = msg
                return ret

        if clean and contents is not None:
            errors = []
            log.debug("Cleaning archive paths from within %s", name)
            for path in contents["top_level_dirs"] + contents["top_level_files"]:
                full_path = os.path.join(name, path)
                try:
                    log.debug("Removing %s", full_path)
                    salt.utils.files.rm_rf(full_path.rstrip(os.sep))
                    ret["changes"].setdefault("removed", []).append(full_path)
                except OSError as exc:
                    if exc.errno != errno.ENOENT:
                        errors.append(str(exc))

            if errors:
                msg = (
                    "One or more paths could not be cleaned. The following "
                    "errors were observed:\n"
                )
                for error in errors:
                    msg += f"\n- {error}"
                ret["comment"] = msg
                return ret

        if not os.path.isdir(name):
            __states__["file.directory"](name, user=user, makedirs=True)
            created_destdir = True

        log.debug("Extracting %s to %s", cached, name)
        try:
            if archive_format == "zip":
                if use_cmd_unzip:
                    try:
                        files = __salt__["archive.cmd_unzip"](
                            cached,
                            name,
                            options=options,
                            trim_output=trim_output,
                            password=password,
                            **kwargs,
                        )
                    except (CommandExecutionError, CommandNotFoundError) as exc:
                        ret["comment"] = exc.strerror
                        return ret
                else:
                    files = __salt__["archive.unzip"](
                        cached,
                        name,
                        options=options,
                        trim_output=trim_output,
                        password=password,
                        extract_perms=extract_perms,
                        **kwargs,
                    )
            elif archive_format == "rar":
                try:
                    files = __salt__["archive.unrar"](
                        cached, name, trim_output=trim_output, **kwargs
                    )
                except (CommandExecutionError, CommandNotFoundError) as exc:
                    ret["comment"] = exc.strerror
                    return ret
            else:
                if options is None:
                    try:
                        with closing(tarfile.open(cached, "r")) as tar:
                            tar.extractall(salt.utils.stringutils.to_str(name))  # nosec
                            files = tar.getnames()
                            if trim_output:
                                files = files[:trim_output]
                    except tarfile.ReadError:
                        if salt.utils.path.which("xz"):
                            if (
                                __salt__["cmd.retcode"](
                                    ["xz", "-t", cached],
                                    python_shell=False,
                                    ignore_retcode=True,
                                )
                                == 0
                            ):
                                # XZ-compressed data
                                log.debug(
                                    "Tar file is XZ-compressed, attempting "
                                    "decompression and extraction using XZ Utils "
                                    "and the tar command"
                                )
                                # Must use python_shell=True here because not
                                # all tar implementations support the -J flag
                                # for decompressing XZ-compressed data. We need
                                # to dump the decompressed data to stdout and
                                # pipe it to tar for extraction.
                                cmd = "xz --decompress --stdout {0} | tar xvf -"
                                results = __salt__["cmd.run_all"](
                                    cmd.format(shlex.quote(cached)),
                                    cwd=name,
                                    python_shell=True,
                                )
                                if results["retcode"] != 0:
                                    if created_destdir:
                                        _cleanup_destdir(name)
                                    ret["result"] = False
                                    ret["changes"] = results
                                    return ret
                                if _is_bsdtar():
                                    files = results["stderr"]
                                else:
                                    files = results["stdout"]
                            else:
                                # Failed to open tar archive and it is not
                                # XZ-compressed, gracefully fail the state
                                if created_destdir:
                                    _cleanup_destdir(name)
                                ret["result"] = False
                                ret["comment"] = (
                                    "Failed to read from tar archive using "
                                    "Python's native tar file support. If "
                                    "archive is compressed using something "
                                    "other than gzip or bzip2, the "
                                    "'options' argument may be required to "
                                    "pass the correct options to the tar "
                                    "command in order to extract the archive."
                                )
                                return ret
                        else:
                            if created_destdir:
                                _cleanup_destdir(name)
                            ret["result"] = False
                            ret["comment"] = (
                                "Failed to read from tar archive. If it is "
                                "XZ-compressed, install xz-utils to attempt "
                                "extraction."
                            )
                            return ret
                else:
                    if not salt.utils.path.which("tar"):
                        ret["comment"] = (
                            "tar command not available, it might not be "
                            "installed on minion"
                        )
                        return ret

                    # Ignore verbose file list options as we are already using
                    # "v" below in tar_shortopts
                    tar_opts = [
                        x
                        for x in shlex.split(options)
                        if x not in ("v", "-v", "--verbose")
                    ]

                    tar_cmd = ["tar"]
                    tar_shortopts = "xv"
                    tar_longopts = []

                    for position, opt in enumerate(tar_opts):
                        if opt.startswith("-"):
                            tar_longopts.append(opt)
                        else:
                            if position > 0:
                                tar_longopts.append(opt)
                            else:
                                append_opt = opt
                                append_opt = append_opt.replace("x", "")
                                append_opt = append_opt.replace("f", "")
                                tar_shortopts = tar_shortopts + append_opt

                    if __grains__["os"].lower() == "openbsd":
                        tar_shortopts = "-" + tar_shortopts

                    tar_cmd.append(tar_shortopts)
                    tar_cmd.extend(tar_longopts)
                    tar_cmd.extend(["-f", cached])

                    results = __salt__["cmd.run_all"](
                        tar_cmd, cwd=name, python_shell=False
                    )
                    if results["retcode"] != 0:
                        ret["result"] = False
                        ret["changes"] = results
                        return ret
                    if _is_bsdtar():
                        files = results["stderr"].splitlines()
                        if trim_output:
                            files = files[:trim_output]
                    else:
                        files = results["stdout"].splitlines()
                        if trim_output:
                            files = files[:trim_output]
                    if not files:
                        files = "no tar output so far"
        except CommandExecutionError as exc:
            ret["comment"] = exc.strerror
            return ret

    # Recursively set user and group ownership of files
    enforce_missing = []
    enforce_failed = []
    if user or group:
        if enforce_ownership_on:
            if os.path.isdir(enforce_ownership_on):
                enforce_dirs = [enforce_ownership_on]
                enforce_files = []
                enforce_links = []
            else:
                enforce_dirs = []
                enforce_files = [enforce_ownership_on]
                enforce_links = []
        else:
            if contents is not None:
                enforce_dirs = contents["top_level_dirs"]
                enforce_files = contents["top_level_files"]
                enforce_links = contents["top_level_links"]

        recurse = []
        if user:
            recurse.append("user")
        if group:
            recurse.append("group")
        recurse_str = ", ".join(recurse)

        owner_changes = {x: y for x, y in (("user", user), ("group", group)) if y}
        for dirname in enforce_dirs:
            full_path = os.path.join(name, dirname)
            if not os.path.isdir(full_path):
                if not __opts__["test"]:
                    enforce_missing.append(full_path)
            else:
                log.debug(
                    "Enforcing %s ownership on %s using a file.directory state%s",
                    recurse_str,
                    dirname,
                    " (dry-run only)" if __opts__["test"] else "",
                )
                dir_result = __states__["file.directory"](
                    full_path, user=user, group=group, recurse=recurse
                )
                log.debug("file.directory: %s", dir_result)

                if dir_result.get("changes"):
                    ret["changes"]["updated ownership"] = True
                try:
                    if not dir_result["result"]:
                        enforce_failed.append(full_path)
                except (KeyError, TypeError):
                    log.warning(
                        "Bad state return %s for file.directory state on %s",
                        dir_result,
                        dirname,
                    )

        for filename in enforce_files + enforce_links:
            full_path = os.path.join(name, filename)
            try:
                # Using os.lstat instead of calling out to
                # __salt__['file.stats'], since we may be doing this for a lot
                # of files, and simply calling os.lstat directly will speed
                # things up a bit.
                file_stat = os.lstat(full_path)
            except OSError as exc:
                if not __opts__["test"]:
                    if exc.errno == errno.ENOENT:
                        enforce_missing.append(full_path)
                    enforce_failed.append(full_path)
            else:
                # Earlier we set uid, gid to -1 if we're not enforcing
                # ownership on user, group, as passing -1 to os.chown will tell
                # it not to change that ownership. Since we've done that, we
                # can selectively compare the uid/gid from the values in
                # file_stat, _only if_ the "desired" uid/gid is something other
                # than -1.
                if (uid != -1 and uid != file_stat.st_uid) or (
                    gid != -1 and gid != file_stat.st_gid
                ):
                    if __opts__["test"]:
                        ret["changes"]["updated ownership"] = True
                    else:
                        try:
                            os.lchown(full_path, uid, gid)
                            ret["changes"]["updated ownership"] = True
                        except OSError:
                            enforce_failed.append(filename)

    if extraction_needed:
        if len(files) > 0:
            if created_destdir:
                ret["changes"]["directories_created"] = [name]
            ret["changes"]["extracted_files"] = files
            ret["comment"] = "{} extracted to {}".format(
                salt.utils.url.redact_http_basic_auth(source_match),
                name,
            )
            _add_explanation(ret, source_hash_trigger, contents_missing)
            ret["comment"] += ". Output was trimmed to {} number of lines".format(
                trim_output
            )
            ret["result"] = True

        else:
            ret["result"] = False
            ret["comment"] = "No files were extracted from {}".format(
                salt.utils.url.redact_http_basic_auth(source_match)
            )
    else:
        ret["result"] = True
        if if_missing_path_exists:
            ret["comment"] = f"{if_missing} exists"
        else:
            ret["comment"] = "All files in archive are already present"
        if __opts__["test"]:
            if ret["changes"].get("updated ownership"):
                ret["result"] = None
                ret[
                    "comment"
                ] += ". Ownership would be updated on one or more files/directories."

    if enforce_missing:
        if not if_missing:
            # If is_missing was used, and both a) the archive had never been
            # extracted, and b) the path referred to by if_missing exists, then
            # enforce_missing would contain paths of top_level dirs/files that
            # _would_ have been extracted. Since if_missing can be used as a
            # semaphore to conditionally extract, we don't want to make this a
            # case where the state fails, so we only fail the state if
            # is_missing is not used.
            ret["result"] = False
        ret["comment"] += (
            "\n\nWhile trying to enforce user/group ownership, the following "
            "paths were missing:\n"
        )
        for item in enforce_missing:
            ret["comment"] += f"\n- {item}"

    if enforce_failed:
        ret["result"] = False
        ret["comment"] += (
            "\n\nWhile trying to enforce user/group ownership, Salt was "
            "unable to change ownership on the following paths:\n"
        )
        for item in enforce_failed:
            ret["comment"] += f"\n- {item}"

    if not source_is_local:
        if keep_source:
            log.debug("Keeping cached source file %s", cached)
        else:
            log.debug("Cleaning cached source file %s", cached)
            result = __states__["file.not_cached"](source_match, saltenv=__env__)
            if not result["result"]:
                # Don't let failure to delete cached file cause the state
                # itself to fail, just drop it in the warnings.
                ret.setdefault("warnings", []).append(result["comment"])

    return ret<|MERGE_RESOLUTION|>--- conflicted
+++ resolved
@@ -236,15 +236,12 @@
     enforce_ownership_on=None,
     archive_format=None,
     use_etag=False,
-<<<<<<< HEAD
     signature=None,
     source_hash_sig=None,
     signed_by_any=None,
     signed_by_all=None,
     keyring=None,
     gnupghome=None,
-=======
->>>>>>> fcb38a54
     **kwargs,
 ):
     """
