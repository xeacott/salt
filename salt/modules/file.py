"""
Manage information about regular files, directories,
and special files on the minion, set/read user,
group, mode, and data
"""

# TODO: We should add the capability to do u+r type operations here
# some time in the future


import datetime
import errno
import fnmatch
import glob
import hashlib
import itertools
import logging
import mmap
import os
import re
import shutil
import stat
import string
import sys
import tempfile
import time
import urllib.parse
from collections import namedtuple
from collections.abc import Iterable, Mapping

import salt.utils.args
import salt.utils.atomicfile
import salt.utils.data
import salt.utils.filebuffer
import salt.utils.files
import salt.utils.find
import salt.utils.functools
import salt.utils.hashutils
import salt.utils.http
import salt.utils.itertools
import salt.utils.path
import salt.utils.platform
import salt.utils.stringutils
import salt.utils.templates
import salt.utils.url
import salt.utils.user
from salt.exceptions import CommandExecutionError, MinionError, SaltInvocationError
from salt.exceptions import get_error_message as _get_error_message
from salt.utils.files import HASHES, HASHES_REVMAP
from salt.utils.versions import Version

try:
    import grp
    import pwd
except ImportError:
    pass


log = logging.getLogger(__name__)

__func_alias__ = {"makedirs_": "makedirs"}


AttrChanges = namedtuple("AttrChanges", "added,removed")


def __virtual__():
    """
    Only work on POSIX-like systems
    """
    # win_file takes care of windows
    if salt.utils.platform.is_windows():
        return (
            False,
            "The file execution module cannot be loaded: only available on "
            "non-Windows systems - use win_file instead.",
        )
    return True


def __clean_tmp(sfn):
    """
    Clean out a template temp file
    """
    if sfn.startswith(
        os.path.join(tempfile.gettempdir(), salt.utils.files.TEMPFILE_PREFIX)
    ):
        # Don't remove if it exists in file_roots (any saltenv)
        all_roots = itertools.chain.from_iterable(__opts__["file_roots"].values())
        in_roots = any(sfn.startswith(root) for root in all_roots)
        # Only clean up files that exist
        if os.path.exists(sfn) and not in_roots:
            os.remove(sfn)


def _error(ret, err_msg):
    """
    Common function for setting error information for return dicts
    """
    ret["result"] = False
    ret["comment"] = err_msg
    return ret


def _binary_replace(old, new):
    """
    This function does NOT do any diffing, it just checks the old and new files
    to see if either is binary, and provides an appropriate string noting the
    difference between the two files. If neither file is binary, an empty
    string is returned.

    This function should only be run AFTER it has been determined that the
    files differ.
    """
    old_isbin = not __utils__["files.is_text"](old)
    new_isbin = not __utils__["files.is_text"](new)
    if any((old_isbin, new_isbin)):
        if all((old_isbin, new_isbin)):
            return "Replace binary file"
        elif old_isbin:
            return "Replace binary file with text file"
        elif new_isbin:
            return "Replace text file with binary file"
    return ""


def _get_bkroot():
    """
    Get the location of the backup dir in the minion cache
    """
    # Get the cachedir from the minion config
    return os.path.join(__salt__["config.get"]("cachedir"), "file_backup")


def _splitlines_preserving_trailing_newline(str):
    """
    Returns a list of the lines in the string, breaking at line boundaries and
    preserving a trailing newline (if present).

    Essentially, this works like ``str.striplines(False)`` but preserves an
    empty line at the end. This is equivalent to the following code:

    .. code-block:: python

        lines = str.splitlines()
        if str.endswith('\n') or str.endswith('\r'):
            lines.append('')
    """
    lines = str.splitlines()
    if str.endswith("\n") or str.endswith("\r"):
        lines.append("")
    return lines


def _chattr_version():
    """
    Return the version of chattr installed
    """
    # There's no really *good* way to get the version of chattr installed.
    # It's part of the e2fsprogs package - we could try to parse the version
    # from the package manager, but there's no guarantee that it was
    # installed that way.
    #
    # The most reliable approach is to just check tune2fs, since that should
    # be installed with chattr, at least if it was installed in a conventional
    # manner.
    #
    # See https://unix.stackexchange.com/a/520399/5788 for discussion.
    tune2fs = salt.utils.path.which("tune2fs")
    if not tune2fs or salt.utils.platform.is_aix():
        return None
    cmd = [tune2fs]
    result = __salt__["cmd.run"](cmd, ignore_retcode=True, python_shell=False)
    match = re.search(
        r"tune2fs (?P<version>[0-9\.]+)",
        salt.utils.stringutils.to_str(result),
    )
    if match is None:
        version = None
    else:
        version = match.group("version")

    return version


def _chattr_has_extended_attrs():
    """
    Return ``True`` if chattr supports extended attributes, that is,
    the version is >1.41.22. Otherwise, ``False``
    """
    ver = _chattr_version()
    if ver is None:
        return False

    needed_version = Version("1.41.12")
    chattr_version = Version(ver)
    return chattr_version > needed_version


def gid_to_group(gid):
    """
    Convert the group id to the group name on this system

    gid
        gid to convert to a group name

    CLI Example:

    .. code-block:: bash

        salt '*' file.gid_to_group 0
    """
    try:
        gid = int(gid)
    except ValueError:
        # This is not an integer, maybe it's already the group name?
        gid = group_to_gid(gid)

    if gid == "":
        # Don't even bother to feed it to grp
        return ""

    try:
        return grp.getgrgid(gid).gr_name
    except (KeyError, NameError):
        # If group is not present, fall back to the gid.
        return gid


def group_to_gid(group):
    """
    Convert the group to the gid on this system

    group
        group to convert to its gid

    CLI Example:

    .. code-block:: bash

        salt '*' file.group_to_gid root
    """
    if group is None:
        return ""
    try:
        if isinstance(group, int):
            return group
        return grp.getgrnam(group).gr_gid
    except KeyError:
        return ""


def get_gid(path, follow_symlinks=True):
    """
    Return the id of the group that owns a given file

    path
        file or directory of which to get the gid

    follow_symlinks
        indicated if symlinks should be followed

    CLI Example:

    .. code-block:: bash

        salt '*' file.get_gid /etc/passwd

    .. versionchanged:: 0.16.4
        ``follow_symlinks`` option added
    """
    return stats(os.path.expanduser(path), follow_symlinks=follow_symlinks).get(
        "gid", -1
    )


def get_group(path, follow_symlinks=True):
    """
    Return the group that owns a given file

    path
        file or directory of which to get the group

    follow_symlinks
        indicated if symlinks should be followed

    CLI Example:

    .. code-block:: bash

        salt '*' file.get_group /etc/passwd

    .. versionchanged:: 0.16.4
        ``follow_symlinks`` option added
    """
    return stats(os.path.expanduser(path), follow_symlinks=follow_symlinks).get(
        "group", False
    )


def uid_to_user(uid):
    """
    Convert a uid to a user name

    uid
        uid to convert to a username

    CLI Example:

    .. code-block:: bash

        salt '*' file.uid_to_user 0
    """
    try:
        return pwd.getpwuid(uid).pw_name
    except (KeyError, NameError):
        # If user is not present, fall back to the uid.
        return uid


def user_to_uid(user):
    """
    Convert user name to a uid

    user
        user name to convert to its uid

    CLI Example:

    .. code-block:: bash

        salt '*' file.user_to_uid root
    """
    if user is None:
        user = salt.utils.user.get_user()
    try:
        if isinstance(user, int):
            return user
        return pwd.getpwnam(user).pw_uid
    except KeyError:
        return ""


def get_uid(path, follow_symlinks=True):
    """
    Return the id of the user that owns a given file

    path
        file or directory of which to get the uid

    follow_symlinks
        indicated if symlinks should be followed

    CLI Example:

    .. code-block:: bash

        salt '*' file.get_uid /etc/passwd

    .. versionchanged:: 0.16.4
        ``follow_symlinks`` option added
    """
    return stats(os.path.expanduser(path), follow_symlinks=follow_symlinks).get(
        "uid", -1
    )


def get_user(path, follow_symlinks=True):
    """
    Return the user that owns a given file

    path
        file or directory of which to get the user

    follow_symlinks
        indicated if symlinks should be followed

    CLI Example:

    .. code-block:: bash

        salt '*' file.get_user /etc/passwd

    .. versionchanged:: 0.16.4
        ``follow_symlinks`` option added
    """
    return stats(os.path.expanduser(path), follow_symlinks=follow_symlinks).get(
        "user", False
    )


def get_mode(path, follow_symlinks=True):
    """
    Return the mode of a file

    path
        file or directory of which to get the mode

    follow_symlinks
        indicated if symlinks should be followed

    CLI Example:

    .. code-block:: bash

        salt '*' file.get_mode /etc/passwd

    .. versionchanged:: 2014.1.0
        ``follow_symlinks`` option added
    """
    return stats(os.path.expanduser(path), follow_symlinks=follow_symlinks).get(
        "mode", ""
    )


def set_mode(path, mode):
    """
    Set the mode of a file

    path
        file or directory of which to set the mode

    mode
        mode to set the path to

    CLI Example:

    .. code-block:: bash

        salt '*' file.set_mode /etc/passwd 0644
    """
    path = os.path.expanduser(path)

    mode = str(mode).lstrip("0Oo")
    if not mode:
        mode = "0"
    if not os.path.exists(path):
        raise CommandExecutionError(f"{path}: File not found")
    try:
        os.chmod(path, int(mode, 8))
    except Exception:  # pylint: disable=broad-except
        return "Invalid Mode " + mode
    return get_mode(path)


def lchown(path, user, group):
    """
    Chown a file, pass the file the desired user and group without following
    symlinks.

    path
        path to the file or directory

    user
        user owner

    group
        group owner

    CLI Example:

    .. code-block:: bash

        salt '*' file.chown /etc/passwd root root
    """
    path = os.path.expanduser(path)

    uid = user_to_uid(user)
    gid = group_to_gid(group)
    err = ""
    if uid == "":
        if user:
            err += "User does not exist\n"
        else:
            uid = -1
    if gid == "":
        if group:
            err += "Group does not exist\n"
        else:
            gid = -1

    return os.lchown(path, uid, gid)


def chown(path, user, group):
    """
    Chown a file, pass the file the desired user and group

    path
        path to the file or directory

    user
        user owner

    group
        group owner

    CLI Example:

    .. code-block:: bash

        salt '*' file.chown /etc/passwd root root
    """
    path = os.path.expanduser(path)

    uid = user_to_uid(user)
    gid = group_to_gid(group)
    err = ""
    if uid == "":
        if user:
            err += "User does not exist\n"
        else:
            uid = -1
    if gid == "":
        if group:
            err += "Group does not exist\n"
        else:
            gid = -1
    if not os.path.exists(path):
        try:
            # Broken symlinks will return false, but still need to be chowned
            return os.lchown(path, uid, gid)
        except OSError:
            pass
        err += "File not found"
    if err:
        return err
    return os.chown(path, uid, gid)


def chgrp(path, group):
    """
    Change the group of a file

    path
        path to the file or directory

    group
        group owner

    CLI Example:

    .. code-block:: bash

        salt '*' file.chgrp /etc/passwd root
    """
    path = os.path.expanduser(path)

    user = get_user(path)
    return chown(path, user, group)


def _cmp_attrs(path, attrs):
    """
    .. versionadded:: 2018.3.0

    Compare attributes of a given file to given attributes.
    Returns a pair (list) where first item are attributes to
    add and second item are to be removed.

    Please take into account when using this function that some minions will
    not have lsattr installed.

    path
        path to file to compare attributes with.

    attrs
        string of attributes to compare against a given file
    """
    # lsattr for AIX is not the same thing as lsattr for linux.
    if salt.utils.platform.is_aix():
        return None

    try:
        lattrs = lsattr(path).get(path, "")
    except AttributeError:
        # lsattr not installed
        return None

    new = set(attrs)
    old = set(lattrs)

    # The "e" attribute can be set, but it cannot not be reset, so we add it to
    # the new set if it is present in the old set.
    if "e" in old:
        new.add("e")

    return AttrChanges(
        added="".join(new - old) or None,
        removed="".join(old - new) or None,
    )


def lsattr(path):
    """
    .. versionadded:: 2018.3.0
    .. versionchanged:: 2018.3.1
        If ``lsattr`` is not installed on the system, ``None`` is returned.
    .. versionchanged:: 2018.3.4
        If on ``AIX``, ``None`` is returned even if in filesystem as lsattr on ``AIX``
        is not the same thing as the linux version.

    Obtain the modifiable attributes of the given file. If path
    is to a directory, an empty list is returned.

    path
        path to file to obtain attributes of. File/directory must exist.

    CLI Example:

    .. code-block:: bash

        salt '*' file.lsattr foo1.txt
    """
    if not salt.utils.path.which("lsattr") or salt.utils.platform.is_aix():
        return None

    if not os.path.exists(path):
        raise SaltInvocationError("File or directory does not exist: " + path)

    cmd = ["lsattr", path]
    result = __salt__["cmd.run"](cmd, ignore_retcode=True, python_shell=False)

    results = {}
    for line in result.splitlines():
        if not line.startswith("lsattr: "):
            attrs, file = line.split(None, 1)
            if _chattr_has_extended_attrs():
                pattern = r"[aAcCdDeijPsStTu]"
            else:
                pattern = r"[acdijstuADST]"
            results[file] = re.findall(pattern, attrs)

    return results


def chattr(*files, **kwargs):
    """
    .. versionadded:: 2018.3.0

    Change the attributes of files. This function accepts one or more files and
    the following options:

    operator
        Can be wither ``add`` or ``remove``. Determines whether attributes
        should be added or removed from files

    attributes
        One or more of the following characters: ``aAcCdDeijPsStTu``,
        representing attributes to add to/remove from files

    version
        a version number to assign to the file(s)

    flags
        One or more of the following characters: ``RVf``, representing
        flags to assign to chattr (recurse, verbose, suppress most errors)

    CLI Example:

    .. code-block:: bash

        salt '*' file.chattr foo1.txt foo2.txt operator=add attributes=ai
        salt '*' file.chattr foo3.txt operator=remove attributes=i version=2
    """
    operator = kwargs.pop("operator", None)
    attributes = kwargs.pop("attributes", None)
    flags = kwargs.pop("flags", None)
    version = kwargs.pop("version", None)

    if (operator is None) or (operator not in ("add", "remove")):
        raise SaltInvocationError(
            "Need an operator: 'add' or 'remove' to modify attributes."
        )
    if attributes is None:
        raise SaltInvocationError("Need attributes: [aAcCdDeijPsStTu]")

    cmd = ["chattr"]

    if operator == "add":
        attrs = f"+{attributes}"
    elif operator == "remove":
        attrs = f"-{attributes}"

    cmd.append(attrs)

    if flags is not None:
        cmd.append(f"-{flags}")

    if version is not None:
        cmd.extend(["-v", version])

    cmd.extend(files)

    result = __salt__["cmd.run"](cmd, python_shell=False)

    if bool(result):
        return False

    return True


def get_sum(path, form="sha256"):
    """
    Return the checksum for the given file. The following checksum algorithms
    are supported:

    * md5
    * sha1
    * sha224
    * sha256 **(default)**
    * sha384
    * sha512

    path
        path to the file or directory

    form
        desired sum format

    CLI Example:

    .. code-block:: bash

        salt '*' file.get_sum /etc/passwd sha512
    """
    path = os.path.expanduser(path)

    if not os.path.isfile(path):
        return "File not found"
    return salt.utils.hashutils.get_hash(path, form, 4096)


def get_hash(path, form="sha256", chunk_size=65536):
    """
    Get the hash sum of a file

    This is better than ``get_sum`` for the following reasons:
        - It does not read the entire file into memory.
        - It does not return a string on error. The returned value of
            ``get_sum`` cannot really be trusted since it is vulnerable to
            collisions: ``get_sum(..., 'xyz') == 'Hash xyz not supported'``

    path
        path to the file or directory

    form
        desired sum format

    chunk_size
        amount to sum at once

    CLI Example:

    .. code-block:: bash

        salt '*' file.get_hash /etc/shadow
    """
    return salt.utils.hashutils.get_hash(os.path.expanduser(path), form, chunk_size)


def get_source_sum(
    file_name="",
    source="",
    source_hash=None,
    source_hash_name=None,
    saltenv="base",
    verify_ssl=True,
    source_hash_sig=None,
    signed_by_any=None,
    signed_by_all=None,
    keyring=None,
    gnupghome=None,
):
    """
    .. versionadded:: 2016.11.0

    Used by :py:func:`file.get_managed <salt.modules.file.get_managed>` to
    obtain the hash and hash type from the parameters specified below.

    file_name
        Optional file name being managed, for matching with
        :py:func:`file.extract_hash <salt.modules.file.extract_hash>`.

    source
        Source file, as used in :py:mod:`file <salt.states.file>` and other
        states. If ``source_hash`` refers to a file containing hashes, then
        this filename will be used to match a filename in that file. If the
        ``source_hash`` is a hash expression, then this argument will be
        ignored.

    source_hash
        Hash file/expression, as used in :py:mod:`file <salt.states.file>` and
        other states. If this value refers to a remote URL or absolute path to
        a local file, it will be cached and :py:func:`file.extract_hash
        <salt.modules.file.extract_hash>` will be used to obtain a hash from
        it.

    source_hash_name
        Specific file name to look for when ``source_hash`` refers to a remote
        file, used to disambiguate ambiguous matches.

    saltenv: base
        Salt fileserver environment from which to retrieve the source_hash. This
        value will only be used when ``source_hash`` refers to a file on the
        Salt fileserver (i.e. one beginning with ``salt://``).

    verify_ssl
        If ``False``, remote https file sources (``https://``) and source_hash
        will not attempt to validate the servers certificate. Default is True.

        .. versionadded:: 3002

    source_hash_sig
        When ``source`` is a remote file source and ``source_hash`` is a file,
        ensure a valid GPG signature exists on the source hash file.
        Set this to ``true`` for an inline (clearsigned) signature, or to a
        file URI retrievable by `:py:func:`cp.cache_file <salt.modules.cp.cache_file>`
        for a detached one.

        .. versionadded:: 3007.0

    signed_by_any
        When verifying ``source_hash_sig``, require at least one valid signature
        from one of a list of key fingerprints. This is passed to :py:func:`gpg.verify
        <salt.modules.gpg.verify>`.

        .. versionadded:: 3007.0

    signed_by_all
        When verifying ``source_hash_sig``, require a valid signature from each
        of the key fingerprints in this list. This is passed to :py:func:`gpg.verify
        <salt.modules.gpg.verify>`.

        .. versionadded:: 3007.0

    keyring
        When verifying ``source_hash_sig``, use this keyring.

        .. versionadded:: 3007.0

    gnupghome
        When verifying ``source_hash_sig``, use this GnuPG home.

        .. versionadded:: 3007.0

    CLI Example:

    .. code-block:: bash

        salt '*' file.get_source_sum /tmp/foo.tar.gz source=http://mydomain.tld/foo.tar.gz source_hash=499ae16dcae71eeb7c3a30c75ea7a1a6
        salt '*' file.get_source_sum /tmp/foo.tar.gz source=http://mydomain.tld/foo.tar.gz source_hash=https://mydomain.tld/hashes.md5
        salt '*' file.get_source_sum /tmp/foo.tar.gz source=http://mydomain.tld/foo.tar.gz source_hash=https://mydomain.tld/hashes.md5 source_hash_name=./dir2/foo.tar.gz
    """

    def _invalid_source_hash_format():
        """
        DRY helper for reporting invalid source_hash input
        """
        raise CommandExecutionError(
            "Source hash {} format is invalid. The supported formats are: "
            "1) a hash, 2) an expression in the format <hash_type>=<hash>, or "
            "3) either a path to a local file containing hashes, or a URI of "
            "a remote hash file. Supported protocols for remote hash files "
            "are: {}. The hash may also not be of a valid length, the "
            "following are supported hash types and lengths: {}.".format(
                source_hash,
                ", ".join(salt.utils.files.VALID_PROTOS),
                ", ".join([f"{HASHES_REVMAP[x]} ({x})" for x in sorted(HASHES_REVMAP)]),
            )
        )

    hash_fn = None
    if os.path.isabs(source_hash):
        hash_fn = source_hash
    else:
        try:
            proto = urllib.parse.urlparse(source_hash).scheme
            if proto in salt.utils.files.VALID_PROTOS:
                hash_fn = __salt__["cp.cache_file"](
                    source_hash, saltenv, verify_ssl=verify_ssl
                )
                if not hash_fn:
                    raise CommandExecutionError(
                        f"Source hash file {source_hash} not found"
<<<<<<< HEAD
                    )
                if source_hash_sig:
                    _check_sig(
                        hash_fn,
                        signature=(
                            source_hash_sig
                            if isinstance(source_hash_sig, str)
                            else None
                        ),
                        signed_by_any=signed_by_any,
                        signed_by_all=signed_by_all,
                        keyring=keyring,
                        gnupghome=gnupghome,
                        saltenv=saltenv,
                        verify_ssl=verify_ssl,
=======
>>>>>>> fcb38a54
                    )

            else:
                if proto != "":
                    # Some unsupported protocol (e.g. foo://) is being used.
                    # We'll get into this else block if a hash expression
                    # (like md5=<md5 checksum here>), but in those cases, the
                    # protocol will be an empty string, in which case we avoid
                    # this error condition.
                    _invalid_source_hash_format()
        except (AttributeError, TypeError):
            _invalid_source_hash_format()

    if hash_fn is not None:
        ret = extract_hash(hash_fn, "", file_name, source, source_hash_name)
        if ret is None:
            _invalid_source_hash_format()
        ret["hsum"] = ret["hsum"].lower()
        return ret
    else:
        # The source_hash is a hash expression
        ret = {}
        try:
            ret["hash_type"], ret["hsum"] = (
                x.strip() for x in source_hash.split("=", 1)
            )
        except AttributeError:
            _invalid_source_hash_format()
        except ValueError:
            # No hash type, try to figure out by hash length
            if not re.match(f"^[{string.hexdigits}]+$", source_hash):
                _invalid_source_hash_format()
            ret["hsum"] = source_hash
            source_hash_len = len(source_hash)
            if source_hash_len in HASHES_REVMAP:
                ret["hash_type"] = HASHES_REVMAP[source_hash_len]
            else:
                _invalid_source_hash_format()

        if ret["hash_type"] not in HASHES:
            raise CommandExecutionError(
                "Invalid hash type '{}'. Supported hash types are: {}. "
                "Either remove the hash type and simply use '{}' as the "
                "source_hash, or change the hash type to a supported type.".format(
                    ret["hash_type"], ", ".join(HASHES), ret["hsum"]
                )
            )
        else:
            hsum_len = len(ret["hsum"])
            if hsum_len not in HASHES_REVMAP:
                _invalid_source_hash_format()
            elif hsum_len != HASHES[ret["hash_type"]]:
                raise CommandExecutionError(
                    "Invalid length ({}) for hash type '{}'. Either "
                    "remove the hash type and simply use '{}' as the "
                    "source_hash, or change the hash type to '{}'".format(
                        hsum_len,
                        ret["hash_type"],
                        ret["hsum"],
                        HASHES_REVMAP[hsum_len],
                    )
                )

        ret["hsum"] = ret["hsum"].lower()
        return ret


def check_hash(path, file_hash):
    """
    Check if a file matches the given hash string

    Returns ``True`` if the hash matches, otherwise ``False``.

    path
        Path to a file local to the minion.

    hash
        The hash to check against the file specified in the ``path`` argument.

        .. versionchanged:: 2016.11.4

        For this and newer versions the hash can be specified without an
        accompanying hash type (e.g. ``e138491e9d5b97023cea823fe17bac22``),
        but for earlier releases it is necessary to also specify the hash type
        in the format ``<hash_type>=<hash_value>`` (e.g.
        ``md5=e138491e9d5b97023cea823fe17bac22``).

    CLI Example:

    .. code-block:: bash

        salt '*' file.check_hash /etc/fstab e138491e9d5b97023cea823fe17bac22
        salt '*' file.check_hash /etc/fstab md5=e138491e9d5b97023cea823fe17bac22
    """
    path = os.path.expanduser(path)

    if not isinstance(file_hash, str):
        raise SaltInvocationError("hash must be a string")

    for sep in (":", "="):
        if sep in file_hash:
            hash_type, hash_value = file_hash.split(sep, 1)
            break
    else:
        hash_value = file_hash
        hash_len = len(file_hash)
        hash_type = HASHES_REVMAP.get(hash_len)
        if hash_type is None:
            raise SaltInvocationError(
                "Hash {} (length: {}) could not be matched to a supported "
                "hash type. The supported hash types and lengths are: "
                "{}".format(
                    file_hash,
                    hash_len,
                    ", ".join(
                        [f"{HASHES_REVMAP[x]} ({x})" for x in sorted(HASHES_REVMAP)]
                    ),
                )
            )

    return get_hash(path, hash_type) == hash_value


def _check_sig(
    on_file,
    signature=None,
    signed_by_any=None,
    signed_by_all=None,
    keyring=None,
    gnupghome=None,
    saltenv="base",
    verify_ssl=True,
):
    try:
        verify = __salt__["gpg.verify"]
    except KeyError:
        raise CommandExecutionError(
            "Signature verification requires the gpg module, "
            "which could not be found. Make sure you have the "
            "necessary tools and libraries intalled (gpg, python-gnupg)"
        )
    sig = None
    if signature is not None:
        # Fetch detached signature
        sig = __salt__["cp.cache_file"](signature, saltenv, verify_ssl=verify_ssl)
        if not sig:
            raise CommandExecutionError(
                f"Detached signature file {signature} not found"
            )

    res = verify(
        filename=on_file,
        signature=sig,
        keyring=keyring,
        gnupghome=gnupghome,
        signed_by_any=signed_by_any,
        signed_by_all=signed_by_all,
    )

    if res["res"] is True:
        return
    # Ensure detached signature and file are deleted from cache
    # on signature verification failure.
    if sig:
        salt.utils.files.safe_rm(sig)
    salt.utils.files.safe_rm(on_file)
    raise CommandExecutionError(
        f"The file's signature could not be verified: {res['message']}"
    )


def find(path, *args, **kwargs):
    """
    Approximate the Unix ``find(1)`` command and return a list of paths that
    meet the specified criteria.

    The options include match criteria:

    .. code-block:: text

        name    = path-glob                 # case sensitive
        iname   = path-glob                 # case insensitive
        regex   = path-regex                # case sensitive
        iregex  = path-regex                # case insensitive
        type    = file-types                # match any listed type
        user    = users                     # match any listed user
        group   = groups                    # match any listed group
        size    = [+-]number[size-unit]     # default unit = byte
        mtime   = interval                  # modified since date
        grep    = regex                     # search file contents

    and/or actions:

    .. code-block:: text

        delete [= file-types]               # default type = 'f'
        exec    = command [arg ...]         # where {} is replaced by pathname
        print  [= print-opts]

    and/or depth criteria:

    .. code-block:: text

        maxdepth = maximum depth to transverse in path
        mindepth = minimum depth to transverse before checking files or directories

    The default action is ``print=path``

    ``path-glob``:

    .. code-block:: text

        *                = match zero or more chars
        ?                = match any char
        [abc]            = match a, b, or c
        [!abc] or [^abc] = match anything except a, b, and c
        [x-y]            = match chars x through y
        [!x-y] or [^x-y] = match anything except chars x through y
        {a,b,c}          = match a or b or c

    ``path-regex``: a Python Regex (regular expression) pattern to match pathnames

    ``file-types``: a string of one or more of the following:

    .. code-block:: text

        a: all file types
        b: block device
        c: character device
        d: directory
        p: FIFO (named pipe)
        f: plain file
        l: symlink
        s: socket

    ``users``: a space and/or comma separated list of user names and/or uids

    ``groups``: a space and/or comma separated list of group names and/or gids

    ``size-unit``:

    .. code-block:: text

        b: bytes
        k: kilobytes
        m: megabytes
        g: gigabytes
        t: terabytes

    interval:

    .. code-block:: text

        [<num>w] [<num>d] [<num>h] [<num>m] [<num>s]

        where:
            w: week
            d: day
            h: hour
            m: minute
            s: second

    print-opts: a comma and/or space separated list of one or more of the
    following:

    .. code-block:: text

        group: group name
        md5:   MD5 digest of file contents
        mode:  file permissions (as integer)
        mtime: last modification time (as time_t)
        name:  file basename
        path:  file absolute path
        size:  file size in bytes
        type:  file type
        user:  user name

    CLI Examples:

    .. code-block:: bash

        salt '*' file.find / type=f name=\\*.bak size=+10m
        salt '*' file.find /var mtime=+30d size=+10m print=path,size,mtime
        salt '*' file.find /var/log name=\\*.[0-9] mtime=+30d size=+10m delete
    """
    if "delete" in args:
        kwargs["delete"] = "f"
    elif "print" in args:
        kwargs["print"] = "path"

    try:
        finder = salt.utils.find.Finder(kwargs)
    except ValueError as ex:
        return f"error: {ex}"

    ret = [
        item
        for i in [finder.find(p) for p in glob.glob(os.path.expanduser(path))]
        for item in i
    ]
    ret.sort()
    return ret


def _sed_esc(string, escape_all=False):
    """
    Escape single quotes and forward slashes
    """
    special_chars = "^.[$()|*+?{"
    string = string.replace("'", "'\"'\"'").replace("/", "\\/")
    if escape_all is True:
        for char in special_chars:
            string = string.replace(char, "\\" + char)
    return string


def sed(
    path,
    before,
    after,
    limit="",
    backup=".bak",
    options="-r -e",
    flags="g",
    escape_all=False,
    negate_match=False,
):
    """
    .. deprecated:: 0.17.0
       Use :py:func:`~salt.modules.file.replace` instead.

    Make a simple edit to a file

    Equivalent to:

    .. code-block:: bash

        sed <backup> <options> "/<limit>/ s/<before>/<after>/<flags> <file>"

    path
        The full path to the file to be edited
    before
        A pattern to find in order to replace with ``after``
    after
        Text that will replace ``before``
    limit: ``''``
        An initial pattern to search for before searching for ``before``
    backup: ``.bak``
        The file will be backed up before edit with this file extension;
        **WARNING:** each time ``sed``/``comment``/``uncomment`` is called will
        overwrite this backup
    options: ``-r -e``
        Options to pass to sed
    flags: ``g``
        Flags to modify the sed search; e.g., ``i`` for case-insensitive pattern
        matching
    negate_match: False
        Negate the search command (``!``)

        .. versionadded:: 0.17.0

    Forward slashes and single quotes will be escaped automatically in the
    ``before`` and ``after`` patterns.

    CLI Example:

    .. code-block:: bash

        salt '*' file.sed /etc/httpd/httpd.conf 'LogLevel warn' 'LogLevel info'
    """
    # Largely inspired by Fabric's contrib.files.sed()
    # XXX:dc: Do we really want to always force escaping?
    #
    path = os.path.expanduser(path)

    if not os.path.exists(path):
        return False

    # Mandate that before and after are strings
    before = str(before)
    after = str(after)
    before = _sed_esc(before, escape_all)
    after = _sed_esc(after, escape_all)
    limit = _sed_esc(limit, escape_all)
    if sys.platform == "darwin":
        options = options.replace("-r", "-E")

    cmd = ["sed"]
    cmd.append(f"-i{backup}" if backup else "-i")
    cmd.extend(salt.utils.args.shlex_split(options))
    cmd.append(
        r"{limit}{negate_match}s/{before}/{after}/{flags}".format(
            limit=f"/{limit}/ " if limit else "",
            negate_match="!" if negate_match else "",
            before=before,
            after=after,
            flags=flags,
        )
    )
    cmd.append(path)

    return __salt__["cmd.run_all"](cmd, python_shell=False)


def sed_contains(path, text, limit="", flags="g"):
    """
    .. deprecated:: 0.17.0
       Use :func:`search` instead.

    Return True if the file at ``path`` contains ``text``. Utilizes sed to
    perform the search (line-wise search).

    Note: the ``p`` flag will be added to any flags you pass in.

    CLI Example:

    .. code-block:: bash

        salt '*' file.contains /etc/crontab 'mymaintenance.sh'
    """
    # Largely inspired by Fabric's contrib.files.contains()
    path = os.path.expanduser(path)

    if not os.path.exists(path):
        return False

    before = _sed_esc(str(text), False)
    limit = _sed_esc(str(limit), False)
    options = "-n -r -e"
    if sys.platform == "darwin":
        options = options.replace("-r", "-E")

    cmd = ["sed"]
    cmd.extend(salt.utils.args.shlex_split(options))
    cmd.append(
        r"{limit}s/{before}/$/{flags}".format(
            limit=f"/{limit}/ " if limit else "",
            before=before,
            flags=f"p{flags}",
        )
    )
    cmd.append(path)

    result = __salt__["cmd.run"](cmd, python_shell=False)

    return bool(result)


def psed(
    path,
    before,
    after,
    limit="",
    backup=".bak",
    flags="gMS",
    escape_all=False,
    multi=False,
):
    """
    .. deprecated:: 0.17.0
       Use :py:func:`~salt.modules.file.replace` instead.

    Make a simple edit to a file (pure Python version)

    Equivalent to:

    .. code-block:: bash

        sed <backup> <options> "/<limit>/ s/<before>/<after>/<flags> <file>"

    path
        The full path to the file to be edited
    before
        A pattern to find in order to replace with ``after``
    after
        Text that will replace ``before``
    limit: ``''``
        An initial pattern to search for before searching for ``before``
    backup: ``.bak``
        The file will be backed up before edit with this file extension;
        **WARNING:** each time ``sed``/``comment``/``uncomment`` is called will
        overwrite this backup
    flags: ``gMS``
        Flags to modify the search. Valid values are:
          - ``g``: Replace all occurrences of the pattern, not just the first.
          - ``I``: Ignore case.
          - ``L``: Make ``\\w``, ``\\W``, ``\\b``, ``\\B``, ``\\s`` and ``\\S``
            dependent on the locale.
          - ``M``: Treat multiple lines as a single line.
          - ``S``: Make `.` match all characters, including newlines.
          - ``U``: Make ``\\w``, ``\\W``, ``\\b``, ``\\B``, ``\\d``, ``\\D``,
            ``\\s`` and ``\\S`` dependent on Unicode.
          - ``X``: Verbose (whitespace is ignored).
    multi: ``False``
        If True, treat the entire file as a single line

    Forward slashes and single quotes will be escaped automatically in the
    ``before`` and ``after`` patterns.

    CLI Example:

    .. code-block:: bash

        salt '*' file.sed /etc/httpd/httpd.conf 'LogLevel warn' 'LogLevel info'
    """
    # Largely inspired by Fabric's contrib.files.sed()
    # XXX:dc: Do we really want to always force escaping?
    #
    # Mandate that before and after are strings
    path = os.path.expanduser(path)

    multi = bool(multi)

    before = str(before)
    after = str(after)
    before = _sed_esc(before, escape_all)
    # The pattern to replace with does not need to be escaped
    limit = _sed_esc(limit, escape_all)

    shutil.copy2(path, f"{path}{backup}")

    with salt.utils.files.fopen(path, "w") as ofile:
        with salt.utils.files.fopen(f"{path}{backup}", "r") as ifile:
            if multi is True:
                for line in ifile.readline():
                    ofile.write(
                        salt.utils.stringutils.to_str(
                            _psed(
                                salt.utils.stringutils.to_unicode(line),
                                before,
                                after,
                                limit,
                                flags,
                            )
                        )
                    )
            else:
                ofile.write(
                    salt.utils.stringutils.to_str(
                        _psed(
                            salt.utils.stringutils.to_unicode(ifile.read()),
                            before,
                            after,
                            limit,
                            flags,
                        )
                    )
                )


RE_FLAG_TABLE = {"I": re.I, "L": re.L, "M": re.M, "S": re.S, "U": re.U, "X": re.X}


def _psed(text, before, after, limit, flags):
    """
    Does the actual work for file.psed, so that single lines can be passed in
    """
    atext = text
    if limit:
        limit = re.compile(limit)
        comps = text.split(limit)
        atext = "".join(comps[1:])

    count = 1
    if "g" in flags:
        count = 0
        flags = flags.replace("g", "")

    aflags = 0
    for flag in flags:
        aflags |= RE_FLAG_TABLE[flag]

    before = re.compile(before, flags=aflags)
    text = re.sub(before, after, atext, count=count)

    return text


def uncomment(path, regex, char="#", backup=".bak"):
    """
    .. deprecated:: 0.17.0
       Use :py:func:`~salt.modules.file.replace` instead.

    Uncomment specified commented lines in a file

    path
        The full path to the file to be edited
    regex
        A regular expression used to find the lines that are to be uncommented.
        This regex should not include the comment character. A leading ``^``
        character will be stripped for convenience (for easily switching
        between comment() and uncomment()).
    char: ``#``
        The character to remove in order to uncomment a line
    backup: ``.bak``
        The file will be backed up before edit with this file extension;
        **WARNING:** each time ``sed``/``comment``/``uncomment`` is called will
        overwrite this backup

    CLI Example:

    .. code-block:: bash

        salt '*' file.uncomment /etc/hosts.deny 'ALL: PARANOID'
    """
    return comment_line(path=path, regex=regex, char=char, cmnt=False, backup=backup)


def comment(path, regex, char="#", backup=".bak"):
    """
    .. deprecated:: 0.17.0
       Use :py:func:`~salt.modules.file.replace` instead.

    Comment out specified lines in a file

    path
        The full path to the file to be edited
    regex
        A regular expression used to find the lines that are to be commented;
        this pattern will be wrapped in parenthesis and will move any
        preceding/trailing ``^`` or ``$`` characters outside the parenthesis
        (e.g., the pattern ``^foo$`` will be rewritten as ``^(foo)$``)
    char: ``#``
        The character to be inserted at the beginning of a line in order to
        comment it out
    backup: ``.bak``
        The file will be backed up before edit with this file extension

        .. warning::

            This backup will be overwritten each time ``sed`` / ``comment`` /
            ``uncomment`` is called. Meaning the backup will only be useful
            after the first invocation.

    CLI Example:

    .. code-block:: bash

        salt '*' file.comment /etc/modules pcspkr
    """
    return comment_line(path=path, regex=regex, char=char, cmnt=True, backup=backup)


def comment_line(path, regex, char="#", cmnt=True, backup=".bak"):
    r"""
    Comment or Uncomment a line in a text file.

    :param path: string
        The full path to the text file.

    :param regex: string
        A regex expression that begins with ``^`` that will find the line you wish
        to comment. Can be as simple as ``^color =``

    :param char: string
        The character used to comment a line in the type of file you're referencing.
        Default is ``#``

    :param cmnt: boolean
        True to comment the line. False to uncomment the line. Default is True.

    :param backup: string
        The file extension to give the backup file. Default is ``.bak``
        Set to False/None to not keep a backup.

    :return: boolean
        Returns True if successful, False if not

    CLI Example:

    The following example will comment out the ``pcspkr`` line in the
    ``/etc/modules`` file using the default ``#`` character and create a backup
    file named ``modules.bak``

    .. code-block:: bash

        salt '*' file.comment_line '/etc/modules' '^pcspkr'

    CLI Example:

    The following example will uncomment the ``log_level`` setting in ``minion``
    config file if it is set to either ``warning``, ``info``, or ``debug`` using
    the ``#`` character and create a backup file named ``minion.bk``

    .. code-block:: bash

        salt '*' file.comment_line 'C:\salt\conf\minion' '^log_level: (warning|info|debug)' '#' False '.bk'
    """
    # Get the regex for comment or uncomment
    if cmnt:
        regex = "{}({}){}".format(
            "^" if regex.startswith("^") else "",
            regex.lstrip("^").rstrip("$"),
            "$" if regex.endswith("$") else "",
        )
    else:
        regex = r"^{}\s*({}){}".format(
            char, regex.lstrip("^").rstrip("$"), "$" if regex.endswith("$") else ""
        )

    # Load the real path to the file
    path = os.path.realpath(os.path.expanduser(path))

    # Make sure the file exists
    if not os.path.isfile(path):
        raise SaltInvocationError(f"File not found: {path}")

    # Make sure it is a text file
    if not __utils__["files.is_text"](path):
        raise SaltInvocationError(
            f"Cannot perform string replacements on a binary file: {path}"
        )

    # First check the whole file, determine whether to make the replacement
    # Searching first avoids modifying the time stamp if there are no changes
    found = False
    # Dictionaries for comparing changes
    orig_file = []
    new_file = []
    # Buffer size for fopen
    bufsize = os.path.getsize(path)
    try:
        # Use a read-only handle to open the file
        with salt.utils.files.fopen(path, mode="rb", buffering=bufsize) as r_file:
            # Loop through each line of the file and look for a match
            for line in r_file:
                # Is it in this line
                line = salt.utils.stringutils.to_unicode(line)
                if re.match(regex, line):
                    # Load lines into dictionaries, set found to True
                    orig_file.append(line)
                    if cmnt:
                        new_file.append(f"{char}{line}")
                    else:
                        new_file.append(line.lstrip(char))
                    found = True
    except OSError as exc:
        raise CommandExecutionError(f"Unable to open file '{path}'. Exception: {exc}")

    # We've searched the whole file. If we didn't find anything, return False
    if not found:
        return False

    if not salt.utils.platform.is_windows():
        pre_user = get_user(path)
        pre_group = get_group(path)
        pre_mode = salt.utils.files.normalize_mode(get_mode(path))

    # Create a copy to read from and to use as a backup later
    try:
        temp_file = _mkstemp_copy(path=path, preserve_inode=False)
    except OSError as exc:
        raise CommandExecutionError(f"Exception: {exc}")

    try:
        # Open the file in write mode
        mode = "w"
        with salt.utils.files.fopen(path, mode=mode, buffering=bufsize) as w_file:
            try:
                # Open the temp file in read mode
                with salt.utils.files.fopen(
                    temp_file, mode="rb", buffering=bufsize
                ) as r_file:
                    # Loop through each line of the file and look for a match
                    for line in r_file:
                        line = salt.utils.stringutils.to_unicode(line)
                        try:
                            # Is it in this line
                            if re.match(regex, line):
                                # Write the new line
                                if cmnt:
                                    wline = f"{char}{line}"
                                else:
                                    wline = line.lstrip(char)
                            else:
                                # Write the existing line (no change)
                                wline = line
                            wline = salt.utils.stringutils.to_str(wline)
                            w_file.write(wline)
                        except OSError as exc:
                            raise CommandExecutionError(
                                "Unable to write file '{}'. Contents may "
                                "be truncated. Temporary file contains copy "
                                "at '{}'. "
                                "Exception: {}".format(path, temp_file, exc)
                            )
            except OSError as exc:
                raise CommandExecutionError(f"Exception: {exc}")
    except OSError as exc:
        raise CommandExecutionError(f"Exception: {exc}")

    if backup:
        # Move the backup file to the original directory
        backup_name = f"{path}{backup}"
        try:
            shutil.move(temp_file, backup_name)
        except OSError as exc:
            raise CommandExecutionError(
                "Unable to move the temp file '{}' to the "
                "backup file '{}'. "
                "Exception: {}".format(path, temp_file, exc)
            )
    else:
        os.remove(temp_file)

    if not salt.utils.platform.is_windows():
        check_perms(path, None, pre_user, pre_group, pre_mode)

    # Return a diff using the two dictionaries
    return __utils__["stringutils.get_diff"](orig_file, new_file)


def _get_flags(flags):
    """
    Return the names of the Regex flags that correspond to flags

    .. code-block:: python

        >>> _get_flags(['IGNORECASE', 'MULTILINE'])
        re.IGNORECASE|re.MULTILINE
        >>> _get_flags('MULTILINE')
        re.MULTILINE
        >>> _get_flags(8)
        re.MULTILINE
        >>> _get_flags(re.IGNORECASE)
        re.IGNORECASE
    """
    if isinstance(flags, re.RegexFlag):
        return flags
    elif isinstance(flags, int):
        return re.RegexFlag(flags)
    elif isinstance(flags, str):
        flags = [flags]

    if isinstance(flags, Iterable) and not isinstance(flags, Mapping):
        _flags = re.RegexFlag(0)
        for flag in flags:
            _flag = getattr(re.RegexFlag, str(flag).upper(), None)
            if not _flag:
                raise CommandExecutionError(f"Invalid re flag given: {flag}")
            _flags |= _flag
        return _flags
    else:
        raise CommandExecutionError(
            f'Invalid re flags: "{flags}", must be given either as a single flag '
            "string, a list of strings, as an integer, or as an re flag"
        )


def _add_flags(flags, new_flags):
    """
    Combine ``flags`` and ``new_flags``
    """
    flags = _get_flags(flags)
    new_flags = _get_flags(new_flags)
    return flags | new_flags


def _mkstemp_copy(path, preserve_inode=True):
    """
    Create a temp file and move/copy the contents of ``path`` to the temp file.
    Return the path to the temp file.

    path
        The full path to the file whose contents will be moved/copied to a temp file.
        Whether it's moved or copied depends on the value of ``preserve_inode``.
    preserve_inode
        Preserve the inode of the file, so that any hard links continue to share the
        inode with the original filename. This works by *copying* the file, reading
        from the copy, and writing to the file at the original inode. If ``False``, the
        file will be *moved* rather than copied, and a new file will be written to a
        new inode, but using the original filename. Hard links will then share an inode
        with the backup, instead (if using ``backup`` to create a backup copy).
        Default is ``True``.
    """
    temp_file = None
    # Create the temp file
    try:
        temp_file = salt.utils.files.mkstemp(prefix=salt.utils.files.TEMPFILE_PREFIX)
    except OSError as exc:
        raise CommandExecutionError(f"Unable to create temp file. Exception: {exc}")
    # use `copy` to preserve the inode of the
    # original file, and thus preserve hardlinks
    # to the inode. otherwise, use `move` to
    # preserve prior behavior, which results in
    # writing the file to a new inode.
    if preserve_inode:
        try:
            shutil.copy2(path, temp_file)
        except OSError as exc:
            raise CommandExecutionError(
                "Unable to copy file '{}' to the temp file '{}'. Exception: {}".format(
                    path, temp_file, exc
                )
            )
    else:
        try:
            shutil.move(path, temp_file)
        except OSError as exc:
            raise CommandExecutionError(
                "Unable to move file '{}' to the temp file '{}'. Exception: {}".format(
                    path, temp_file, exc
                )
            )

    return temp_file


def _regex_to_static(src, regex):
    """
    Expand regular expression to static match.
    """
    if not src or not regex:
        return None

    try:
        compiled = re.compile(regex, re.DOTALL)
        src = [line for line in src if compiled.search(line) or line.count(regex)]
    except Exception as ex:  # pylint: disable=broad-except
        raise CommandExecutionError(f"{_get_error_message(ex)}: '{regex}'")

    return src


def _assert_occurrence(probe, target, amount=1):
    """
    Raise an exception, if there are different amount of specified occurrences in src.
    """
    occ = len(probe)
    if occ > amount:
        msg = "more than"
    elif occ < amount:
        msg = "less than"
    elif not occ:
        msg = "no"
    else:
        msg = None

    if msg:
        raise CommandExecutionError(
            f'Found {msg} expected occurrences in "{target}" expression'
        )

    return occ


def _set_line_indent(src, line, indent):
    """
    Indent the line with the source line.
    """
    if not indent:
        return line

    idt = []
    for c in src:
        if c not in ["\t", " "]:
            break
        idt.append(c)

    return "".join(idt) + line.lstrip()


def _get_eol(line):
    match = re.search("((?<!\r)\n|\r(?!\n)|\r\n)$", line)
    return match and match.group() or ""


def _set_line_eol(src, line):
    """
    Add line ending
    """
    line_ending = _get_eol(src) or os.linesep
    return line.rstrip() + line_ending


def _set_line(
    lines,
    content=None,
    match=None,
    mode=None,
    location=None,
    before=None,
    after=None,
    indent=True,
):
    """
    Take ``lines`` and insert ``content`` and the correct place. If
    ``mode`` is ``'delete'`` then delete the ``content`` line instead.
    Returns a list of modified lines.

    lines
        The original file lines to modify.

    content
        Content of the line. Allowed to be empty if ``mode='delete'``.

    match
        The regex or contents to seek for on the line.

    mode
        What to do with the matching line. One of the following options
        is required:

        - ensure
            If ``content`` does not exist, it will be added.
        - replace
            If the line already exists, it will be replaced(???? TODO WHAT DOES THIS MEAN?)
        - delete
            Delete the line, if found.
        - insert
            Insert a line if it does not already exist.

        .. note::

            If ``mode=insert`` is used, at least one of the following
            options must also be defined: ``location``, ``before``, or
            ``after``. If ``location`` is used, it takes precedence
            over the other two options

    location
        ``start`` or ``end``. Defines where to place the content in the
        lines. **Note** this option is only used when ``mode='insert`` is
        specified. If a location is passed in, it takes precedence over
        both the ``before`` and ``after`` kwargs.

        - start
            Place the ``content`` at the beginning of the lines.
        - end
            Place the ``content`` at the end of the lines.

    before
        Regular expression or an exact, case-sensitive fragment of the
        line to place the ``content`` before. This option is only used
        when either ``ensure`` or ``insert`` mode is specified.

    after
        Regular expression or an exact, case-sensitive fragment of the
        line to plaece the ``content`` after. This option is only used
        when either ``ensure`` or ``insert`` mode is specified.

    indent
        Keep indentation to match the previous line. Ignored when
        ``mode='delete'`` is specified.
    """

    if mode not in ("insert", "ensure", "delete", "replace"):
        if mode is None:
            raise CommandExecutionError(
                "Mode was not defined. How to process the file?"
            )
        else:
            raise CommandExecutionError(f"Unknown mode: {mode}")

    if mode != "delete" and content is None:
        raise CommandExecutionError("Content can only be empty if mode is delete")

    if not match and before is None and after is None:
        match = content

    after = _regex_to_static(lines, after)
    before = _regex_to_static(lines, before)
    match = _regex_to_static(lines, match)

    if not lines and mode in ("delete", "replace"):
        log.warning("Cannot find text to %s. File is empty.", mode)
        lines = []
    elif mode == "delete" and match:
        lines = [line for line in lines if line != match[0]]
    elif mode == "replace" and match:
        idx = lines.index(match[0])
        original_line = lines.pop(idx)
        lines.insert(idx, _set_line_indent(original_line, content, indent))
    elif mode == "insert":
        if before is None and after is None and location is None:
            raise CommandExecutionError(
                'On insert either "location" or "before/after" conditions are'
                " required.",
            )

        if location:
            if location == "end":
                if lines:
                    lines.append(_set_line_indent(lines[-1], content, indent))
                else:
                    lines.append(content)
            elif location == "start":
                if lines:
                    lines.insert(0, _set_line_eol(lines[0], content))
                else:
                    lines = [content + os.linesep]
        else:
            if before and after:
                _assert_occurrence(before, "before")
                _assert_occurrence(after, "after")
                first = lines.index(after[0])
                last = lines.index(before[0])
                lines.insert(last, _set_line_indent(lines[last], content, indent))
            elif after:
                _assert_occurrence(after, "after")
                idx = lines.index(after[0])
                next_line = None if idx + 1 >= len(lines) else lines[idx + 1]
                if next_line is None or next_line.rstrip("\r\n") != content.rstrip(
                    "\r\n"
                ):
                    lines.insert(idx + 1, _set_line_indent(lines[idx], content, indent))
            elif before:
                _assert_occurrence(before, "before")
                idx = lines.index(before[0])
                prev_line = lines[idx - 1]
                if prev_line.rstrip("\r\n") != content.rstrip("\r\n"):
                    lines.insert(idx, _set_line_indent(lines[idx], content, indent))
            else:
                raise CommandExecutionError("Neither before or after was found in file")
    elif mode == "ensure":
        if before and after:
            _assert_occurrence(after, "after")
            _assert_occurrence(before, "before")

            after_index = lines.index(after[0])
            before_index = lines.index(before[0])

            already_there = any(line.lstrip() == content for line in lines)
            if not already_there:
                if after_index + 1 == before_index:
                    lines.insert(
                        after_index + 1,
                        _set_line_indent(lines[after_index], content, indent),
                    )
                elif after_index + 2 == before_index:
                    # TODO: This should change, it doesn't match existing
                    # behavior -W. Werner, 2019-06-28
                    lines[after_index + 1] = _set_line_indent(
                        lines[after_index], content, indent
                    )
                else:
                    raise CommandExecutionError(
                        "Found more than one line between boundaries"
                        ' "before" and "after".'
                    )
        elif before:
            _assert_occurrence(before, "before")
            before_index = lines.index(before[0])
            if before_index == 0 or lines[before_index - 1].rstrip(
                "\r\n"
            ) != content.rstrip("\r\n"):
                lines.insert(
                    before_index,
                    _set_line_indent(lines[before_index - 1], content, indent),
                )
        elif after:
            _assert_occurrence(after, "after")
            after_index = lines.index(after[0])
            is_last_line = after_index + 1 >= len(lines)
            if is_last_line or lines[after_index + 1].rstrip("\r\n") != content.rstrip(
                "\r\n"
            ):
                lines.insert(
                    after_index + 1,
                    _set_line_indent(lines[after_index], content, indent),
                )
        else:
            raise CommandExecutionError(
                "Wrong conditions? Unable to ensure line without knowing where"
                " to put it before and/or after."
            )

    return lines


def line(
    path,
    content=None,
    match=None,
    mode=None,
    location=None,
    before=None,
    after=None,
    show_changes=True,
    backup=False,
    quiet=False,
    indent=True,
):
    # pylint: disable=W1401
    """
    .. versionadded:: 2015.8.0

    Line-focused editing of a file.

    .. note::

        ``file.line`` exists for historic reasons, and is not
        generally recommended. It has a lot of quirks.  You may find
        ``file.replace`` to be more suitable.

    ``file.line`` is most useful if you have single lines in a file
    (potentially a config file) that you would like to manage. It can
    remove, add, and replace a single line at a time.

    path
        Filesystem path to the file to be edited.

    content
        Content of the line. Allowed to be empty if ``mode='delete'``.

    match
        Match the target line for an action by
        a fragment of a string or regular expression.

        If neither ``before`` nor ``after`` are provided, and ``match``
        is also ``None``, match falls back to the ``content`` value.

    mode
        Defines how to edit a line. One of the following options is
        required:

        - ensure
            If line does not exist, it will be added. If ``before``
            and ``after`` are specified either zero lines, or lines
            that contain the ``content`` line are allowed to be in between
            ``before`` and ``after``. If there are lines, and none of
            them match then it will produce an error.
        - replace
            If line already exists, the entire line will be replaced.
        - delete
            Delete the line, if found.
        - insert
            Nearly identical to ``ensure``. If a line does not exist,
            it will be added.

            The differences are that multiple (and non-matching) lines are
            alloweed between ``before`` and ``after``, if they are
            specified. The line will always be inserted right before
            ``before``. ``insert`` also allows the use of ``location`` to
            specify that the line should be added at the beginning or end of
            the file.

        .. note::

            If ``mode='insert'`` is used, at least one of ``location``,
            ``before``, or ``after`` is required.  If ``location`` is used,
            ``before`` and ``after`` are ignored.

    location
        In ``mode='insert'`` only, whether to place the ``content`` at the
        beginning or end of a the file. If ``location`` is provided,
        ``before`` and ``after`` are ignored. Valid locations:

        - start
            Place the content at the beginning of the file.
        - end
            Place the content at the end of the file.

    before
        Regular expression or an exact case-sensitive fragment of the string.
        Will be tried as **both** a regex **and** a part of the line.  Must
        match **exactly** one line in the file.  This value is only used in
        ``ensure`` and ``insert`` modes. The ``content`` will be inserted just
        before this line, with matching indentation unless ``indent=False``.

    after
        Regular expression or an exact case-sensitive fragment of the string.
        Will be tried as **both** a regex **and** a part of the line.  Must
        match **exactly** one line in the file.  This value is only used in
        ``ensure`` and ``insert`` modes. The ``content`` will be inserted
        directly after this line, unless ``before`` is also provided. If
        ``before`` is not provided, indentation will match this line, unless
        ``indent=False``.

    show_changes
        Output a unified diff of the old file and the new file.
        If ``False`` return a boolean if any changes were made.
        Default is ``True``

        .. note::
            Using this option will store two copies of the file in-memory
            (the original version and the edited version) in order to generate the diff.

    backup
        Create a backup of the original file with the extension:
        "Year-Month-Day-Hour-Minutes-Seconds".

    quiet
        Do not raise any exceptions. E.g. ignore the fact that the file that is
        tried to be edited does not exist and nothing really happened.

    indent
        Keep indentation with the previous line. This option is not considered when
        the ``delete`` mode is specified. Default is ``True``

    CLI Example:

    .. code-block:: bash

        salt '*' file.line /etc/nsswitch.conf "networks:\tfiles dns" after="hosts:.*?" mode='ensure'

    .. note::

        If an equal sign (``=``) appears in an argument to a Salt command, it is
        interpreted as a keyword argument in the format of ``key=val``. That
        processing can be bypassed in order to pass an equal sign through to the
        remote shell command by manually specifying the kwarg:

        .. code-block:: bash

            salt '*' file.line /path/to/file content="CREATEMAIL_SPOOL=no" match="CREATE_MAIL_SPOOL=yes" mode="replace"

    **Examples:**

    Here's a simple config file.

    .. code-block:: ini

        [some_config]
        # Some config file
        # this line will go away

        here=False
        away=True
        goodybe=away

    .. code-block:: bash

        salt \\* file.line /some/file.conf mode=delete match=away

    This will produce:

    .. code-block:: ini

        [some_config]
        # Some config file

        here=False
        away=True
        goodbye=away

    If that command is executed 2 more times, this will be the result:

    .. code-block:: ini

        [some_config]
        # Some config file

        here=False

    If we reset the file to its original state and run

    .. code-block:: bash

        salt \\* file.line /some/file.conf mode=replace match=away content=here

    Three passes will this state will result in this file:

    .. code-block:: ini

        [some_config]
        # Some config file
        here

        here=False
        here
        here

    Each pass replacing the first line found.

    Given this file:

    .. code-block:: text

        insert after me
        something
        insert before me

    The following command

    .. code-block:: bash

        salt \\* file.line /some/file.txt mode=insert after="insert after me" before="insert before me" content=thrice

    If that command is executed 3 times, the result will be:

    .. code-block:: text

        insert after me
        something
        thrice
        thrice
        thrice
        insert before me

    If the mode is ``ensure`` instead, it will fail each time. To succeed, we
    need to remove the incorrect line between before and after:

    .. code-block:: text

        insert after me
        insert before me

    With an ensure mode, this will insert ``thrice`` the first time and
    make no changes for subsequent calls. For something simple this is
    fine, but if you have instead blocks like this:

    .. code-block:: text

        Begin SomeBlock
            foo = bar
        End

        Begin AnotherBlock
            another = value
        End

    And you try to use ensure this way:

    .. code-block:: bash

        salt \\* file.line  /tmp/fun.txt mode="ensure" content="this = should be my content" after="Begin SomeBlock" before="End"

    This will fail because there are multiple ``End`` lines. Without that
    problem, it still would fail because there is a non-matching line,
    ``foo = bar``. Ensure **only** allows either zero, or the matching
    line present to be present in between ``before`` and ``after``.
    """
    # pylint: enable=W1401
    path = os.path.realpath(os.path.expanduser(path))
    if not os.path.isfile(path):
        if not quiet:
            raise CommandExecutionError(
                f'File "{path}" does not exists or is not a file.'
            )
        return False  # No changes had happened

    mode = mode and mode.lower() or mode
    if mode not in ["insert", "ensure", "delete", "replace"]:
        if mode is None:
            raise CommandExecutionError(
                "Mode was not defined. How to process the file?"
            )
        else:
            raise CommandExecutionError(f'Unknown mode: "{mode}"')

    # We've set the content to be empty in the function params but we want to make sure
    # it gets passed when needed. Feature #37092
    empty_content_modes = ["delete"]
    if mode not in empty_content_modes and content is None:
        raise CommandExecutionError(
            'Content can only be empty if mode is "{}"'.format(
                ", ".join(empty_content_modes)
            )
        )
    del empty_content_modes

    # Before/after has privilege. If nothing defined, match is used by content.
    if before is None and after is None and not match:
        match = content

    with salt.utils.files.fopen(path, mode="r") as fp_:
        body = salt.utils.data.decode_list(fp_.readlines())
    body_before = hashlib.sha256(
        salt.utils.stringutils.to_bytes("".join(body))
    ).hexdigest()
    # Add empty line at the end if last line ends with eol.
    # Allows simpler code
    if body and _get_eol(body[-1]):
        body.append("")

    if os.stat(path).st_size == 0 and mode in ("delete", "replace"):
        log.warning("Cannot find text to %s. File '%s' is empty.", mode, path)
        body = []

    body = _set_line(
        lines=body,
        content=content,
        match=match,
        mode=mode,
        location=location,
        before=before,
        after=after,
        indent=indent,
    )

    if body:
        for idx, line in enumerate(body):
            if not _get_eol(line) and idx + 1 < len(body):
                prev = idx and idx - 1 or 1
                body[idx] = _set_line_eol(body[prev], line)
        # We do not need empty line at the end anymore
        if "" == body[-1]:
            body.pop()

    changed = (
        body_before
        != hashlib.sha256(salt.utils.stringutils.to_bytes("".join(body))).hexdigest()
    )

    if backup and changed and __opts__["test"] is False:
        try:
            temp_file = _mkstemp_copy(path=path, preserve_inode=True)
            shutil.move(
                temp_file,
                "{}.{}".format(
                    path, time.strftime("%Y-%m-%d-%H-%M-%S", time.localtime())
                ),
            )
        except OSError as exc:
            raise CommandExecutionError(
                "Unable to create the backup file of {}. Exception: {}".format(
                    path, exc
                )
            )

    changes_diff = None

    if changed:
        if show_changes:
            with salt.utils.files.fopen(path, "r") as fp_:
                path_content = salt.utils.data.decode_list(fp_.read().splitlines(True))
            changes_diff = __utils__["stringutils.get_diff"](path_content, body)
        if __opts__["test"] is False:
            fh_ = None
            try:
                # Make sure we match the file mode from salt.utils.files.fopen
                mode = "w"
                body = salt.utils.data.decode_list(body, to_str=True)
                fh_ = salt.utils.atomicfile.atomic_open(path, mode)
                fh_.writelines(body)
            finally:
                if fh_:
                    fh_.close()

    return show_changes and changes_diff or changed


def replace(
    path,
    pattern,
    repl,
    count=0,
    flags=8,
    bufsize=1,
    append_if_not_found=False,
    prepend_if_not_found=False,
    not_found_content=None,
    backup=".bak",
    dry_run=False,
    search_only=False,
    show_changes=True,
    ignore_if_missing=False,
    preserve_inode=True,
    backslash_literal=False,
):
    """
    .. versionadded:: 0.17.0

    Replace occurrences of a pattern in a file. If ``show_changes`` is
    ``True``, then a diff of what changed will be returned, otherwise a
    ``True`` will be returned when changes are made, and ``False`` when
    no changes are made.

    This is a pure Python implementation that wraps Python's :py:func:`~re.sub`.

    path
        Filesystem path to the file to be edited. If a symlink is specified, it
        will be resolved to its target.

    pattern
        A regular expression, to be matched using Python's
        :py:func:`~re.search`.

    repl
        The replacement text

    count: 0
        Maximum number of pattern occurrences to be replaced. If count is a
        positive integer ``n``, only ``n`` occurrences will be replaced,
        otherwise all occurrences will be replaced.

    flags (list or int)
        A list of flags defined in the ``re`` module documentation from the
        Python standard library. Each list item should be a string that will
        correlate to the human-friendly flag name. E.g., ``['IGNORECASE',
        'MULTILINE']``. Optionally, ``flags`` may be an int, with a value
        corresponding to the XOR (``|``) of all the desired flags. Defaults to
        8 (which supports 'MULTILINE').

    bufsize (int or str)
        How much of the file to buffer into memory at once. The
        default value ``1`` processes one line at a time. The special value
        ``file`` may be specified which will read the entire file into memory
        before processing.

    append_if_not_found: False
        .. versionadded:: 2014.7.0

        If set to ``True``, and pattern is not found, then the content will be
        appended to the file.

    prepend_if_not_found: False
        .. versionadded:: 2014.7.0

        If set to ``True`` and pattern is not found, then the content will be
        prepended to the file.

    not_found_content
        .. versionadded:: 2014.7.0

        Content to use for append/prepend if not found. If None (default), uses
        ``repl``. Useful when ``repl`` uses references to group in pattern.

    backup: .bak
        The file extension to use for a backup of the file before editing. Set
        to ``False`` to skip making a backup.

    dry_run: False
        If set to ``True``, no changes will be made to the file, the function
        will just return the changes that would have been made (or a
        ``True``/``False`` value if ``show_changes`` is set to ``False``).

    search_only: False
        If set to true, this no changes will be performed on the file, and this
        function will simply return ``True`` if the pattern was matched, and
        ``False`` if not.

    show_changes: True
        If ``True``, return a diff of changes made. Otherwise, return ``True``
        if changes were made, and ``False`` if not.

        .. note::
            Using this option will store two copies of the file in memory (the
            original version and the edited version) in order to generate the
            diff. This may not normally be a concern, but could impact
            performance if used with large files.

    ignore_if_missing: False
        .. versionadded:: 2015.8.0

        If set to ``True``, this function will simply return ``False``
        if the file doesn't exist. Otherwise, an error will be thrown.

    preserve_inode: True
        .. versionadded:: 2015.8.0

        Preserve the inode of the file, so that any hard links continue to
        share the inode with the original filename. This works by *copying* the
        file, reading from the copy, and writing to the file at the original
        inode. If ``False``, the file will be *moved* rather than copied, and a
        new file will be written to a new inode, but using the original
        filename. Hard links will then share an inode with the backup, instead
        (if using ``backup`` to create a backup copy).

    backslash_literal: False
        .. versionadded:: 2016.11.7

        Interpret backslashes as literal backslashes for the repl and not
        escape characters.  This will help when using append/prepend so that
        the backslashes are not interpreted for the repl on the second run of
        the state.

    If an equal sign (``=``) appears in an argument to a Salt command it is
    interpreted as a keyword argument in the format ``key=val``. That
    processing can be bypassed in order to pass an equal sign through to the
    remote shell command by manually specifying the kwarg:

    .. code-block:: bash

        salt '*' file.replace /path/to/file pattern='=' repl=':'
        salt '*' file.replace /path/to/file pattern="bind-address\\s*=" repl='bind-address:'

    CLI Examples:

    .. code-block:: bash

        salt '*' file.replace /etc/httpd/httpd.conf pattern='LogLevel warn' repl='LogLevel info'
        salt '*' file.replace /some/file pattern='before' repl='after' flags='[MULTILINE, IGNORECASE]'
    """
    symlink = False
    if is_link(path):
        symlink = True
        target_path = salt.utils.path.readlink(path)
        given_path = os.path.expanduser(path)

    path = os.path.realpath(os.path.expanduser(path))

    if not os.path.exists(path):
        if ignore_if_missing:
            return False
        else:
            raise SaltInvocationError(f"File not found: {path}")

    if not __utils__["files.is_text"](path):
        raise SaltInvocationError(
            f"Cannot perform string replacements on a binary file: {path}"
        )

    if search_only and (append_if_not_found or prepend_if_not_found):
        raise SaltInvocationError(
            "search_only cannot be used with append/prepend_if_not_found"
        )

    if append_if_not_found and prepend_if_not_found:
        raise SaltInvocationError(
            "Only one of append and prepend_if_not_found is permitted"
        )

    re_flags = _get_flags(flags)
    cpattern = re.compile(salt.utils.stringutils.to_bytes(pattern), re_flags)
    filesize = os.path.getsize(path)
    if bufsize == "file":
        bufsize = filesize

    # Search the file; track if any changes have been made for the return val
    has_changes = False
    orig_file = []  # used for show_changes and change detection
    new_file = []  # used for show_changes and change detection
    if not salt.utils.platform.is_windows():
        pre_user = get_user(path)
        pre_group = get_group(path)
        pre_mode = salt.utils.files.normalize_mode(get_mode(path))

    # Avoid TypeErrors by forcing repl to be bytearray related to mmap
    # Replacement text may contains integer: 123 for example
    repl = salt.utils.stringutils.to_bytes(str(repl))
    if not_found_content:
        not_found_content = salt.utils.stringutils.to_bytes(not_found_content)

    found = False
    temp_file = None
    content = (
        salt.utils.stringutils.to_unicode(not_found_content)
        if not_found_content and (prepend_if_not_found or append_if_not_found)
        else salt.utils.stringutils.to_unicode(repl)
    )

    try:
        # First check the whole file, determine whether to make the replacement
        # Searching first avoids modifying the time stamp if there are no changes
        r_data = None
        # Use a read-only handle to open the file
        with salt.utils.files.fopen(path, mode="rb", buffering=bufsize) as r_file:
            try:
                # mmap throws a ValueError if the file is empty.
                r_data = mmap.mmap(r_file.fileno(), 0, access=mmap.ACCESS_READ)
            except (ValueError, OSError):
                # size of file in /proc is 0, but contains data
                r_data = salt.utils.stringutils.to_bytes("".join(r_file))
            if search_only:
                # Just search; bail as early as a match is found
                if re.search(cpattern, r_data):
                    return True  # `with` block handles file closure
                else:
                    return False
            else:
                result, nrepl = re.subn(
                    cpattern,
                    repl.replace(b"\\", b"\\\\") if backslash_literal else repl,
                    r_data,
                    count,
                )

                # found anything? (even if no change)
                if nrepl > 0:
                    found = True
                    # Identity check the potential change
                    has_changes = True if pattern != repl else has_changes

                if prepend_if_not_found or append_if_not_found:
                    # Search for content, to avoid pre/appending the
                    # content if it was pre/appended in a previous run.
                    if re.search(
                        salt.utils.stringutils.to_bytes(
                            f"^{re.escape(content)}($|(?=\r\n))"
                        ),
                        r_data,
                        flags=re_flags,
                    ):
                        # Content was found, so set found.
                        found = True

                orig_file = (
                    r_data.read(filesize).splitlines(True)
                    if isinstance(r_data, mmap.mmap)
                    else r_data.splitlines(True)
                )
                new_file = result.splitlines(True)
                if orig_file == new_file:
                    has_changes = False

    except OSError as exc:
        raise CommandExecutionError(f"Unable to open file '{path}'. Exception: {exc}")
    finally:
        if r_data and isinstance(r_data, mmap.mmap):
            r_data.close()

    if has_changes and not dry_run:
        # Write the replacement text in this block.
        try:
            # Create a copy to read from and to use as a backup later
            temp_file = _mkstemp_copy(path=path, preserve_inode=preserve_inode)
        except OSError as exc:
            raise CommandExecutionError(f"Exception: {exc}")

        r_data = None
        try:
            # Open the file in write mode
            with salt.utils.files.fopen(path, mode="w", buffering=bufsize) as w_file:
                try:
                    # Open the temp file in read mode
                    with salt.utils.files.fopen(
                        temp_file, mode="r", buffering=bufsize
                    ) as r_file:
                        r_data = mmap.mmap(r_file.fileno(), 0, access=mmap.ACCESS_READ)
                        result, nrepl = re.subn(
                            cpattern,
                            repl.replace(b"\\", b"\\\\") if backslash_literal else repl,
                            r_data,
                            count,
                        )
                        try:
                            w_file.write(salt.utils.stringutils.to_str(result))
                        except OSError as exc:
                            raise CommandExecutionError(
                                "Unable to write file '{}'. Contents may "
                                "be truncated. Temporary file contains copy "
                                "at '{}'. "
                                "Exception: {}".format(path, temp_file, exc)
                            )
                except OSError as exc:
                    raise CommandExecutionError(f"Exception: {exc}")
                finally:
                    if r_data and isinstance(r_data, mmap.mmap):
                        r_data.close()
        except OSError as exc:
            raise CommandExecutionError(f"Exception: {exc}")

    if not found and (append_if_not_found or prepend_if_not_found):
        if not_found_content is None:
            not_found_content = repl
        if prepend_if_not_found:
            new_file.insert(
                0, not_found_content + salt.utils.stringutils.to_bytes(os.linesep)
            )
        else:
            # append_if_not_found
            # Make sure we have a newline at the end of the file
            if 0 != len(new_file):
                if not new_file[-1].endswith(
                    salt.utils.stringutils.to_bytes(os.linesep)
                ):
                    new_file[-1] += salt.utils.stringutils.to_bytes(os.linesep)
            new_file.append(
                not_found_content + salt.utils.stringutils.to_bytes(os.linesep)
            )
        has_changes = True
        if not dry_run:
            try:
                # Create a copy to read from and for later use as a backup
                temp_file = _mkstemp_copy(path=path, preserve_inode=preserve_inode)
            except OSError as exc:
                raise CommandExecutionError(f"Exception: {exc}")
            # write new content in the file while avoiding partial reads
            try:
                fh_ = salt.utils.atomicfile.atomic_open(path, "wb")
                for line in new_file:
                    fh_.write(salt.utils.stringutils.to_bytes(line))
            finally:
                fh_.close()

    if backup and has_changes and not dry_run:
        # keep the backup only if it was requested
        # and only if there were any changes
        backup_name = f"{path}{backup}"
        try:
            shutil.move(temp_file, backup_name)
        except OSError as exc:
            raise CommandExecutionError(
                "Unable to move the temp file '{}' to the "
                "backup file '{}'. "
                "Exception: {}".format(path, temp_file, exc)
            )
        if symlink:
            symlink_backup = f"{given_path}{backup}"
            target_backup = f"{target_path}{backup}"
            # Always clobber any existing symlink backup
            # to match the behaviour of the 'backup' option
            try:
                os.symlink(target_backup, symlink_backup)
            except OSError:
                os.remove(symlink_backup)
                os.symlink(target_backup, symlink_backup)
            except Exception:  # pylint: disable=broad-except
                raise CommandExecutionError(
                    "Unable create backup symlink '{}'. "
                    "Target was '{}'. "
                    "Exception: {}".format(symlink_backup, target_backup, exc)
                )
    elif temp_file:
        try:
            os.remove(temp_file)
        except OSError as exc:
            raise CommandExecutionError(
                f"Unable to delete temp file '{temp_file}'. Exception: {exc}"
            )

    if not dry_run and not salt.utils.platform.is_windows():
        check_perms(path, None, pre_user, pre_group, pre_mode)

    differences = __utils__["stringutils.get_diff"](orig_file, new_file)

    if show_changes:
        return differences

    # We may have found a regex line match but don't need to change the line
    # (for situations where the pattern also matches the repl). Revert the
    # has_changes flag to False if the final result is unchanged.
    if not differences:
        has_changes = False

    return has_changes


def blockreplace(
    path,
    marker_start="#-- start managed zone --",
    marker_end="#-- end managed zone --",
    content="",
    append_if_not_found=False,
    prepend_if_not_found=False,
    backup=".bak",
    dry_run=False,
    show_changes=True,
    append_newline=False,
    insert_before_match=None,
    insert_after_match=None,
):
    """
    .. versionadded:: 2014.1.0

    Replace content of a text block in a file, delimited by line markers

    A block of content delimited by comments can help you manage several lines
    entries without worrying about old entries removal.

    .. note::

        This function will store two copies of the file in-memory (the original
        version and the edited version) in order to detect changes and only
        edit the targeted file if necessary.

    path
        Filesystem path to the file to be edited

    marker_start
        The line content identifying a line as the start of the content block.
        Note that the whole line containing this marker will be considered, so
        whitespace or extra content before or after the marker is included in
        final output

    marker_end
        The line content identifying the end of the content block. As of
        versions 2017.7.5 and 2018.3.1, everything up to the text matching the
        marker will be replaced, so it's important to ensure that your marker
        includes the beginning of the text you wish to replace.

    content
        The content to be used between the two lines identified by marker_start
        and marker_stop.

    append_if_not_found: False
        If markers are not found and set to ``True`` then, the markers and
        content will be appended to the file.

    prepend_if_not_found: False
        If markers are not found and set to ``True`` then, the markers and
        content will be prepended to the file.

    insert_before_match
        If markers are not found, this parameter can be set to a regex which will
        insert the block before the first found occurrence in the file.

        .. versionadded:: 3001

    insert_after_match
        If markers are not found, this parameter can be set to a regex which will
        insert the block after the first found occurrence in the file.

        .. versionadded:: 3001

    backup
        The file extension to use for a backup of the file if any edit is made.
        Set to ``False`` to skip making a backup.

    dry_run: False
        If ``True``, do not make any edits to the file and simply return the
        changes that *would* be made.

    show_changes: True
        Controls how changes are presented. If ``True``, this function will
        return a unified diff of the changes made. If False, then it will
        return a boolean (``True`` if any changes were made, otherwise
        ``False``).

    append_newline: False
        Controls whether or not a newline is appended to the content block. If
        the value of this argument is ``True`` then a newline will be added to
        the content block. If it is ``False``, then a newline will *not* be
        added to the content block. If it is ``None`` then a newline will only
        be added to the content block if it does not already end in a newline.

        .. versionadded:: 2016.3.4
        .. versionchanged:: 2017.7.5,2018.3.1
            New behavior added when value is ``None``.
        .. versionchanged:: 2019.2.0
            The default value of this argument will change to ``None`` to match
            the behavior of the :py:func:`file.blockreplace state
            <salt.states.file.blockreplace>`

    CLI Example:

    .. code-block:: bash

        salt '*' file.blockreplace /etc/hosts '#-- start managed zone foobar : DO NOT EDIT --' \\
        '#-- end managed zone foobar --' $'10.0.1.1 foo.foobar\\n10.0.1.2 bar.foobar' True

    """
    exclusive_params = [
        append_if_not_found,
        prepend_if_not_found,
        bool(insert_before_match),
        bool(insert_after_match),
    ]
    if sum(exclusive_params) > 1:
        raise SaltInvocationError(
            "Only one of append_if_not_found, prepend_if_not_found,"
            " insert_before_match, and insert_after_match is permitted"
        )

    path = os.path.expanduser(path)

    if not os.path.exists(path):
        raise SaltInvocationError(f"File not found: {path}")

    try:
        file_encoding = __utils__["files.get_encoding"](path)
    except CommandExecutionError:
        file_encoding = None

    if __utils__["files.is_binary"](path):
        if not file_encoding:
            raise SaltInvocationError(
                f"Cannot perform string replacements on a binary file: {path}"
            )

    if insert_before_match or insert_after_match:
        if insert_before_match:
            if not isinstance(insert_before_match, str):
                raise CommandExecutionError(
                    "RegEx expected in insert_before_match parameter."
                )
        elif insert_after_match:
            if not isinstance(insert_after_match, str):
                raise CommandExecutionError(
                    "RegEx expected in insert_after_match parameter."
                )

    if append_newline is None and not content.endswith((os.linesep, "\n")):
        append_newline = True

    # Split the content into a list of lines, removing newline characters. To
    # ensure that we handle both Windows and POSIX newlines, first split on
    # Windows newlines, and then split on POSIX newlines.
    split_content = []
    for win_line in content.split("\r\n"):
        for content_line in win_line.split("\n"):
            split_content.append(content_line)

    line_count = len(split_content)

    has_changes = False
    orig_file = []
    new_file = []
    in_block = False
    block_found = False
    linesep = None

    def _add_content(linesep, lines=None, include_marker_start=True, end_line=None):
        if lines is None:
            lines = []
            include_marker_start = True

        if end_line is None:
            end_line = marker_end
        end_line = end_line.rstrip("\r\n") + linesep

        if include_marker_start:
            lines.append(marker_start + linesep)

        if split_content:
            for index, content_line in enumerate(split_content, 1):
                if index != line_count:
                    lines.append(content_line + linesep)
                else:
                    # We're on the last line of the content block
                    if append_newline:
                        lines.append(content_line + linesep)
                        lines.append(end_line)
                    else:
                        lines.append(content_line + end_line)
        else:
            lines.append(end_line)

        return lines

    # We do not use in-place editing to avoid file attrs modifications when
    # no changes are required and to avoid any file access on a partially
    # written file.
    try:
        with salt.utils.files.fopen(
            path, "r", encoding=file_encoding, newline=""
        ) as fi_file:
            for line in fi_file:
                write_line_to_new_file = True

                if linesep is None:
                    # Auto-detect line separator
                    if line.endswith("\r\n"):
                        linesep = "\r\n"
                    elif line.endswith("\n"):
                        linesep = "\n"
                    else:
                        # No newline(s) in file, fall back to system's linesep
                        linesep = os.linesep

                if marker_start in line:
                    # We've entered the content block
                    in_block = True
                else:
                    if in_block:
                        # We're not going to write the lines from the old file to
                        # the new file until we have exited the block.
                        write_line_to_new_file = False

                        marker_end_pos = line.find(marker_end)
                        if marker_end_pos != -1:
                            # End of block detected
                            in_block = False
                            # We've found and exited the block
                            block_found = True

                            _add_content(
                                linesep,
                                lines=new_file,
                                include_marker_start=False,
                                end_line=line[marker_end_pos:],
                            )

                # Save the line from the original file
                orig_file.append(line)
                if write_line_to_new_file:
                    new_file.append(line)

    except OSError as exc:
        raise CommandExecutionError(f"Failed to read from {path}: {exc}")
    finally:
        if linesep is None:
            # If the file was empty, we will not have set linesep yet. Assume
            # the system's line separator. This is needed for when we
            # prepend/append later on.
            linesep = os.linesep
        try:
            fi_file.close()
        except Exception:  # pylint: disable=broad-except
            pass

    if in_block:
        # unterminated block => bad, always fail
        raise CommandExecutionError(
            "Unterminated marked block. End of file reached before marker_end."
        )

    if not block_found:
        if prepend_if_not_found:
            # add the markers and content at the beginning of file
            prepended_content = _add_content(linesep)
            prepended_content.extend(new_file)
            new_file = prepended_content
            block_found = True
        elif append_if_not_found:
            # Make sure we have a newline at the end of the file
            if new_file:
                if not new_file[-1].endswith(linesep):
                    new_file[-1] += linesep
            # add the markers and content at the end of file
            _add_content(linesep, lines=new_file)
            block_found = True
        elif insert_before_match or insert_after_match:
            match_regex = insert_before_match or insert_after_match
            match_idx = [
                i for i, item in enumerate(orig_file) if re.search(match_regex, item)
            ]
            if match_idx:
                match_idx = match_idx[0]
                for line in _add_content(linesep):
                    if insert_after_match:
                        match_idx += 1
                    new_file.insert(match_idx, line)
                    if insert_before_match:
                        match_idx += 1
                block_found = True
        else:
            raise CommandExecutionError(
                "Cannot edit marked block. Markers were not found in file."
            )

    if block_found:
        diff = __utils__["stringutils.get_diff"](orig_file, new_file)
        has_changes = diff != ""
        if has_changes and not dry_run:
            # changes detected
            # backup file attrs
            perms = {}
            perms["user"] = get_user(path)
            perms["group"] = get_group(path)
            perms["mode"] = salt.utils.files.normalize_mode(get_mode(path))

            # backup old content
            if backup is not False:
                backup_path = f"{path}{backup}"
                shutil.copy2(path, backup_path)
                # copy2 does not preserve ownership
                if salt.utils.platform.is_windows():
                    # This function resides in win_file.py and will be available
                    # on Windows. The local function will be overridden
                    # pylint: disable=E1120,E1123
                    check_perms(path=backup_path, ret=None, owner=perms["user"])
                    # pylint: enable=E1120,E1123
                else:
                    check_perms(
                        name=backup_path,
                        ret=None,
                        user=perms["user"],
                        group=perms["group"],
                        mode=perms["mode"],
                    )

    if not block_found:
        raise CommandExecutionError(
            "Cannot edit marked block. Markers were not found in file."
        )

    diff = __utils__["stringutils.get_diff"](orig_file, new_file)
    has_changes = diff != ""
    if has_changes and not dry_run:
        # changes detected
        # backup file attrs
        perms = {}
        perms["user"] = get_user(path)
        perms["group"] = get_group(path)
        perms["mode"] = salt.utils.files.normalize_mode(get_mode(path))

        # backup old content
        if backup is not False:
            backup_path = f"{path}{backup}"
            shutil.copy2(path, backup_path)
            # copy2 does not preserve ownership
            if salt.utils.platform.is_windows():
                # This function resides in win_file.py and will be available
                # on Windows. The local function will be overridden
                # pylint: disable=E1120,E1123
                check_perms(path=backup_path, ret=None, owner=perms["user"])
                # pylint: enable=E1120,E1123
            else:
                check_perms(
                    backup_path, None, perms["user"], perms["group"], perms["mode"]
                )

        # write new content in the file while avoiding partial reads
        try:
            fh_ = salt.utils.atomicfile.atomic_open(path, "wb")
            for line in new_file:
                fh_.write(salt.utils.stringutils.to_bytes(line, encoding=file_encoding))
        finally:
            fh_.close()

        # this may have overwritten file attrs
        if salt.utils.platform.is_windows():
            # This function resides in win_file.py and will be available
            # on Windows. The local function will be overridden
            # pylint: disable=E1120,E1123
            check_perms(path=path, ret=None, owner=perms["user"])
            # pylint: enable=E1120,E1123
        else:
            check_perms(path, None, perms["user"], perms["group"], perms["mode"])

    if show_changes:
        return diff

    return has_changes


def search(path, pattern, flags=8, bufsize=1, ignore_if_missing=False, multiline=False):
    """
    .. versionadded:: 0.17.0

    Search for occurrences of a pattern in a file

    Except for multiline, params are identical to
    :py:func:`~salt.modules.file.replace`.

    multiline
        If true, inserts 'MULTILINE' into ``flags`` and sets ``bufsize`` to
        'file'.

        .. versionadded:: 2015.8.0

    CLI Example:

    .. code-block:: bash

        salt '*' file.search /etc/crontab 'mymaintenance.sh'
    """
    if multiline:
        re_flags = _add_flags(flags, "MULTILINE")
    else:
        re_flags = _get_flags(flags)

    if re.RegexFlag.MULTILINE in re_flags:
        bufsize = "file"

    # This function wraps file.replace on purpose in order to enforce
    # consistent usage, compatible regex's, expected behavior, *and* bugs. :)
    # Any enhancements or fixes to one should affect the other.
    return replace(
        path,
        pattern,
        "",
        flags=re_flags,
        bufsize=bufsize,
        dry_run=True,
        search_only=True,
        show_changes=False,
        ignore_if_missing=ignore_if_missing,
    )


def patch(originalfile, patchfile, options="", dry_run=False):
    """
    .. versionadded:: 0.10.4

    Apply a patch to a file or directory.

    Equivalent to:

    .. code-block:: bash

        patch <options> -i <patchfile> <originalfile>

    Or, when a directory is patched:

    .. code-block:: bash

        patch <options> -i <patchfile> -d <originalfile> -p0

    originalfile
        The full path to the file or directory to be patched
    patchfile
        A patch file to apply to ``originalfile``
    options
        Options to pass to patch.

    .. note::
        Windows now supports using patch as of 3004.

        In order to use this function in Windows, please install the
        patch binary through your own means and ensure it's found
        in the system Path. If installing through git-for-windows,
        please select the optional "Use Git and optional Unix tools
        from the Command Prompt" option when installing Git.

    CLI Example:

    .. code-block:: bash

        salt '*' file.patch /opt/file.txt /tmp/file.txt.patch

        salt '*' file.patch C:\\file1.txt C:\\file3.patch
    """
    patchpath = salt.utils.path.which("patch")
    if not patchpath:
        raise CommandExecutionError(
            "patch executable not found. Is the distribution's patch package installed?"
        )

    cmd = [patchpath]
    cmd.extend(salt.utils.args.shlex_split(options))
    if dry_run:
        if __grains__["kernel"] in ("FreeBSD", "OpenBSD"):
            cmd.append("-C")
        else:
            cmd.append("--dry-run")

    # this argument prevents interactive prompts when the patch fails to apply.
    # the exit code will still be greater than 0 if that is the case.
    if "-N" not in cmd and "--forward" not in cmd:
        cmd.append("--forward")

    has_rejectfile_option = False
    for option in cmd:
        if (
            option == "-r"
            or option.startswith("-r ")
            or option.startswith("--reject-file")
        ):
            has_rejectfile_option = True
            break

    # by default, patch will write rejected patch files to <filename>.rej.
    # this option prevents that.
    if not has_rejectfile_option:
        cmd.append("--reject-file=-")

    cmd.extend(["-i", patchfile])

    if os.path.isdir(originalfile):
        cmd.extend(["-d", originalfile])

        has_strip_option = False
        for option in cmd:
            if option.startswith("-p") or option.startswith("--strip="):
                has_strip_option = True
                break

        if not has_strip_option:
            cmd.append("--strip=0")
    else:
        cmd.append(originalfile)

    return __salt__["cmd.run_all"](cmd, python_shell=False)


def contains(path, text):
    """
    .. deprecated:: 0.17.0
       Use :func:`search` instead.

    Return ``True`` if the file at ``path`` contains ``text``

    CLI Example:

    .. code-block:: bash

        salt '*' file.contains /etc/crontab 'mymaintenance.sh'
    """
    path = os.path.expanduser(path)

    if not os.path.exists(path):
        return False

    stripped_text = str(text).strip()
    try:
        with salt.utils.filebuffer.BufferedReader(path) as breader:
            for chunk in breader:
                if stripped_text in chunk:
                    return True
        return False
    except OSError:
        return False


def contains_regex(path, regex, lchar=""):
    """
    .. deprecated:: 0.17.0
       Use :func:`search` instead.

    Return True if the given regular expression matches on any line in the text
    of a given file.

    If the lchar argument (leading char) is specified, it
    will strip `lchar` from the left side of each line before trying to match

    CLI Example:

    .. code-block:: bash

        salt '*' file.contains_regex /etc/crontab
    """
    path = os.path.expanduser(path)

    if not os.path.exists(path):
        return False

    try:
        with salt.utils.files.fopen(path, "r") as target:
            for line in target:
                line = salt.utils.stringutils.to_unicode(line)
                if lchar:
                    line = line.lstrip(lchar)
                if re.search(regex, line):
                    return True
            return False
    except OSError:
        return False


def contains_glob(path, glob_expr):
    """
    .. deprecated:: 0.17.0
       Use :func:`search` instead.

    Return ``True`` if the given glob matches a string in the named file

    CLI Example:

    .. code-block:: bash

        salt '*' file.contains_glob /etc/foobar '*cheese*'
    """
    path = os.path.expanduser(path)

    if not os.path.exists(path):
        return False

    try:
        with salt.utils.filebuffer.BufferedReader(path) as breader:
            for chunk in breader:
                if fnmatch.fnmatch(chunk, glob_expr):
                    return True
            return False
    except OSError:
        return False


def append(path, *args, **kwargs):
    """
    .. versionadded:: 0.9.5

    Append text to the end of a file

    path
        path to file

    `*args`
        strings to append to file

    CLI Example:

    .. code-block:: bash

        salt '*' file.append /etc/motd \\
                "With all thine offerings thou shalt offer salt." \\
                "Salt is what makes things taste bad when it isn't in them."

    .. admonition:: Attention

        If you need to pass a string to append and that string contains
        an equal sign, you **must** include the argument name, args.
        For example:

        .. code-block:: bash

            salt '*' file.append /etc/motd args='cheese=spam'

            salt '*' file.append /etc/motd args="['cheese=spam','spam=cheese']"

    """
    path = os.path.expanduser(path)

    # Largely inspired by Fabric's contrib.files.append()

    if "args" in kwargs:
        if isinstance(kwargs["args"], list):
            args = kwargs["args"]
        else:
            args = [kwargs["args"]]

    # Make sure we have a newline at the end of the file. Do this in binary
    # mode so SEEK_END with nonzero offset will work.
    with salt.utils.files.fopen(path, "rb+") as ofile:
        linesep = salt.utils.stringutils.to_bytes(os.linesep)
        try:
            ofile.seek(-len(linesep), os.SEEK_END)
        except OSError as exc:
            if exc.errno in (errno.EINVAL, errno.ESPIPE):
                # Empty file, simply append lines at the beginning of the file
                pass
            else:
                raise
        else:
            if ofile.read(len(linesep)) != linesep:
                ofile.seek(0, os.SEEK_END)
                ofile.write(linesep)

    # Append lines in text mode
    with salt.utils.files.fopen(path, "a") as ofile:
        for new_line in args:
            ofile.write(salt.utils.stringutils.to_str(f"{new_line}{os.linesep}"))

    return f'Wrote {len(args)} lines to "{path}"'


def prepend(path, *args, **kwargs):
    """
    .. versionadded:: 2014.7.0

    Prepend text to the beginning of a file

    path
        path to file

    `*args`
        strings to prepend to the file

    CLI Example:

    .. code-block:: bash

        salt '*' file.prepend /etc/motd \\
                "With all thine offerings thou shalt offer salt." \\
                "Salt is what makes things taste bad when it isn't in them."

    .. admonition:: Attention

        If you need to pass a string to append and that string contains
        an equal sign, you **must** include the argument name, args.
        For example:

        .. code-block:: bash

            salt '*' file.prepend /etc/motd args='cheese=spam'

            salt '*' file.prepend /etc/motd args="['cheese=spam','spam=cheese']"

    """
    path = os.path.expanduser(path)

    if "args" in kwargs:
        if isinstance(kwargs["args"], list):
            args = kwargs["args"]
        else:
            args = [kwargs["args"]]

    try:
        with salt.utils.files.fopen(path) as fhr:
            contents = [
                salt.utils.stringutils.to_unicode(line) for line in fhr.readlines()
            ]
    except OSError:
        contents = []

    preface = []
    for line in args:
        preface.append(f"{line}\n")

    with salt.utils.files.fopen(path, "w") as ofile:
        contents = preface + contents
        ofile.write(salt.utils.stringutils.to_str("".join(contents)))
    return f'Prepended {len(args)} lines to "{path}"'


def write(path, *args, **kwargs):
    """
    .. versionadded:: 2014.7.0

    Write text to a file, overwriting any existing contents.

    path
        path to file

    `*args`
        strings to write to the file

    CLI Example:

    .. code-block:: bash

        salt '*' file.write /etc/motd \\
                "With all thine offerings thou shalt offer salt."

    .. admonition:: Attention

        If you need to pass a string to append and that string contains
        an equal sign, you **must** include the argument name, args.
        For example:

        .. code-block:: bash

            salt '*' file.write /etc/motd args='cheese=spam'

            salt '*' file.write /etc/motd args="['cheese=spam','spam=cheese']"

    """
    path = os.path.expanduser(path)

    if "args" in kwargs:
        if isinstance(kwargs["args"], list):
            args = kwargs["args"]
        else:
            args = [kwargs["args"]]

    contents = []
    for line in args:
        contents.append(f"{line}\n")
    with salt.utils.files.fopen(path, "w") as ofile:
        ofile.write(salt.utils.stringutils.to_str("".join(contents)))
    return f'Wrote {len(contents)} lines to "{path}"'


def touch(name, atime=None, mtime=None):
    """
    .. versionadded:: 0.9.5

    Just like the ``touch`` command, create a file if it doesn't exist or
    simply update the atime and mtime if it already does.

    atime:
        Access time in Unix epoch time. Set it to 0 to set atime of the
        file with Unix date of birth. If this parameter isn't set, atime
        will be set with current time.
    mtime:
        Last modification in Unix epoch time. Set it to 0 to set mtime of
        the file with Unix date of birth. If this parameter isn't set,
        mtime will be set with current time.

    CLI Example:

    .. code-block:: bash

        salt '*' file.touch /var/log/emptyfile
    """
    name = os.path.expanduser(name)

    if atime and str(atime).isdigit():
        atime = int(atime)
    if mtime and str(mtime).isdigit():
        mtime = int(mtime)
    try:
        if not os.path.exists(name):
            with salt.utils.files.fopen(name, "a"):
                pass

        if atime is None and mtime is None:
            times = None
        elif mtime is None and atime is not None:
            times = (atime, time.time())
        elif atime is None and mtime is not None:
            times = (time.time(), mtime)
        else:
            times = (atime, mtime)
        os.utime(name, times)

    except TypeError:
        raise SaltInvocationError("atime and mtime must be integers")
    except OSError as exc:
        raise CommandExecutionError(exc.strerror)

    return os.path.exists(name)


def seek_read(path, size, offset):
    """
    .. versionadded:: 2014.1.0

    Seek to a position on a file and read it

    path
        path to file

    seek
        amount to read at once

    offset
        offset to start into the file

    CLI Example:

    .. code-block:: bash

        salt '*' file.seek_read /path/to/file 4096 0
    """
    path = os.path.expanduser(path)
    seek_fh = os.open(path, os.O_RDONLY)
    try:
        os.lseek(seek_fh, int(offset), 0)
        data = os.read(seek_fh, int(size))
    finally:
        os.close(seek_fh)
    return data


def seek_write(path, data, offset):
    """
    .. versionadded:: 2014.1.0

    Seek to a position on a file and write to it

    path
        path to file

    data
        data to write to file

    offset
        position in file to start writing

    CLI Example:

    .. code-block:: bash

        salt '*' file.seek_write /path/to/file 'some data' 4096
    """
    path = os.path.expanduser(path)
    seek_fh = os.open(path, os.O_WRONLY)
    try:
        os.lseek(seek_fh, int(offset), 0)
        ret = os.write(seek_fh, data)
        os.fsync(seek_fh)
    finally:
        os.close(seek_fh)
    return ret


def truncate(path, length):
    """
    .. versionadded:: 2014.1.0

    Seek to a position on a file and delete everything after that point

    path
        path to file

    length
        offset into file to truncate

    CLI Example:

    .. code-block:: bash

        salt '*' file.truncate /path/to/file 512
    """
    path = os.path.expanduser(path)
    with salt.utils.files.fopen(path, "rb+") as seek_fh:
        seek_fh.truncate(int(length))


def link(src, path):
    """
    .. versionadded:: 2014.1.0

    Create a hard link to a file

    CLI Example:

    .. code-block:: bash

        salt '*' file.link /path/to/file /path/to/link
    """
    src = os.path.expanduser(src)

    if not os.path.isabs(src):
        raise SaltInvocationError("File path must be absolute.")

    try:
        os.link(src, path)
        return True
    except OSError as E:
        raise CommandExecutionError(f"Could not create '{path}': {E}")
    return False


def is_hardlink(path):
    """
    Check if the path is a hard link by verifying that the number of links
    is larger than 1

    CLI Example:

    .. code-block:: bash

       salt '*' file.is_hardlink /path/to/link
    """

    # Simply use lstat and count the st_nlink field to determine if this path
    # is hardlinked to something.
    res = lstat(os.path.expanduser(path))
    return res and res["st_nlink"] > 1


def is_link(path):
    """
    Check if the path is a symbolic link

    CLI Example:

    .. code-block:: bash

       salt '*' file.is_link /path/to/link
    """
    # This function exists because os.path.islink does not support Windows,
    # therefore a custom function will need to be called. This function
    # therefore helps API consistency by providing a single function to call for
    # both operating systems.

    return os.path.islink(os.path.expanduser(path))


def symlink(src, path, force=False, atomic=False, follow_symlinks=True):
    """
    Create a symbolic link (symlink, soft link) to a file

    Args:

        src (str): The path to a file or directory

        path (str): The path to the link. Must be an absolute path

        force (bool):
            Overwrite an existing symlink with the same name
            .. versionadded:: 3005

        atomic (bool):
            Use atomic file operations to create the symlink
            .. versionadded:: 3006.0

        follow_symlinks (bool):
            If set to ``False``, use ``os.path.lexists()`` for existence checks
            instead of ``os.path.exists()``.
            .. versionadded:: 3007.0

    Returns:
        bool: ``True`` if successful, otherwise raises ``CommandExecutionError``

    CLI Example:

    .. code-block:: bash

        salt '*' file.symlink /path/to/file /path/to/link
    """
    path = os.path.expanduser(path)

    if follow_symlinks:
        exists = os.path.exists
    else:
        exists = os.path.lexists

    if not os.path.isabs(path):
        raise SaltInvocationError(f"Link path must be absolute: {path}")

    if os.path.islink(path):
        try:
            if os.path.normpath(salt.utils.path.readlink(path)) == os.path.normpath(
                src
            ):
                log.debug("link already in correct state: %s -> %s", path, src)
                return True
        except OSError:
            pass

        if not force and not atomic:
            msg = f"Found existing symlink: {path}"
            raise CommandExecutionError(msg)

<<<<<<< HEAD
    if exists(path) and not force and not atomic:
=======
    if os.path.exists(path) and not force and not atomic:
>>>>>>> fcb38a54
        msg = f"Existing path is not a symlink: {path}"
        raise CommandExecutionError(msg)

    if (os.path.islink(path) or exists(path)) and force and not atomic:
        os.unlink(path)
    elif atomic:
        link_dir = os.path.dirname(path)
        retry = 0
        while retry < 5:
            temp_link = tempfile.mktemp(dir=link_dir)
            try:
                os.symlink(src, temp_link)
                break
            except FileExistsError:
                retry += 1
        try:
            os.replace(temp_link, path)
            return True
        except OSError:
            os.remove(temp_link)
            raise CommandExecutionError(f"Could not create '{path}'")

    try:
        os.symlink(src, path)
        return True
    except OSError:
        raise CommandExecutionError(f"Could not create '{path}'")


def rename(src, dst):
    """
    Rename a file or directory

    CLI Example:

    .. code-block:: bash

        salt '*' file.rename /path/to/src /path/to/dst
    """
    src = os.path.expanduser(src)
    dst = os.path.expanduser(dst)

    if not os.path.isabs(src):
        raise SaltInvocationError("File path must be absolute.")

    try:
        os.rename(src, dst)
        return True
    except OSError:
        raise CommandExecutionError(f"Could not rename '{src}' to '{dst}'")
    return False


def copy(src, dst, recurse=False, remove_existing=False):
    """
    Copy a file or directory from source to dst

    In order to copy a directory, the recurse flag is required, and
    will by default overwrite files in the destination with the same path,
    and retain all other existing files. (similar to cp -r on unix)

    remove_existing will remove all files in the target directory,
    and then copy files from the source.

    .. note::
        The copy function accepts paths that are local to the Salt minion.
        This function does not support salt://, http://, or the other
        additional file paths that are supported by :mod:`states.file.managed
        <salt.states.file.managed>` and :mod:`states.file.recurse
        <salt.states.file.recurse>`.

    CLI Example:

    .. code-block:: bash

        salt '*' file.copy /path/to/src /path/to/dst
        salt '*' file.copy /path/to/src_dir /path/to/dst_dir recurse=True
        salt '*' file.copy /path/to/src_dir /path/to/dst_dir recurse=True remove_existing=True

    """
    src = os.path.expanduser(src)
    dst = os.path.expanduser(dst)

    if not os.path.isabs(src):
        raise SaltInvocationError("File path must be absolute.")

    if not os.path.exists(src):
        raise CommandExecutionError(f"No such file or directory '{src}'")

    if not salt.utils.platform.is_windows():
        pre_user = get_user(src)
        pre_group = get_group(src)
        pre_mode = salt.utils.files.normalize_mode(get_mode(src))

    try:
        if (os.path.exists(dst) and os.path.isdir(dst)) or os.path.isdir(src):
            if not recurse:
                raise SaltInvocationError(
                    "Cannot copy overwriting a directory without recurse flag set to"
                    " true!"
                )
            if remove_existing:
                if os.path.exists(dst):
                    shutil.rmtree(dst)
                shutil.copytree(src, dst)
            else:
                salt.utils.files.recursive_copy(src, dst)
        else:
            shutil.copyfile(src, dst)
    except OSError:
        raise CommandExecutionError(f"Could not copy '{src}' to '{dst}'")

    if not salt.utils.platform.is_windows():
        check_perms(dst, None, pre_user, pre_group, pre_mode)
    return True


def lstat(path):
    """
    .. versionadded:: 2014.1.0

    Returns the lstat attributes for the given file or dir. Does not support
    symbolic links.

    CLI Example:

    .. code-block:: bash

        salt '*' file.lstat /path/to/file
    """
    path = os.path.expanduser(path)

    if not os.path.isabs(path):
        raise SaltInvocationError("Path to file must be absolute.")

    try:
        lst = os.lstat(path)
        return {
            key: getattr(lst, key)
            for key in (
                "st_atime",
                "st_ctime",
                "st_gid",
                "st_mode",
                "st_mtime",
                "st_nlink",
                "st_size",
                "st_uid",
            )
        }
    except Exception:  # pylint: disable=broad-except
        return {}


def access(path, mode):
    """
    .. versionadded:: 2014.1.0

    Test whether the Salt process has the specified access to the file. One of
    the following modes must be specified:

    .. code-block:: text

        f: Test the existence of the path
        r: Test the readability of the path
        w: Test the writability of the path
        x: Test whether the path can be executed

    CLI Example:

    .. code-block:: bash

        salt '*' file.access /path/to/file f
        salt '*' file.access /path/to/file x
    """
    path = os.path.expanduser(path)

    if not os.path.isabs(path):
        raise SaltInvocationError("Path to link must be absolute.")

    modes = {"f": os.F_OK, "r": os.R_OK, "w": os.W_OK, "x": os.X_OK}

    if mode in modes:
        return os.access(path, modes[mode])
    elif mode in modes.values():
        return os.access(path, mode)
    else:
        raise SaltInvocationError("Invalid mode specified.")


def read(path, binary=False):
    """
    .. versionadded:: 2017.7.0

    Return the content of the file.

    :param bool binary:
        Whether to read and return binary data

    CLI Example:

    .. code-block:: bash

        salt '*' file.read /path/to/file
    """
    access_mode = "r"
    if binary is True:
        access_mode += "b"
    with salt.utils.files.fopen(path, access_mode) as file_obj:
        if binary is True:
            return file_obj.read()
        else:
            return salt.utils.stringutils.to_unicode(file_obj.read())


def readlink(path, canonicalize=False):
    """
    .. versionadded:: 2014.1.0

    Return the path that a symlink points to

    Args:

        path (str):
            The path to the symlink

        canonicalize (bool):
            Get the canonical path eliminating any symbolic links encountered in
            the path

    Returns:

        str: The path that the symlink points to

    Raises:

        SaltInvocationError: path is not absolute

        SaltInvocationError: path is not a link

        CommandExecutionError: error reading the symbolic link

    CLI Example:

    .. code-block:: bash

        salt '*' file.readlink /path/to/link
    """
    path = os.path.expanduser(path)
    path = os.path.expandvars(path)

    if not os.path.isabs(path):
        raise SaltInvocationError(f"Path to link must be absolute: {path}")

    if not os.path.islink(path):
        raise SaltInvocationError(f"A valid link was not specified: {path}")

    if canonicalize:
        return os.path.realpath(path)
    else:
        try:
            return salt.utils.path.readlink(path)
        except OSError as exc:
            if exc.errno == errno.EINVAL:
                raise CommandExecutionError(f"Not a symbolic link: {path}")
<<<<<<< HEAD
            raise CommandExecutionError(exc.__str__())
=======
            raise CommandExecutionError(str(exc))
>>>>>>> fcb38a54


def readdir(path):
    """
    .. versionadded:: 2014.1.0

    Return a list containing the contents of a directory

    CLI Example:

    .. code-block:: bash

        salt '*' file.readdir /path/to/dir/
    """
    path = os.path.expanduser(path)

    if not os.path.isabs(path):
        raise SaltInvocationError("Dir path must be absolute.")

    if not os.path.isdir(path):
        raise SaltInvocationError("A valid directory was not specified.")

    dirents = [".", ".."]
    dirents.extend(os.listdir(path))
    return dirents


def statvfs(path):
    """
    .. versionadded:: 2014.1.0

    Perform a statvfs call against the filesystem that the file resides on

    CLI Example:

    .. code-block:: bash

        salt '*' file.statvfs /path/to/file
    """
    path = os.path.expanduser(path)

    if not os.path.isabs(path):
        raise SaltInvocationError("File path must be absolute.")

    try:
        stv = os.statvfs(path)
        return {
            key: getattr(stv, key)
            for key in (
                "f_bavail",
                "f_bfree",
                "f_blocks",
                "f_bsize",
                "f_favail",
                "f_ffree",
                "f_files",
                "f_flag",
                "f_frsize",
                "f_namemax",
            )
        }
    except OSError:
        raise CommandExecutionError(f"Could not statvfs '{path}'")
    return False


def stats(path, hash_type=None, follow_symlinks=True):
    """
    Return a dict containing the stats for a given file

    CLI Example:

    .. code-block:: bash

        salt '*' file.stats /etc/passwd
    """
    path = os.path.expanduser(path)

    ret = {}
    if not os.path.exists(path):
        try:
            # Broken symlinks will return False for os.path.exists(), but still
            # have a uid and gid
            pstat = os.lstat(path)
        except OSError:
            # Not a broken symlink, just a nonexistent path
            # NOTE: The file.directory state checks the content of the error
            # message in this exception. Any changes made to the message for this
            # exception will reflect the file.directory state as well, and will
            # likely require changes there.
            raise CommandExecutionError(f"Path not found: {path}")
    else:
        if follow_symlinks:
            pstat = os.stat(path)
        else:
            pstat = os.lstat(path)
    ret["inode"] = pstat.st_ino
    ret["uid"] = pstat.st_uid
    ret["gid"] = pstat.st_gid
    ret["group"] = gid_to_group(pstat.st_gid)
    ret["user"] = uid_to_user(pstat.st_uid)
    ret["atime"] = pstat.st_atime
    ret["mtime"] = pstat.st_mtime
    ret["ctime"] = pstat.st_ctime
    ret["size"] = pstat.st_size
    ret["mode"] = salt.utils.files.normalize_mode(oct(stat.S_IMODE(pstat.st_mode)))
    if hash_type:
        ret["sum"] = get_hash(path, hash_type)
    ret["type"] = "file"
    if stat.S_ISDIR(pstat.st_mode):
        ret["type"] = "dir"
    if stat.S_ISCHR(pstat.st_mode):
        ret["type"] = "char"
    if stat.S_ISBLK(pstat.st_mode):
        ret["type"] = "block"
    if stat.S_ISREG(pstat.st_mode):
        ret["type"] = "file"
    if stat.S_ISLNK(pstat.st_mode):
        ret["type"] = "link"
    if stat.S_ISFIFO(pstat.st_mode):
        ret["type"] = "pipe"
    if stat.S_ISSOCK(pstat.st_mode):
        ret["type"] = "socket"
    ret["target"] = os.path.realpath(path)
    return ret


def rmdir(path, recurse=False, verbose=False, older_than=None):
    """
    .. versionadded:: 2014.1.0
    .. versionchanged:: 3006.0
        Changed return value for failure to a boolean.

    Remove the specified directory. Fails if a directory is not empty.

    recurse
        When ``recurse`` is set to ``True``, all empty directories
        within the path are pruned.

        .. versionadded:: 3006.0

    verbose
        When ``verbose`` is set to ``True``, a dictionary is returned
        which contains more information about the removal process.

        .. versionadded:: 3006.0

    older_than
        When ``older_than`` is set to a number, it is used to determine the
        **number of days** which must have passed since the last modification
        timestamp before a directory will be allowed to be removed. Setting
        the value to 0 is equivalent to leaving it at the default of ``None``.

        .. versionadded:: 3006.0

    CLI Example:

    .. code-block:: bash

        salt '*' file.rmdir /tmp/foo/
    """
    ret = False
    deleted = []
    errors = []
    path = os.path.expanduser(path)

    if not os.path.isabs(path):
        raise SaltInvocationError("File path must be absolute.")

    if not os.path.isdir(path):
        raise SaltInvocationError("A valid directory was not specified.")

    if older_than:
        now = time.time()
        try:
            older_than = now - (int(older_than) * 86400)
            log.debug("Now (%s) looking for directories older than %s", now, older_than)
        except (TypeError, ValueError) as exc:
            older_than = 0
            log.error("Unable to set 'older_than'. Defaulting to 0 days. (%s)", exc)

    if recurse:
        for root, dirs, _ in os.walk(path, topdown=False):
            for subdir in dirs:
                subdir_path = os.path.join(root, subdir)
                if (
                    older_than and os.path.getmtime(subdir_path) < older_than
                ) or not older_than:
                    try:
                        log.debug("Removing '%s'", subdir_path)
                        os.rmdir(subdir_path)
                        deleted.append(subdir_path)
                    except OSError as exc:
                        errors.append([subdir_path, str(exc)])
                        log.error("Could not remove '%s': %s", subdir_path, exc)
        ret = not errors

    if (older_than and os.path.getmtime(path) < older_than) or not older_than:
        try:
            log.debug("Removing '%s'", path)
            os.rmdir(path)
            deleted.append(path)
            ret = True if ret or not recurse else False
        except OSError as exc:
            ret = False
            errors.append([path, str(exc)])
            log.error("Could not remove '%s': %s", path, exc)

    if verbose:
        return {"deleted": deleted, "errors": errors, "result": ret}
    else:
        return ret


def remove(path, **kwargs):
    """
    Remove the named file. If a directory is supplied, it will be recursively
    deleted.

    CLI Example:

    .. code-block:: bash

        salt '*' file.remove /tmp/foo

    .. versionchanged:: 3000
        The method now works on all types of file system entries, not just
        files, directories and symlinks.
    """
    path = os.path.expanduser(path)

    if not os.path.isabs(path):
        raise SaltInvocationError(f"File path must be absolute: {path}")

    try:
        if os.path.islink(path) or (os.path.exists(path) and not os.path.isdir(path)):
            os.remove(path)
            return True
        elif os.path.isdir(path):
            shutil.rmtree(path)
            return True
    except OSError as exc:
        raise CommandExecutionError(f"Could not remove '{path}': {exc}")
    return False


def directory_exists(path):
    """
    Tests to see if path is a valid directory.  Returns True/False.

    CLI Example:

    .. code-block:: bash

        salt '*' file.directory_exists /etc

    """
    return os.path.isdir(os.path.expanduser(path))


def file_exists(path):
    """
    Tests to see if path is a valid file.  Returns True/False.

    CLI Example:

    .. code-block:: bash

        salt '*' file.file_exists /etc/passwd

    """
    return os.path.isfile(os.path.expanduser(path))


def path_exists_glob(path):
    """
    Tests to see if path after expansion is a valid path (file or directory).
    Expansion allows usage of ? * and character ranges []. Tilde expansion
    is not supported. Returns True/False.

    .. versionadded:: 2014.7.0

    CLI Example:

    .. code-block:: bash

        salt '*' file.path_exists_glob /etc/pam*/pass*

    """
    return True if glob.glob(os.path.expanduser(path)) else False


def restorecon(path, recursive=False):
    """
    Reset the SELinux context on a given path

    CLI Example:

    .. code-block:: bash

         salt '*' file.restorecon /home/user/.ssh/authorized_keys
    """
    if recursive:
        cmd = ["restorecon", "-FR", path]
    else:
        cmd = ["restorecon", "-F", path]
    return not __salt__["cmd.retcode"](cmd, python_shell=False)


def get_selinux_context(path):
    """
    Get an SELinux context from a given path

    CLI Example:

    .. code-block:: bash

        salt '*' file.get_selinux_context /etc/hosts
    """
    cmd_ret = __salt__["cmd.run_all"](["stat", "-c", "%C", path], python_shell=False)

    if cmd_ret["retcode"] == 0:
        ret = cmd_ret["stdout"]
    else:
        ret = f"No selinux context information is available for {path}"

    return ret


def set_selinux_context(
    path,
    user=None,
    role=None,
    type=None,  # pylint: disable=W0622
    range=None,  # pylint: disable=W0622
    persist=False,
):
    """
    .. versionchanged:: 3001

        Added persist option

    Set a specific SELinux label on a given path

    CLI Example:

    .. code-block:: bash

        salt '*' file.set_selinux_context path <user> <role> <type> <range>
        salt '*' file.set_selinux_context /etc/yum.repos.d/epel.repo system_u object_r system_conf_t s0
    """
    if not any((user, role, type, range)):
        return False

    if persist:
        fcontext_result = __salt__["selinux.fcontext_add_policy"](
            path, sel_type=type, sel_user=user, sel_level=range
        )
        if fcontext_result.get("retcode", None) != 0:
            # Problem setting fcontext policy
            raise CommandExecutionError(f"Problem setting fcontext: {fcontext_result}")

    cmd = ["chcon"]
    if user:
        cmd.extend(["-u", user])
    if role:
        cmd.extend(["-r", role])
    if type:
        cmd.extend(["-t", type])
    if range:
        cmd.extend(["-l", range])
    cmd.append(path)

    ret = not __salt__["cmd.retcode"](cmd, python_shell=False)
    if ret:
        return get_selinux_context(path)
    else:
        return ret


def source_list(source, source_hash, saltenv):
    """
    Check the source list and return the source to use

    CLI Example:

    .. code-block:: bash

        salt '*' file.source_list salt://http/httpd.conf '{hash_type: 'md5', 'hsum': <md5sum>}' base
    """
    contextkey = f"{source}_|-{source_hash}_|-{saltenv}"
    if contextkey in __context__:
        return __context__[contextkey]

    # get the master file list
    if isinstance(source, list):
        mfiles = [(f, saltenv) for f in __salt__["cp.list_master"](saltenv)]
        mdirs = [(d, saltenv) for d in __salt__["cp.list_master_dirs"](saltenv)]
        for single in source:
            if isinstance(single, dict):
                single = next(iter(single))

            path, senv = salt.utils.url.parse(single)
            if senv:
                mfiles += [(f, senv) for f in __salt__["cp.list_master"](senv)]
                mdirs += [(d, senv) for d in __salt__["cp.list_master_dirs"](senv)]

        ret = None
        for single in source:
            if isinstance(single, dict):
                # check the proto, if it is http or ftp then download the file
                # to check, if it is salt then check the master list
                # if it is a local file, check if the file exists
                if len(single) != 1:
                    continue
                single_src = next(iter(single))
                single_hash = single[single_src] if single[single_src] else source_hash
                urlparsed_single_src = urllib.parse.urlparse(single_src)
                # Fix this for Windows
                if salt.utils.platform.is_windows():
                    # urlparse doesn't handle a local Windows path without the
                    # protocol indicator (file://). The scheme will be the
                    # drive letter instead of the protocol. So, we'll add the
                    # protocol and re-parse
                    if urlparsed_single_src.scheme.lower() in string.ascii_lowercase:
                        urlparsed_single_src = urllib.parse.urlparse(
                            "file://" + single_src
                        )
                proto = urlparsed_single_src.scheme
                if proto == "salt":
                    path, senv = salt.utils.url.parse(single_src)
                    if not senv:
                        senv = saltenv
                    if (path, saltenv) in mfiles or (path, saltenv) in mdirs:
                        ret = (single_src, single_hash)
                        break
                elif proto.startswith("http") or proto == "ftp":
                    query_res = salt.utils.http.query(
                        single_src, method="HEAD", decode_body=False
                    )
                    if "error" not in query_res:
                        ret = (single_src, single_hash)
                        break
                elif proto == "file" and (
                    os.path.exists(urlparsed_single_src.netloc)
                    or os.path.exists(urlparsed_single_src.path)
                    or os.path.exists(
                        os.path.join(
                            urlparsed_single_src.netloc, urlparsed_single_src.path
                        )
                    )
                ):
                    ret = (single_src, single_hash)
                    break
                elif single_src.startswith(os.sep) and os.path.exists(single_src):
                    ret = (single_src, single_hash)
                    break
            elif isinstance(single, str):
                path, senv = salt.utils.url.parse(single)
                if not senv:
                    senv = saltenv
                if (path, senv) in mfiles or (path, senv) in mdirs:
                    ret = (single, source_hash)
                    break
                urlparsed_src = urllib.parse.urlparse(single)
                if salt.utils.platform.is_windows():
                    # urlparse doesn't handle a local Windows path without the
                    # protocol indicator (file://). The scheme will be the
                    # drive letter instead of the protocol. So, we'll add the
                    # protocol and re-parse
                    if urlparsed_src.scheme.lower() in string.ascii_lowercase:
                        urlparsed_src = urllib.parse.urlparse("file://" + single)
                proto = urlparsed_src.scheme
                if proto == "file" and (
                    os.path.exists(urlparsed_src.netloc)
                    or os.path.exists(urlparsed_src.path)
                    or os.path.exists(
                        os.path.join(urlparsed_src.netloc, urlparsed_src.path)
                    )
                ):
                    ret = (single, source_hash)
                    break
                elif proto.startswith("http") or proto == "ftp":
                    query_res = salt.utils.http.query(
                        single, method="HEAD", decode_body=False
                    )
                    if "error" not in query_res:
                        ret = (single, source_hash)
                        break
                elif single.startswith(os.sep) and os.path.exists(single):
                    ret = (single, source_hash)
                    break
        if ret is None:
            # None of the list items matched
            raise CommandExecutionError("none of the specified sources were found")
    else:
        ret = (source, source_hash)

    __context__[contextkey] = ret
    return ret


def apply_template_on_contents(contents, template, context, defaults, saltenv):
    """
    Return the contents after applying the templating engine

    contents
        template string

    template
        template format

    context
        Overrides default context variables passed to the template.

    defaults
        Default context passed to the template.

    CLI Example:

    .. code-block:: bash

        salt '*' file.apply_template_on_contents \\
            contents='This is a {{ template }} string.' \\
            template=jinja \\
            "context={}" "defaults={'template': 'cool'}" \\
            saltenv=base
    """
    if template in salt.utils.templates.TEMPLATE_REGISTRY:
        context_dict = defaults if defaults else {}
        if context:
            context_dict.update(context)
        # Apply templating
        contents = salt.utils.templates.TEMPLATE_REGISTRY[template](
            contents,
            from_str=True,
            to_str=True,
            context=context_dict,
            saltenv=saltenv,
            grains=__opts__["grains"],
            pillar=__pillar__,
            salt=__salt__,
            opts=__opts__,
        )["data"]
        if isinstance(contents, bytes):
            # bytes -> str
            contents = contents.decode("utf-8")
    else:
        ret = {}
        ret["result"] = False
        ret["comment"] = "Specified template format {} is not supported".format(
            template
        )
        return ret
    return contents


def get_managed(
    name,
    template,
    source,
    source_hash,
    source_hash_name,
    user,
    group,
    mode,
    attrs,
    saltenv,
    context,
    defaults,
    skip_verify=False,
    verify_ssl=True,
    use_etag=False,
    source_hash_sig=None,
    signed_by_any=None,
    signed_by_all=None,
    keyring=None,
    gnupghome=None,
    **kwargs,
):
    """
    Return the managed file data for file.managed

    name
        location where the file lives on the server

    template
        template format

    source
        managed source file

    source_hash
        hash of the source file

    source_hash_name
        When ``source_hash`` refers to a remote file, this specifies the
        filename to look for in that file.

        .. versionadded:: 2016.3.5

    user
        Owner of file

    group
        Group owner of file

    mode
        Permissions of file

    attrs
        Attributes of file

        .. versionadded:: 2018.3.0

    context
        Variables to add to the template context

    defaults
        Default values of for context_dict

    skip_verify
        If ``True``, hash verification of remote file sources (``http://``,
        ``https://``, ``ftp://``) will be skipped, and the ``source_hash``
        argument will be ignored.

        .. versionadded:: 2016.3.0

    verify_ssl
        If ``False``, remote https file sources (``https://``) and source_hash
        will not attempt to validate the servers certificate. Default is True.

        .. versionadded:: 3002

    use_etag
        If ``True``, remote http/https file sources will attempt to use the
        ETag header to determine if the remote file needs to be downloaded.
        This provides a lightweight mechanism for promptly refreshing files
        changed on a web server without requiring a full hash comparison via
        the ``source_hash`` parameter.

        .. versionadded:: 3005

    source_hash_sig
        When ``source`` is a remote file source, ``source_hash`` is a file,
        ``skip_verify`` is not true and ``use_etag`` is not true, ensure a
        valid GPG signature exists on the source hash file.
        Set this to ``true`` for an inline (clearsigned) signature, or to a
        file URI retrievable by `:py:func:`cp.cache_file <salt.modules.cp.cache_file>`
        for a detached one.

        .. versionadded:: 3007.0

    signed_by_any
        When verifying ``source_hash_sig``, require at least one valid signature
        from one of a list of key fingerprints. This is passed to :py:func:`gpg.verify
        <salt.modules.gpg.verify>`.

        .. versionadded:: 3007.0

    signed_by_all
        When verifying ``source_hash_sig``, require a valid signature from each
        of the key fingerprints in this list. This is passed to :py:func:`gpg.verify
        <salt.modules.gpg.verify>`.

        .. versionadded:: 3007.0

    keyring
        When verifying ``source_hash_sig``, use this keyring.

        .. versionadded:: 3007.0

    gnupghome
        When verifying ``source_hash_sig``, use this GnuPG home.

        .. versionadded:: 3007.0

    CLI Example:

    .. code-block:: bash

        salt '*' file.get_managed /etc/httpd/conf.d/httpd.conf jinja salt://http/httpd.conf '{hash_type: 'md5', 'hsum': <md5sum>}' None root root '755' base None None
    """
    # Copy the file to the minion and templatize it
    sfn = ""
    source_sum = {}

    def _get_local_file_source_sum(path):
        """
        DRY helper for getting the source_sum value from a locally cached
        path.
        """
        return {"hsum": get_hash(path, form="sha256"), "hash_type": "sha256"}

    # If we have a source defined, let's figure out what the hash is
    if source:
        urlparsed_source = urllib.parse.urlparse(source)
        if urlparsed_source.scheme in salt.utils.files.VALID_PROTOS:
            parsed_scheme = urlparsed_source.scheme
        else:
            parsed_scheme = ""
        parsed_path = os.path.join(
            urlparsed_source.netloc, urlparsed_source.path
        ).rstrip(os.sep)
        unix_local_source = parsed_scheme in ("file", "")

        if parsed_scheme == "":
            parsed_path = sfn = source
            if not os.path.exists(sfn):
                msg = f"Local file source {sfn} does not exist"
                return "", {}, msg
        elif parsed_scheme == "file":
            sfn = parsed_path
            if not os.path.exists(sfn):
                msg = f"Local file source {sfn} does not exist"
                return "", {}, msg

        if parsed_scheme and parsed_scheme.lower() in string.ascii_lowercase:
            parsed_path = ":".join([parsed_scheme, parsed_path])
            parsed_scheme = "file"

        if parsed_scheme == "salt":
            source_sum = __salt__["cp.hash_file"](source, saltenv)
            if not source_sum:
                return (
                    "",
                    {},
                    f"Source file {source} not found in saltenv '{saltenv}'",
                )
        elif not source_hash and unix_local_source:
            source_sum = _get_local_file_source_sum(parsed_path)
        elif not source_hash and source.startswith(os.sep):
            # This should happen on Windows
            source_sum = _get_local_file_source_sum(source)
        else:
            if not skip_verify:
                if source_hash:
                    try:
                        source_sum = get_source_sum(
                            name,
                            source,
                            source_hash,
                            source_hash_name,
                            saltenv,
                            verify_ssl=verify_ssl,
                            source_hash_sig=source_hash_sig,
                            signed_by_any=signed_by_any,
                            signed_by_all=signed_by_all,
                            keyring=keyring,
                            gnupghome=gnupghome,
                        )
                    except CommandExecutionError as exc:
                        return "", {}, exc.strerror
                elif not use_etag:
                    msg = (
                        "Unable to verify upstream hash of source file {}, "
                        "please set source_hash or set skip_verify to True".format(
                            salt.utils.url.redact_http_basic_auth(source)
                        )
                    )
                    return "", {}, msg

    if source and (template or parsed_scheme in salt.utils.files.REMOTE_PROTOS):
        # Check if we have the template or remote file cached
        cache_refetch = False
        cached_dest = __salt__["cp.is_cached"](source, saltenv)
        if cached_dest and (source_hash or skip_verify or use_etag):
            htype = source_sum.get("hash_type", "sha256")
            cached_sum = get_hash(cached_dest, form=htype)
            if skip_verify:
                # prev: if skip_verify or cached_sum == source_sum['hsum']:
                # but `cached_sum == source_sum['hsum']` is elliptical as prev if
                sfn = cached_dest
                source_sum = {"hsum": cached_sum, "hash_type": htype}
            elif use_etag or cached_sum != source_sum.get(
                "hsum", __opts__["hash_type"]
            ):
                cache_refetch = True
            else:
                sfn = cached_dest

        # If we didn't have the template or remote file, or the file has been
        # updated and the cache has to be refreshed, download the file.
        if not sfn or cache_refetch:
            try:
                sfn = __salt__["cp.cache_file"](
                    source,
                    saltenv,
                    source_hash=source_sum.get("hsum"),
                    verify_ssl=verify_ssl,
                    use_etag=use_etag,
                )
            except Exception as exc:  # pylint: disable=broad-except
                # A 404 or other error code may raise an exception, catch it
                # and return a comment that will fail the calling state.
                _source = salt.utils.url.redact_http_basic_auth(source)
                return "", {}, f"Failed to cache {_source}: {exc}"

        # If cache failed, sfn will be False, so do a truth check on sfn first
        # as invoking os.path.exists() on a bool raises a TypeError.
        if not sfn or not os.path.exists(sfn):
            _source = salt.utils.url.redact_http_basic_auth(source)
            return sfn, {}, f"Source file '{_source}' not found"
        if sfn == name:
            raise SaltInvocationError("Source file cannot be the same as destination")

        if template:
            if template in salt.utils.templates.TEMPLATE_REGISTRY:
                context_dict = defaults if defaults else {}
                if context:
                    context_dict.update(context)
                data = salt.utils.templates.TEMPLATE_REGISTRY[template](
                    sfn,
                    name=name,
                    source=source,
                    user=user,
                    group=group,
                    mode=mode,
                    attrs=attrs,
                    saltenv=saltenv,
                    context=context_dict,
                    salt=__salt__,
                    pillar=__pillar__,
                    grains=__opts__["grains"],
                    opts=__opts__,
                    **kwargs,
                )
            else:
                return (
                    sfn,
                    {},
                    f"Specified template format {template} is not supported",
                )

            if data["result"]:
                sfn = data["data"]
                hsum = get_hash(sfn, form="sha256")
                source_sum = {"hash_type": "sha256", "hsum": hsum}
            else:
                __clean_tmp(sfn)
                return sfn, {}, data["data"]

    return sfn, source_sum, ""


def extract_hash(
    hash_fn, hash_type="sha256", file_name="", source="", source_hash_name=None
):
    """
    .. versionchanged:: 2016.3.5
        Prior to this version, only the ``file_name`` argument was considered
        for filename matches in the hash file. This would be problematic for
        cases in which the user was relying on a remote checksum file that they
        do not control, and they wished to use a different name for that file
        on the minion from the filename on the remote server (and in the
        checksum file). For example, managing ``/tmp/myfile.tar.gz`` when the
        remote file was at ``https://mydomain.tld/different_name.tar.gz``. The
        :py:func:`file.managed <salt.states.file.managed>` state now also
        passes this function the source URI as well as the ``source_hash_name``
        (if specified). In cases where ``source_hash_name`` is specified, it
        takes precedence over both the ``file_name`` and ``source``. When it is
        not specified, ``file_name`` takes precedence over ``source``. This
        allows for better capability for matching hashes.
    .. versionchanged:: 2016.11.0
        File name and source URI matches are no longer disregarded when
        ``source_hash_name`` is specified. They will be used as fallback
        matches if there is no match to the ``source_hash_name`` value.

    This routine is called from the :mod:`file.managed
    <salt.states.file.managed>` state to pull a hash from a remote file.
    Regular expressions are used line by line on the ``source_hash`` file, to
    find a potential candidate of the indicated hash type. This avoids many
    problems of arbitrary file layout rules. It specifically permits pulling
    hash codes from debian ``*.dsc`` files.

    If no exact match of a hash and filename are found, then the first hash
    found (if any) will be returned. If no hashes at all are found, then
    ``None`` will be returned.

    For example:

    .. code-block:: yaml

        openerp_7.0-latest-1.tar.gz:
          file.managed:
            - name: /tmp/openerp_7.0-20121227-075624-1_all.deb
            - source: http://nightly.openerp.com/7.0/nightly/deb/openerp_7.0-20121227-075624-1.tar.gz
            - source_hash: http://nightly.openerp.com/7.0/nightly/deb/openerp_7.0-20121227-075624-1.dsc

    CLI Example:

    .. code-block:: bash

        salt '*' file.extract_hash /path/to/hash/file sha512 /etc/foo
    """
    hash_len = HASHES.get(hash_type)
    if hash_len is None:
        if hash_type:
            log.warning(
                "file.extract_hash: Unsupported hash_type '%s', falling "
                "back to matching any supported hash_type",
                hash_type,
            )
            hash_type = ""
        hash_len_expr = f"{min(HASHES_REVMAP)},{max(HASHES_REVMAP)}"
    else:
        hash_len_expr = str(hash_len)

    filename_separators = string.whitespace + r"\/*"

    if source_hash_name:
        if not isinstance(source_hash_name, str):
            source_hash_name = str(source_hash_name)
        source_hash_name_idx = (len(source_hash_name) + 1) * -1
        log.debug(
            "file.extract_hash: Extracting %s hash for file matching "
            "source_hash_name '%s'",
            "any supported" if not hash_type else hash_type,
            source_hash_name,
        )
    if file_name:
        if not isinstance(file_name, str):
            file_name = str(file_name)
        file_name_basename = os.path.basename(file_name)
        file_name_idx = (len(file_name_basename) + 1) * -1
    if source:
        if not isinstance(source, str):
            source = str(source)
        urlparsed_source = urllib.parse.urlparse(source)
        source_basename = os.path.basename(
            urlparsed_source.path or urlparsed_source.netloc
        )
        source_idx = (len(source_basename) + 1) * -1

    basename_searches = [x for x in (file_name, source) if x]
    if basename_searches:
        log.debug(
            "file.extract_hash: %s %s hash for file matching%s: %s",
            (
                "If no source_hash_name match found, will extract"
                if source_hash_name
                else "Extracting"
            ),
            "any supported" if not hash_type else hash_type,
            "" if len(basename_searches) == 1 else " either of the following",
            ", ".join(basename_searches),
        )

    partial = None
    found = {}

    with salt.utils.files.fopen(hash_fn, "r") as fp_:
        for line in fp_:
            line = salt.utils.stringutils.to_unicode(line.strip())
            hash_re = r"(?i)(?<![a-z0-9])([a-f0-9]{" + hash_len_expr + "})(?![a-z0-9])"
            hash_match = re.search(hash_re, line)
            matched = None
            if hash_match:
                matched_hsum = hash_match.group(1)
                if matched_hsum is not None:
                    matched_type = HASHES_REVMAP.get(len(matched_hsum))
                    if matched_type is None:
                        # There was a match, but it's not of the correct length
                        # to match one of the supported hash types.
                        matched = None
                    else:
                        matched = {"hsum": matched_hsum, "hash_type": matched_type}

            if matched is None:
                log.debug(
                    "file.extract_hash: In line '%s', no %shash found",
                    line,
                    "" if not hash_type else hash_type + " ",
                )
                continue

            if partial is None:
                partial = matched

            def _add_to_matches(found, line, match_type, value, matched):
                log.debug(
                    "file.extract_hash: Line '%s' matches %s '%s'",
                    line,
                    match_type,
                    value,
                )
                found.setdefault(match_type, []).append(matched)

            hash_matched = False
            if source_hash_name:
                if line.endswith(source_hash_name):
                    # Checking the character before where the basename
                    # should start for either whitespace or a path
                    # separator. We can't just rsplit on spaces/whitespace,
                    # because the filename may contain spaces.
                    try:
                        if line[source_hash_name_idx] in string.whitespace:
                            _add_to_matches(
                                found,
                                line,
                                "source_hash_name",
                                source_hash_name,
                                matched,
                            )
                            hash_matched = True
                    except IndexError:
                        pass
                elif re.match(re.escape(source_hash_name) + r"\s+", line):
                    _add_to_matches(
                        found, line, "source_hash_name", source_hash_name, matched
                    )
                    hash_matched = True
            if file_name:
                if line.endswith(file_name_basename):
                    # Checking the character before where the basename
                    # should start for either whitespace or a path
                    # separator. We can't just rsplit on spaces/whitespace,
                    # because the filename may contain spaces.
                    try:
                        if line[file_name_idx] in filename_separators:
                            _add_to_matches(
                                found, line, "file_name", file_name, matched
                            )
                            hash_matched = True
                    except IndexError:
                        pass
                elif re.match(re.escape(file_name) + r"\s+", line):
                    _add_to_matches(found, line, "file_name", file_name, matched)
                    hash_matched = True
            if source:
                if line.endswith(source_basename):
                    # Same as above, we can't just do an rsplit here.
                    try:
                        if line[source_idx] in filename_separators:
                            _add_to_matches(found, line, "source", source, matched)
                            hash_matched = True
                    except IndexError:
                        pass
                elif re.match(re.escape(source) + r"\s+", line):
                    _add_to_matches(found, line, "source", source, matched)
                    hash_matched = True

            if not hash_matched:
                log.debug(
                    "file.extract_hash: Line '%s' contains %s hash "
                    "'%s', but line did not meet the search criteria",
                    line,
                    matched["hash_type"],
                    matched["hsum"],
                )

    for found_type, found_str in (
        ("source_hash_name", source_hash_name),
        ("file_name", file_name),
        ("source", source),
    ):
        if found_type in found:
            if len(found[found_type]) > 1:
                log.debug(
                    "file.extract_hash: Multiple %s matches for %s: %s",
                    found_type,
                    found_str,
                    ", ".join(
                        [
                            "{} ({})".format(x["hsum"], x["hash_type"])
                            for x in found[found_type]
                        ]
                    ),
                )
            ret = found[found_type][0]
            log.debug(
                "file.extract_hash: Returning %s hash '%s' as a match of %s",
                ret["hash_type"],
                ret["hsum"],
                found_str,
            )
            return ret

    if partial:
        log.debug(
            "file.extract_hash: Returning the partially identified %s hash '%s'",
            partial["hash_type"],
            partial["hsum"],
        )
        return partial

    log.debug("file.extract_hash: No matches, returning None")
    return None


def check_perms(
    name,
    ret,
    user,
    group,
    mode,
    attrs=None,
    follow_symlinks=False,
    seuser=None,
    serole=None,
    setype=None,
    serange=None,
):
    """
    .. versionchanged:: 3001

        Added selinux options

    Check the permissions on files, modify attributes and chown if needed. File
    attributes are only verified if lsattr(1) is installed.

    CLI Example:

    .. code-block:: bash

        salt '*' file.check_perms /etc/sudoers '{}' root root 400 ai

    .. versionchanged:: 2014.1.3
        ``follow_symlinks`` option added
    """
    name = os.path.expanduser(name)
    mode = salt.utils.files.normalize_mode(mode)

    if not ret:
        ret = {"name": name, "changes": {}, "comment": [], "result": True}
        orig_comment = ""
    else:
        orig_comment = ret["comment"]
        ret["comment"] = []

    # Check current permissions
    cur = stats(name, follow_symlinks=follow_symlinks)

    # Record initial stat for return later. Check whether we're receiving IDs
    # or names so luser == cuser comparison makes sense.
    perms = {}
    perms["luser"] = cur["uid"] if isinstance(user, int) else cur["user"]
    perms["lgroup"] = cur["gid"] if isinstance(group, int) else cur["group"]
    perms["lmode"] = cur["mode"]

    is_dir = os.path.isdir(name)
    is_link = os.path.islink(name)

    # Check and make user/group/mode changes, then verify they were successful
    if user:
        if (
            salt.utils.platform.is_windows() and not user_to_uid(user) == cur["uid"]
        ) or (
            not salt.utils.platform.is_windows()
            and not user == cur["user"]
            and not user == cur["uid"]
        ):
            perms["cuser"] = user

    if group:
        if (
            salt.utils.platform.is_windows() and not group_to_gid(group) == cur["gid"]
        ) or (
            not salt.utils.platform.is_windows()
            and not group == cur["group"]
            and not group == cur["gid"]
        ):
            perms["cgroup"] = group

    if "cuser" in perms or "cgroup" in perms:
        if not __opts__["test"]:
            if is_link and not follow_symlinks:
                chown_func = lchown
            else:
                chown_func = chown
            if user is None:
                user = cur["user"]
            if group is None:
                group = cur["group"]
            try:
                err = chown_func(name, user, group)
                if err:
                    ret["result"] = False
                    ret["comment"].append(err)
                else:
                    # Python os.chown() resets the suid and sgid, hence we
                    # setting the previous mode again. Pending mode changes
                    # will be applied later.
                    set_mode(name, cur["mode"])
            except OSError:
                ret["result"] = False

    # Mode changes if needed
    if mode is not None:
        if not __opts__["test"] is True:
            # File is a symlink, ignore the mode setting
            # if follow_symlinks is False
            if not (is_link and not follow_symlinks):
                if not mode == cur["mode"]:
                    perms["cmode"] = mode
                    set_mode(name, mode)

    # verify user/group/mode changes
    post = stats(name, follow_symlinks=follow_symlinks)
    if user:
        if (
            salt.utils.platform.is_windows() and not user_to_uid(user) == post["uid"]
        ) or (
            not salt.utils.platform.is_windows()
            and not user == post["user"]
            and not user == post["uid"]
        ):
            if __opts__["test"] is True:
                ret["changes"]["user"] = user
            else:
                ret["result"] = False
                ret["comment"].append(f"Failed to change user to {user}")
        elif "cuser" in perms:
            ret["changes"]["user"] = user

    if group:
        if (
            salt.utils.platform.is_windows() and not group_to_gid(group) == post["gid"]
        ) or (
            not salt.utils.platform.is_windows()
            and not group == post["group"]
            and not group == post["gid"]
        ):
            if __opts__["test"] is True:
                ret["changes"]["group"] = group
            else:
                ret["result"] = False
                ret["comment"].append(f"Failed to change group to {group}")
        elif "cgroup" in perms:
            ret["changes"]["group"] = group

    if mode is not None:
        # File is a symlink, ignore the mode setting
        # if follow_symlinks is False
        if not (is_link and not follow_symlinks):
            if not mode == post["mode"]:
                if __opts__["test"] is True:
                    ret["changes"]["mode"] = mode
                else:
                    ret["result"] = False
                    ret["comment"].append(f"Failed to change mode to {mode}")
            elif "cmode" in perms:
                ret["changes"]["mode"] = mode

    # Modify attributes of file if needed
    if attrs is not None and not is_dir:
        # File is a symlink, ignore the mode setting
        # if follow_symlinks is False
        if not (is_link and not follow_symlinks):
            diff_attrs = _cmp_attrs(name, attrs)
            if diff_attrs and any(attr for attr in diff_attrs):
                changes = {
                    "old": "".join(lsattr(name)[name]),
                    "new": None,
                }
                if __opts__["test"] is True:
                    changes["new"] = attrs
                else:
                    if diff_attrs.added:
                        chattr(
                            name,
                            operator="add",
                            attributes=diff_attrs.added,
                        )
                    if diff_attrs.removed:
                        chattr(
                            name,
                            operator="remove",
                            attributes=diff_attrs.removed,
                        )
                    cmp_attrs = _cmp_attrs(name, attrs)
                    if any(attr for attr in cmp_attrs):
                        ret["result"] = False
                        ret["comment"].append(f"Failed to change attributes to {attrs}")
                        changes["new"] = "".join(lsattr(name)[name])
                    else:
                        changes["new"] = attrs
                if changes["old"] != changes["new"]:
                    ret["changes"]["attrs"] = changes

    # Set selinux attributes if needed
    if salt.utils.platform.is_linux() and (seuser or serole or setype or serange):
        selinux_error = False
        try:
            (
                current_seuser,
                current_serole,
                current_setype,
                current_serange,
            ) = get_selinux_context(name).split(":")
            log.debug(
                "Current selinux context user:%s role:%s type:%s range:%s",
                current_seuser,
                current_serole,
                current_setype,
                current_serange,
            )
        except ValueError:
            log.error("Unable to get current selinux attributes")
            ret["result"] = False
            ret["comment"].append("Failed to get selinux attributes")
            selinux_error = True

        if not selinux_error:
            requested_seuser = None
            requested_serole = None
            requested_setype = None
            requested_serange = None
            # Only set new selinux variables if updates are needed
            if seuser and seuser != current_seuser:
                requested_seuser = seuser
            if serole and serole != current_serole:
                requested_serole = serole
            if setype and setype != current_setype:
                requested_setype = setype
            if serange and serange != current_serange:
                requested_serange = serange

            if (
                requested_seuser
                or requested_serole
                or requested_setype
                or requested_serange
            ):
                # selinux updates needed, prep changes output
                selinux_change_new = ""
                selinux_change_orig = ""
                if requested_seuser:
                    selinux_change_new += f"User: {requested_seuser} "
                    selinux_change_orig += f"User: {current_seuser} "
                if requested_serole:
                    selinux_change_new += f"Role: {requested_serole} "
                    selinux_change_orig += f"Role: {current_serole} "
                if requested_setype:
                    selinux_change_new += f"Type: {requested_setype} "
                    selinux_change_orig += f"Type: {current_setype} "
                if requested_serange:
                    selinux_change_new += f"Range: {requested_serange} "
                    selinux_change_orig += f"Range: {current_serange} "

                if __opts__["test"]:
                    ret["comment"] = "File {} selinux context to be updated".format(
                        name
                    )
                    ret["result"] = None
                    ret["changes"]["selinux"] = {
                        "Old": selinux_change_orig.strip(),
                        "New": selinux_change_new.strip(),
                    }
                else:
                    try:
                        # set_selinux_context requires type to be set on any other change
                        if (
                            requested_seuser or requested_serole or requested_serange
                        ) and not requested_setype:
                            requested_setype = current_setype
                        result = set_selinux_context(
                            name,
                            user=requested_seuser,
                            role=requested_serole,
                            type=requested_setype,
                            range=requested_serange,
                            persist=True,
                        )
                        log.debug("selinux set result: %s", result)
                        (
                            current_seuser,
                            current_serole,
                            current_setype,
                            current_serange,
                        ) = result.split(":")
                    except ValueError:
                        log.error("Unable to set current selinux attributes")
                        ret["result"] = False
                        ret["comment"].append("Failed to set selinux attributes")
                        selinux_error = True

                    if not selinux_error:
                        ret["comment"].append(f"The file {name} is set to be changed")

                        if requested_seuser:
                            if current_seuser != requested_seuser:
                                ret["comment"].append("Unable to update seuser context")
                                ret["result"] = False
                        if requested_serole:
                            if current_serole != requested_serole:
                                ret["comment"].append("Unable to update serole context")
                                ret["result"] = False
                        if requested_setype:
                            if current_setype != requested_setype:
                                ret["comment"].append("Unable to update setype context")
                                ret["result"] = False
                        if requested_serange:
                            if current_serange != requested_serange:
                                ret["comment"].append(
                                    "Unable to update serange context"
                                )
                                ret["result"] = False
                        ret["changes"]["selinux"] = {
                            "Old": selinux_change_orig.strip(),
                            "New": selinux_change_new.strip(),
                        }

    # Only combine the comment list into a string
    # after all comments are added above
    if isinstance(orig_comment, str):
        if orig_comment:
            ret["comment"].insert(0, orig_comment)
        ret["comment"] = "; ".join(ret["comment"])

    # Set result to None at the very end of the function,
    # after all changes have been recorded above
    if __opts__["test"] is True and ret["changes"]:
        ret["result"] = None

    return ret, perms


def check_managed(
    name,
    source,
    source_hash,
    source_hash_name,
    user,
    group,
    mode,
    attrs,
    template,
    context,
    defaults,
    saltenv,
    contents=None,
    skip_verify=False,
    seuser=None,
    serole=None,
    setype=None,
    serange=None,
    follow_symlinks=False,
    **kwargs,
):
    """
    Check to see what changes need to be made for a file

    follow_symlinks
        If the desired path is a symlink, follow it and check the permissions
        of the file to which the symlink points.

        .. versionadded:: 3005

    CLI Example:

    .. code-block:: bash

        salt '*' file.check_managed /etc/httpd/conf.d/httpd.conf salt://http/httpd.conf '{hash_type: 'md5', 'hsum': <md5sum>}' root, root, '755' jinja True None None base
    """
    # If the source is a list then find which file exists
    source, source_hash = source_list(
        source, source_hash, saltenv  # pylint: disable=W0633
    )

    sfn = ""
    source_sum = None

    if contents is None:
        # Gather the source file from the server
        sfn, source_sum, comments = get_managed(
            name,
            template,
            source,
            source_hash,
            source_hash_name,
            user,
            group,
            mode,
            attrs,
            saltenv,
            context,
            defaults,
            skip_verify,
            **kwargs,
        )
        if comments:
            __clean_tmp(sfn)
            return False, comments
    changes = check_file_meta(
        name,
        sfn,
        source,
        source_sum,
        user,
        group,
        mode,
        attrs,
        saltenv,
        contents,
        seuser=seuser,
        serole=serole,
        setype=setype,
        serange=serange,
        follow_symlinks=follow_symlinks,
    )
    # Ignore permission for files written temporary directories
    # Files in any path will still be set correctly using get_managed()
    if name.startswith(tempfile.gettempdir()):
        for key in ["user", "group", "mode"]:
            changes.pop(key, None)
    __clean_tmp(sfn)
    if changes:
        log.info(changes)
        comments = ["The following values are set to be changed:\n"]
        comments.extend(f"{key}: {val}\n" for key, val in changes.items())
        return None, "".join(comments)
    return True, f"The file {name} is in the correct state"


def check_managed_changes(
    name,
    source,
    source_hash,
    source_hash_name,
    user,
    group,
    mode,
    attrs,
    template,
    context,
    defaults,
    saltenv,
    contents=None,
    skip_verify=False,
    keep_mode=False,
    seuser=None,
    serole=None,
    setype=None,
    serange=None,
    verify_ssl=True,
    follow_symlinks=False,
    **kwargs,
):
    """
    Return a dictionary of what changes need to be made for a file

    .. versionchanged:: 3001

        selinux attributes added

    verify_ssl
        If ``False``, remote https file sources (``https://``) and source_hash
        will not attempt to validate the servers certificate. Default is True.

        .. versionadded:: 3002

    follow_symlinks
        If the desired path is a symlink, follow it and check the permissions
        of the file to which the symlink points.

        .. versionadded:: 3005

    CLI Example:

    .. code-block:: bash

        salt '*' file.check_managed_changes /etc/httpd/conf.d/httpd.conf salt://http/httpd.conf '{hash_type: 'md5', 'hsum': <md5sum>}' root, root, '755' jinja True None None base
    """
    # If the source is a list then find which file exists
    source, source_hash = source_list(
        source, source_hash, saltenv  # pylint: disable=W0633
    )

    sfn = ""
    source_sum = None

    if contents is None:
        # Gather the source file from the server
        sfn, source_sum, comments = get_managed(
            name,
            template,
            source,
            source_hash,
            source_hash_name,
            user,
            group,
            mode,
            attrs,
            saltenv,
            context,
            defaults,
            skip_verify,
            verify_ssl=verify_ssl,
            **kwargs,
        )

        # Ensure that user-provided hash string is lowercase
        if source_sum and ("hsum" in source_sum):
            source_sum["hsum"] = source_sum["hsum"].lower()

        if comments:
            __clean_tmp(sfn)
            return False, comments
        if sfn and source and keep_mode:
            if urllib.parse.urlparse(source).scheme in (
                "salt",
                "file",
            ) or source.startswith("/"):
                try:
                    mode = __salt__["cp.stat_file"](source, saltenv=saltenv, octal=True)
                except Exception as exc:  # pylint: disable=broad-except
                    log.warning("Unable to stat %s: %s", sfn, exc)
    changes = check_file_meta(
        name,
        sfn,
        source,
        source_sum,
        user,
        group,
        mode,
        attrs,
        saltenv,
        contents,
        seuser=seuser,
        serole=serole,
        setype=setype,
        serange=serange,
        follow_symlinks=follow_symlinks,
    )
    __clean_tmp(sfn)
    return changes


def check_file_meta(
    name,
    sfn,
    source,
    source_sum,
    user,
    group,
    mode,
    attrs,
    saltenv,
    contents=None,
    seuser=None,
    serole=None,
    setype=None,
    serange=None,
    verify_ssl=True,
    follow_symlinks=False,
):
    """
    Check for the changes in the file metadata.

    CLI Example:

    .. code-block:: bash

        salt '*' file.check_file_meta /etc/httpd/conf.d/httpd.conf None salt://http/httpd.conf '{hash_type: 'md5', 'hsum': <md5sum>}' root root '755' None base

    .. note::

        Supported hash types include sha512, sha384, sha256, sha224, sha1, and
        md5.

    name
        Path to file destination

    sfn
        Template-processed source file contents

    source
        URL to file source

    source_sum
        File checksum information as a dictionary

        .. code-block:: yaml

            {hash_type: md5, hsum: <md5sum>}

    user
        Destination file user owner

    group
        Destination file group owner

    mode
        Destination file permissions mode

    attrs
        Destination file attributes

        .. versionadded:: 2018.3.0

    saltenv
        Salt environment used to resolve source files

    contents
        File contents

    seuser
        selinux user attribute

        .. versionadded:: 3001

    serole
        selinux role attribute

        .. versionadded:: 3001

    setype
        selinux type attribute

        .. versionadded:: 3001

    serange
        selinux range attribute

        .. versionadded:: 3001

    verify_ssl
        If ``False``, remote https file sources (``https://``)
        will not attempt to validate the servers certificate. Default is True.

        .. versionadded:: 3002

    follow_symlinks
        If the desired path is a symlink, follow it and check the permissions
        of the file to which the symlink points.

        .. versionadded:: 3005
    """
    changes = {}
    if not source_sum:
        source_sum = dict()

    try:
        lstats = stats(
            name,
            hash_type=source_sum.get("hash_type", None),
            follow_symlinks=follow_symlinks,
        )
    except CommandExecutionError:
        lstats = {}

    if not lstats:
        changes["newfile"] = name
        return changes

    if "hsum" in source_sum:
        if source_sum["hsum"] != lstats["sum"]:
            if not sfn and source:
                sfn = __salt__["cp.cache_file"](
                    source,
                    saltenv,
                    source_hash=source_sum["hsum"],
                    verify_ssl=verify_ssl,
                )
            if sfn:
                try:
                    changes["diff"] = get_diff(
                        name, sfn, template=True, show_filenames=False
                    )
                except CommandExecutionError as exc:
                    changes["diff"] = exc.strerror
            else:
                changes["sum"] = "Checksum differs"

    if contents is not None:
        # Write a tempfile with the static contents
        if isinstance(contents, bytes):
            tmp = salt.utils.files.mkstemp(
                prefix=salt.utils.files.TEMPFILE_PREFIX, text=False
            )
            with salt.utils.files.fopen(tmp, "wb") as tmp_:
                tmp_.write(contents)
        else:
            tmp = salt.utils.files.mkstemp(
                prefix=salt.utils.files.TEMPFILE_PREFIX, text=True
            )
            if salt.utils.platform.is_windows():
                contents = os.linesep.join(
                    _splitlines_preserving_trailing_newline(contents)
                )
            with salt.utils.files.fopen(tmp, "w") as tmp_:
                tmp_.write(salt.utils.stringutils.to_str(contents))
        # Compare the static contents with the named file
        try:
            differences = get_diff(name, tmp, show_filenames=False)
        except CommandExecutionError as exc:
            log.error("Failed to diff files: %s", exc)
            differences = exc.strerror
        __clean_tmp(tmp)
        if differences:
            if __salt__["config.option"]("obfuscate_templates"):
                changes["diff"] = "<Obfuscated Template>"
            else:
                changes["diff"] = differences

    if not salt.utils.platform.is_windows():
        # Check owner
        if user is not None and user != lstats["user"] and user != lstats["uid"]:
            changes["user"] = user

        # Check group
        if group is not None and group != lstats["group"] and group != lstats["gid"]:
            changes["group"] = group

        # Normalize the file mode
        smode = salt.utils.files.normalize_mode(lstats["mode"])
        mode = salt.utils.files.normalize_mode(mode)
        if mode is not None and mode != smode:
            changes["mode"] = mode

        if attrs:
            diff_attrs = _cmp_attrs(name, attrs)
            if diff_attrs is not None:
                if attrs is not None and (
                    diff_attrs[0] is not None or diff_attrs[1] is not None
                ):
                    changes["attrs"] = attrs

        # Check selinux
        if seuser or serole or setype or serange:
            try:
                (
                    current_seuser,
                    current_serole,
                    current_setype,
                    current_serange,
                ) = get_selinux_context(name).split(":")
                log.debug(
                    "Current selinux context user:%s role:%s type:%s range:%s",
                    current_seuser,
                    current_serole,
                    current_setype,
                    current_serange,
                )
            except ValueError as exc:
                log.error("Unable to get current selinux attributes")
                changes["selinux"] = exc.strerror

            if seuser and seuser != current_seuser:
                changes["selinux"] = {"user": seuser}
            if serole and serole != current_serole:
                changes["selinux"] = {"role": serole}
            if setype and setype != current_setype:
                changes["selinux"] = {"type": setype}
            if serange and serange != current_serange:
                changes["selinux"] = {"range": serange}

    return changes


def get_diff(
    file1,
    file2,
    saltenv="base",
    show_filenames=True,
    show_changes=True,
    template=False,
    source_hash_file1=None,
    source_hash_file2=None,
):
    """
    Return unified diff of two files

    file1
        The first file to feed into the diff utility

        .. versionchanged:: 2018.3.0
            Can now be either a local or remote file. In earlier releases,
            thuis had to be a file local to the minion.

    file2
        The second file to feed into the diff utility

        .. versionchanged:: 2018.3.0
            Can now be either a local or remote file. In earlier releases, this
            had to be a file on the salt fileserver (i.e.
            ``salt://somefile.txt``)

    show_filenames: True
        Set to ``False`` to hide the filenames in the top two lines of the
        diff.

    show_changes: True
        If set to ``False``, and there are differences, then instead of a diff
        a simple message stating that show_changes is set to ``False`` will be
        returned.

    template: False
        Set to ``True`` if two templates are being compared. This is not useful
        except for within states, with the ``obfuscate_templates`` option set
        to ``True``.

        .. versionadded:: 2018.3.0

    source_hash_file1
        If ``file1`` is an http(s)/ftp URL and the file exists in the minion's
        file cache, this option can be passed to keep the minion from
        re-downloading the archive if the cached copy matches the specified
        hash.

        .. versionadded:: 2018.3.0

    source_hash_file2
        If ``file2`` is an http(s)/ftp URL and the file exists in the minion's
        file cache, this option can be passed to keep the minion from
        re-downloading the archive if the cached copy matches the specified
        hash.

        .. versionadded:: 2018.3.0

    CLI Examples:

    .. code-block:: bash

        salt '*' file.get_diff /home/fred/.vimrc salt://users/fred/.vimrc
        salt '*' file.get_diff /tmp/foo.txt /tmp/bar.txt
    """
    files = (file1, file2)
    source_hashes = (source_hash_file1, source_hash_file2)
    paths = []
    errors = []

    for filename, source_hash in zip(files, source_hashes):
        try:
            # Local file paths will just return the same path back when passed
            # to cp.cache_file.
            cached_path = __salt__["cp.cache_file"](
                filename, saltenv, source_hash=source_hash
            )
            if cached_path is False:
                errors.append(
                    "File {} not found".format(
                        salt.utils.stringutils.to_unicode(filename)
                    )
                )
                continue
            paths.append(cached_path)
        except MinionError as exc:
            errors.append(salt.utils.stringutils.to_unicode(str(exc)))
            continue

    if errors:
        raise CommandExecutionError("Failed to cache one or more files", info=errors)

    args = []
    for filename in paths:
        try:
            with salt.utils.files.fopen(filename, "rb") as fp_:
                args.append(fp_.readlines())
        except OSError as exc:
            raise CommandExecutionError(
                "Failed to read {}: {}".format(
                    salt.utils.stringutils.to_unicode(filename), exc.strerror
                )
            )

    if args[0] != args[1]:
        if template and __salt__["config.option"]("obfuscate_templates"):
            ret = "<Obfuscated Template>"
        elif not show_changes:
            ret = "<show_changes=False>"
        else:
            bdiff = _binary_replace(*paths)  # pylint: disable=no-value-for-parameter
            if bdiff:
                ret = bdiff
            else:
                if show_filenames:
                    args.extend(paths)
                ret = __utils__["stringutils.get_diff"](*args)
        return ret
    return ""


def manage_file(
    name,
    sfn,
    ret,
    source,
    source_sum,
    user,
    group,
    mode,
    attrs,
    saltenv,
    backup,
    makedirs=False,
    template=None,  # pylint: disable=W0613
    show_changes=True,
    contents=None,
    dir_mode=None,
    follow_symlinks=True,
    skip_verify=False,
    keep_mode=False,
    encoding=None,
    encoding_errors="strict",
    seuser=None,
    serole=None,
    setype=None,
    serange=None,
    verify_ssl=True,
    use_etag=False,
    signature=None,
    source_hash_sig=None,
    signed_by_any=None,
    signed_by_all=None,
    keyring=None,
    gnupghome=None,
    **kwargs,
):
    """
    Checks the destination against what was retrieved with get_managed and
    makes the appropriate modifications (if necessary).

    name
        location to place the file

    sfn
        location of cached file on the minion

        This is the path to the file stored on the minion. This file is placed
        on the minion using cp.cache_file.  If the hash sum of that file
        matches the source_sum, we do not transfer the file to the minion
        again.

        This file is then grabbed and if it has template set, it renders the
        file to be placed into the correct place on the system using
        salt.files.utils.copyfile()

    ret
        The initial state return data structure. Pass in ``None`` to use the
        default structure.

    source
        file reference on the master

    source_sum
        sum hash for source

    user
        user owner

    group
        group owner

    backup
        backup_mode

    attrs
        attributes to be set on file: '' means remove all of them

        .. versionadded:: 2018.3.0

    makedirs
        make directories if they do not exist

    template
        format of templating

    show_changes
        Include diff in state return

    contents:
        contents to be placed in the file

    dir_mode
        mode for directories created with makedirs

    skip_verify: False
        If ``True``, hash verification of remote file sources (``http://``,
        ``https://``, ``ftp://``) will be skipped, and the ``source_hash``
        argument will be ignored.

        .. versionadded:: 2016.3.0

    keep_mode: False
        If ``True``, and the ``source`` is a file from the Salt fileserver (or
        a local file on the minion), the mode of the destination file will be
        set to the mode of the source file.

        .. note:: keep_mode does not work with salt-ssh.

            As a consequence of how the files are transferred to the minion, and
            the inability to connect back to the master with salt-ssh, salt is
            unable to stat the file as it exists on the fileserver and thus
            cannot mirror the mode on the salt-ssh minion

    encoding
        If specified, then the specified encoding will be used. Otherwise, the
        file will be encoded using the system locale (usually UTF-8). See
        https://docs.python.org/3/library/codecs.html#standard-encodings for
        the list of available encodings.

        .. versionadded:: 2017.7.0

    encoding_errors: 'strict'
        Default is ```'strict'```.
        See https://docs.python.org/2/library/codecs.html#codec-base-classes
        for the error handling schemes.

        .. versionadded:: 2017.7.0

    seuser
        selinux user attribute

        .. versionadded:: 3001

    serange
        selinux range attribute

        .. versionadded:: 3001

    setype
        selinux type attribute

        .. versionadded:: 3001

    serange
        selinux range attribute

        .. versionadded:: 3001

    verify_ssl
        If ``False``, remote https file sources (``https://``)
        will not attempt to validate the servers certificate. Default is True.

        .. versionadded:: 3002

    use_etag
        If ``True``, remote http/https file sources will attempt to use the
        ETag header to determine if the remote file needs to be downloaded.
        This provides a lightweight mechanism for promptly refreshing files
        changed on a web server without requiring a full hash comparison via
        the ``source_hash`` parameter.

        .. versionadded:: 3005

    signature
        Ensure a valid GPG signature exists on the selected ``source`` file.
        Set this to true for inline signatures, or to a file URI retrievable
        by `:py:func:`cp.cache_file <salt.modules.cp.cache_file>`
        for a detached one.

        .. note::

            A signature is only enforced directly after caching the file,
            before it is moved to its final destination. Existing target files
            (with the correct checksum) will neither be checked nor deleted.

            It will be enforced regardless of source type and will be
            required on the final output, therefore this does not lend itself
            well when templates are rendered.
            The file will not be modified, meaning inline signatures are not
            removed.

        .. versionadded:: 3007.0

    source_hash_sig
        When ``source`` is a remote file source, ``source_hash`` is a file,
        ``skip_verify`` is not true and ``use_etag`` is not true, ensure a
        valid GPG signature exists on the source hash file.
        Set this to ``true`` for an inline (clearsigned) signature, or to a
        file URI retrievable by `:py:func:`cp.cache_file <salt.modules.cp.cache_file>`
        for a detached one.

        .. note::

            A signature on the ``source_hash`` file is enforced regardless of
            changes since its contents are used to check if an existing file
            is in the correct state - but only for remote sources!
            As for ``signature``, existing target files will not be modified,
            only the cached source_hash and source_hash_sig files will be removed.

        .. versionadded:: 3007.0

    signed_by_any
        When verifying signatures either on the managed file or its source hash file,
        require at least one valid signature from one of a list of key fingerprints.
        This is passed to :py:func:`gpg.verify <salt.modules.gpg.verify>`.

        .. versionadded:: 3007.0

    signed_by_all
        When verifying signatures either on the managed file or its source hash file,
        require a valid signature from each of the key fingerprints in this list.
        This is passed to :py:func:`gpg.verify <salt.modules.gpg.verify>`.

        .. versionadded:: 3007.0

    keyring
        When verifying signatures, use this keyring.

        .. versionadded:: 3007.0

    gnupghome
        When verifying signatures, use this GnuPG home.

        .. versionadded:: 3007.0

    CLI Example:

    .. code-block:: bash

        salt '*' file.manage_file /etc/httpd/conf.d/httpd.conf '' '{}' salt://http/httpd.conf '{hash_type: 'md5', 'hsum': <md5sum>}' root root '755' '' base ''

    .. versionchanged:: 2014.7.0
        ``follow_symlinks`` option added

    """
    name = os.path.expanduser(name)
    check_web_source_hash = bool(
        source
        and urllib.parse.urlparse(source).scheme != "salt"
        and not skip_verify
        and not use_etag
    )

    if not ret:
        ret = {"name": name, "changes": {}, "comment": "", "result": True}
    # Ensure that user-provided hash string is lowercase
    if source_sum and ("hsum" in source_sum):
        source_sum["hsum"] = source_sum["hsum"].lower()

    if source:
        if not sfn:
            # File is not present, cache it
            sfn = __salt__["cp.cache_file"](source, saltenv, verify_ssl=verify_ssl)
            if not sfn:
                return _error(ret, f"Source file '{source}' not found")
            htype = source_sum.get("hash_type", __opts__["hash_type"])
            # Recalculate source sum now that file has been cached
            source_sum = {"hash_type": htype, "hsum": get_hash(sfn, form=htype)}

        if keep_mode:
            if urllib.parse.urlparse(source).scheme in ("salt", "file", ""):
                try:
                    mode = __salt__["cp.stat_file"](source, saltenv=saltenv, octal=True)
                except Exception as exc:  # pylint: disable=broad-except
                    log.warning("Unable to stat %s: %s", sfn, exc)

    # Check changes if the target file exists
    if os.path.isfile(name) or os.path.islink(name):
        if os.path.islink(name) and follow_symlinks:
            real_name = os.path.realpath(name)
        else:
            real_name = name

        # Only test the checksums on files with managed contents
        if source and not (not follow_symlinks and os.path.islink(real_name)):
            name_sum = get_hash(
                real_name, source_sum.get("hash_type", __opts__["hash_type"])
            )
        else:
            name_sum = None

        # Check if file needs to be replaced
        if source and (
            name_sum is None
            or source_sum.get("hsum", __opts__["hash_type"]) != name_sum
        ):
            if not sfn:
                sfn = __salt__["cp.cache_file"](
                    source, saltenv, verify_ssl=verify_ssl, use_etag=use_etag
                )
            if not sfn:
                return _error(ret, f"Source file '{source}' not found")
            # If the downloaded file came from a non salt server or local
            # source, and we are not skipping checksum verification, then
            # verify that it matches the specified checksum.
            if check_web_source_hash:
                dl_sum = get_hash(sfn, source_sum["hash_type"])
                if dl_sum != source_sum["hsum"]:
                    ret["comment"] = (
                        "Specified {} checksum for {} ({}) does not match "
                        "actual checksum ({}). If the 'source_hash' value "
                        "refers to a remote file with multiple possible "
                        "matches, then it may be necessary to set "
                        "'source_hash_name'.".format(
                            source_sum["hash_type"], source, source_sum["hsum"], dl_sum
                        )
                    )
                    ret["result"] = False
                    return ret

            if signature:
                try:
                    _check_sig(
                        sfn,
                        signature=signature if isinstance(signature, str) else None,
                        signed_by_any=signed_by_any,
                        signed_by_all=signed_by_all,
                        keyring=keyring,
                        gnupghome=gnupghome,
                        saltenv=saltenv,
                        verify_ssl=verify_ssl,
                    )
                except CommandExecutionError as err:
                    ret["result"] = False
                    ret["comment"] = f"Failed checking new file's signature: {err}"
                    return ret

            # Print a diff equivalent to diff -u old new
            if __salt__["config.option"]("obfuscate_templates"):
                ret["changes"]["diff"] = "<Obfuscated Template>"
            elif not show_changes:
                ret["changes"]["diff"] = "<show_changes=False>"
            else:
                try:
                    file_diff = get_diff(real_name, sfn, show_filenames=False)
                    if file_diff:
                        ret["changes"]["diff"] = file_diff
                except CommandExecutionError as exc:
                    ret["changes"]["diff"] = exc.strerror

            # Pre requisites are met, and the file needs to be replaced, do it
            try:
                salt.utils.files.copyfile(
                    sfn,
                    real_name,
                    __salt__["config.backup_mode"](backup),
                    __opts__["cachedir"],
                )
            except OSError as io_error:
                __clean_tmp(sfn)
                return _error(ret, f"Failed to commit change: {io_error}")

        if contents is not None:
            # Write the static contents to a temporary file
            tmp = salt.utils.files.mkstemp(
                prefix=salt.utils.files.TEMPFILE_PREFIX, text=True
            )
            with salt.utils.files.fopen(tmp, "wb") as tmp_:
                if encoding:
                    if salt.utils.platform.is_windows():
                        contents = os.linesep.join(
                            _splitlines_preserving_trailing_newline(contents)
                        )
                    log.debug("File will be encoded with %s", encoding)
                    tmp_.write(
                        contents.encode(encoding=encoding, errors=encoding_errors)
                    )
                else:
                    tmp_.write(salt.utils.stringutils.to_bytes(contents))

            try:
                differences = get_diff(
                    real_name,
                    tmp,
                    show_filenames=False,
                    show_changes=show_changes,
                    template=True,
                )

            except CommandExecutionError as exc:
                ret.setdefault("warnings", []).append(
                    f"Failed to detect changes to file: {exc.strerror}"
                )
                differences = ""

            if differences:
                ret["changes"]["diff"] = differences

                # Pre requisites are met, the file needs to be replaced, do it
                try:
                    salt.utils.files.copyfile(
                        tmp,
                        real_name,
                        __salt__["config.backup_mode"](backup),
                        __opts__["cachedir"],
                    )
                except OSError as io_error:
                    __clean_tmp(tmp)
                    return _error(ret, f"Failed to commit change: {io_error}")
            __clean_tmp(tmp)

        # Check for changing symlink to regular file here
        if os.path.islink(name) and not follow_symlinks:
            if not sfn:
                sfn = __salt__["cp.cache_file"](source, saltenv, verify_ssl=verify_ssl)
            if not sfn:
                return _error(ret, f"Source file '{source}' not found")
            # If the downloaded file came from a non salt server source verify
            # that it matches the intended sum value
            if check_web_source_hash:
                dl_sum = get_hash(sfn, source_sum["hash_type"])
                if dl_sum != source_sum["hsum"]:
                    ret["comment"] = (
                        "Specified {} checksum for {} ({}) does not match "
                        "actual checksum ({})".format(
                            source_sum["hash_type"], name, source_sum["hsum"], dl_sum
                        )
                    )
                    ret["result"] = False
                    return ret

            if signature:
                try:
                    _check_sig(
                        sfn,
                        signature=signature if isinstance(signature, str) else None,
                        signed_by_any=signed_by_any,
                        signed_by_all=signed_by_all,
                        keyring=keyring,
                        gnupghome=gnupghome,
                        saltenv=saltenv,
                        verify_ssl=verify_ssl,
                    )
                except CommandExecutionError as err:
                    ret["result"] = False
                    ret["comment"] = f"Failed checking new file's signature: {err}"
                    return ret

            try:
                salt.utils.files.copyfile(
                    sfn,
                    name,
                    __salt__["config.backup_mode"](backup),
                    __opts__["cachedir"],
                )
            except OSError as io_error:
                __clean_tmp(sfn)
                return _error(ret, f"Failed to commit change: {io_error}")

            ret["changes"]["diff"] = "Replace symbolic link with regular file"

        if salt.utils.platform.is_windows():
            # This function resides in win_file.py and will be available
            # on Windows. The local function will be overridden
            # pylint: disable=E1120,E1121,E1123
            ret = check_perms(
                path=name,
                ret=ret,
                owner=kwargs.get("win_owner"),
                grant_perms=kwargs.get("win_perms"),
                deny_perms=kwargs.get("win_deny_perms"),
                inheritance=kwargs.get("win_inheritance", True),
                reset=kwargs.get("win_perms_reset", False),
            )
            # pylint: enable=E1120,E1121,E1123
        else:
            ret, _ = check_perms(
                name,
                ret,
                user,
                group,
                mode,
                attrs,
                follow_symlinks,
                seuser=seuser,
                serole=serole,
                setype=setype,
                serange=serange,
            )

        if ret["changes"]:
            ret["comment"] = f"File {salt.utils.data.decode(name)} updated"

        elif not ret["changes"] and ret["result"]:
            ret["comment"] = "File {} is in the correct state".format(
                salt.utils.data.decode(name)
            )
        if sfn:
            __clean_tmp(sfn)
        return ret
    else:  # target file does not exist
        contain_dir = os.path.dirname(name)

        def _set_mode_and_make_dirs(name, dir_mode, mode, user, group):
            # check for existence of windows drive letter
            if salt.utils.platform.is_windows():
                drive, _ = os.path.splitdrive(name)
                if drive and not os.path.exists(drive):
                    __clean_tmp(sfn)
                    return _error(ret, f"{drive} drive not present")
            if dir_mode is None and mode is not None:
                # Add execute bit to each nonzero digit in the mode, if
                # dir_mode was not specified. Otherwise, any
                # directories created with makedirs_() below can't be
                # listed via a shell.
                mode_list = [x for x in str(mode)][-3:]
                for idx, part in enumerate(mode_list):
                    if part != "0":
                        mode_list[idx] = str(int(part) | 1)
                dir_mode = "".join(mode_list)

            if salt.utils.platform.is_windows():
                # This function resides in win_file.py and will be available
                # on Windows. The local function will be overridden
                # pylint: disable=E1120,E1121,E1123
                makedirs_(
                    path=name,
                    owner=kwargs.get("win_owner"),
                    grant_perms=kwargs.get("win_perms"),
                    deny_perms=kwargs.get("win_deny_perms"),
                    inheritance=kwargs.get("win_inheritance", True),
                    reset=kwargs.get("win_perms_reset", False),
                )
                # pylint: enable=E1120,E1121,E1123
            else:
                makedirs_(name, user=user, group=group, mode=dir_mode)

        if source:
            # Apply the new file
            if not sfn:
                sfn = __salt__["cp.cache_file"](source, saltenv, verify_ssl=verify_ssl)
            if not sfn:
                return _error(ret, f"Source file '{source}' not found")
            # If the downloaded file came from a non salt server source verify
            # that it matches the intended sum value
            if check_web_source_hash:
                dl_sum = get_hash(sfn, source_sum["hash_type"])
                if dl_sum != source_sum["hsum"]:
                    ret["comment"] = (
                        "Specified {} checksum for {} ({}) does not match "
                        "actual checksum ({})".format(
                            source_sum["hash_type"], name, source_sum["hsum"], dl_sum
                        )
                    )
                    ret["result"] = False
                    return ret

            if signature:
                try:
                    _check_sig(
                        sfn,
                        signature=signature if isinstance(signature, str) else None,
                        signed_by_any=signed_by_any,
                        signed_by_all=signed_by_all,
                        keyring=keyring,
                        gnupghome=gnupghome,
                        saltenv=saltenv,
                        verify_ssl=verify_ssl,
                    )
                except CommandExecutionError as err:
                    ret["result"] = False
                    ret["comment"] = f"Failed checking new file's signature: {err}"
                    return ret

            # It is a new file, set the diff accordingly
            ret["changes"]["diff"] = "New file"
            if not os.path.isdir(contain_dir):
                if makedirs:
                    _set_mode_and_make_dirs(name, dir_mode, mode, user, group)
                else:
                    __clean_tmp(sfn)
                    # No changes actually made
                    ret["changes"].pop("diff", None)
                    return _error(ret, "Parent directory not present")
        else:  # source != True
            if not os.path.isdir(contain_dir):
                if makedirs:
                    _set_mode_and_make_dirs(name, dir_mode, mode, user, group)
                else:
                    __clean_tmp(sfn)
                    # No changes actually made
                    ret["changes"].pop("diff", None)
                    return _error(ret, "Parent directory not present")

            # Create the file, user rw-only if mode will be set to prevent
            # a small security race problem before the permissions are set
            with salt.utils.files.set_umask(0o077 if mode else None):
                # Create a new file when test is False and source is None
                if contents is None:
                    if not __opts__["test"]:
                        if touch(name):
                            ret["changes"]["new"] = f"file {name} created"
                            ret["comment"] = "Empty file"
                        else:
                            return _error(ret, f"Empty file {name} not created")
                else:
                    if not __opts__["test"]:
                        if touch(name):
                            ret["changes"]["diff"] = "New file"
                        else:
                            return _error(ret, f"File {name} not created")

        if contents is not None:
            # Write the static contents to a temporary file
            tmp = salt.utils.files.mkstemp(
                prefix=salt.utils.files.TEMPFILE_PREFIX, text=True
            )
            with salt.utils.files.fopen(tmp, "wb") as tmp_:
                if encoding:
                    if salt.utils.platform.is_windows():
                        contents = os.linesep.join(
                            _splitlines_preserving_trailing_newline(contents)
                        )
                    log.debug("File will be encoded with %s", encoding)
                    tmp_.write(
                        contents.encode(encoding=encoding, errors=encoding_errors)
                    )
                else:
                    tmp_.write(salt.utils.stringutils.to_bytes(contents))

            # Copy into place
            salt.utils.files.copyfile(
                tmp, name, __salt__["config.backup_mode"](backup), __opts__["cachedir"]
            )
            __clean_tmp(tmp)
        # Now copy the file contents if there is a source file
        elif sfn:
            salt.utils.files.copyfile(
                sfn, name, __salt__["config.backup_mode"](backup), __opts__["cachedir"]
            )
            __clean_tmp(sfn)

        # This is a new file, if no mode specified, use the umask to figure
        # out what mode to use for the new file.
        if mode is None and not salt.utils.platform.is_windows():
            # Get current umask
            mask = salt.utils.files.get_umask()
            # Calculate the mode value that results from the umask
            mode = oct((0o777 ^ mask) & 0o666)

        if salt.utils.platform.is_windows():
            # This function resides in win_file.py and will be available
            # on Windows. The local function will be overridden
            # pylint: disable=E1120,E1121,E1123
            ret = check_perms(
                path=name,
                ret=ret,
                owner=kwargs.get("win_owner"),
                grant_perms=kwargs.get("win_perms"),
                deny_perms=kwargs.get("win_deny_perms"),
                inheritance=kwargs.get("win_inheritance", True),
                reset=kwargs.get("win_perms_reset", False),
            )
            # pylint: enable=E1120,E1121,E1123
        else:
            ret, _ = check_perms(
                name,
                ret,
                user,
                group,
                mode,
                attrs,
                seuser=seuser,
                serole=serole,
                setype=setype,
                serange=serange,
            )

        if not ret["comment"]:
            ret["comment"] = "File " + name + " updated"

        if __opts__["test"]:
            ret["comment"] = "File " + name + " not updated"
        elif not ret["changes"] and ret["result"]:
            ret["comment"] = "File " + name + " is in the correct state"
        if sfn:
            __clean_tmp(sfn)

        return ret


def mkdir(dir_path, user=None, group=None, mode=None):
    """
    Ensure that a directory is available.

    CLI Example:

    .. code-block:: bash

        salt '*' file.mkdir /opt/jetty/context
    """
    dir_path = os.path.expanduser(dir_path)

    directory = os.path.normpath(dir_path)

    if not os.path.isdir(directory):
        # If a caller such as managed() is invoked  with makedirs=True, make
        # sure that any created dirs are created with the same user and group
        # to follow the principal of least surprise method.
        makedirs_perms(directory, user, group, mode)

    return True


def makedirs_(path, user=None, group=None, mode=None):
    """
    Ensure that the directory containing this path is available.

    .. note::

        The path must end with a trailing slash otherwise the directory/directories
        will be created up to the parent directory. For example if path is
        ``/opt/code``, then it would be treated as ``/opt/`` but if the path
        ends with a trailing slash like ``/opt/code/``, then it would be
        treated as ``/opt/code/``.

    CLI Example:

    .. code-block:: bash

        salt '*' file.makedirs /opt/code/
    """
    path = os.path.expanduser(path)

    if mode:
        mode = salt.utils.files.normalize_mode(mode)

    # walk up the directory structure until we find the first existing
    # directory
    dirname = os.path.normpath(os.path.dirname(path))

    if os.path.isdir(dirname):
        # There's nothing for us to do
        msg = f"Directory '{dirname}' already exists"
        log.debug(msg)
        return msg

    if os.path.exists(dirname):
        msg = f"The path '{dirname}' already exists and is not a directory"
        log.debug(msg)
        return msg

    directories_to_create = []
    while True:
        if os.path.isdir(dirname):
            break

        directories_to_create.append(dirname)
        current_dirname = dirname
        dirname = os.path.dirname(dirname)

        if current_dirname == dirname:
            raise SaltInvocationError(
                "Recursive creation for path '{}' would result in an "
                "infinite loop. Please use an absolute path.".format(dirname)
            )

    # create parent directories from the topmost to the most deeply nested one
    directories_to_create.reverse()
    for directory_to_create in directories_to_create:
        # all directories have the user, group and mode set!!
        log.debug("Creating directory: %s", directory_to_create)
        mkdir(directory_to_create, user=user, group=group, mode=mode)


def makedirs_perms(name, user=None, group=None, mode="0755"):
    """
    Taken and modified from os.makedirs to set user, group and mode for each
    directory created.

    CLI Example:

    .. code-block:: bash

        salt '*' file.makedirs_perms /opt/code
    """
    name = os.path.expanduser(name)

    path = os.path
    head, tail = path.split(name)
    if not tail:
        head, tail = path.split(head)
    if head and tail and not path.exists(head):
        try:
            makedirs_perms(head, user, group, mode)
        except OSError as exc:
            # be happy if someone already created the path
            if exc.errno != errno.EEXIST:
                raise
        if tail == os.curdir:  # xxx/newdir/. exists if xxx/newdir exists
            return
    os.mkdir(name)
    check_perms(name, None, user, group, int(f"{mode}") if mode else None)


def get_devmm(name):
    """
    Get major/minor info from a device

    CLI Example:

    .. code-block:: bash

       salt '*' file.get_devmm /dev/chr
    """
    name = os.path.expanduser(name)

    if is_chrdev(name) or is_blkdev(name):
        stat_structure = os.stat(name)
        return (os.major(stat_structure.st_rdev), os.minor(stat_structure.st_rdev))
    else:
        return (0, 0)


def is_chrdev(name):
    """
    Check if a file exists and is a character device.

    CLI Example:

    .. code-block:: bash

       salt '*' file.is_chrdev /dev/chr
    """
    name = os.path.expanduser(name)

    stat_structure = None
    try:
        stat_structure = os.stat(name)
    except OSError as exc:
        if exc.errno == errno.ENOENT:
            # If the character device does not exist in the first place
            return False
        else:
            raise
    return stat.S_ISCHR(stat_structure.st_mode)


def mknod_chrdev(name, major, minor, user=None, group=None, mode="0660"):
    """
    .. versionadded:: 0.17.0

    Create a character device.

    CLI Example:

    .. code-block:: bash

       salt '*' file.mknod_chrdev /dev/chr 180 31
    """
    name = os.path.expanduser(name)

    ret = {"name": name, "changes": {}, "comment": "", "result": False}
    log.debug(
        "Creating character device name:%s major:%s minor:%s mode:%s",
        name,
        major,
        minor,
        mode,
    )
    try:
        if __opts__["test"]:
            ret["changes"] = {"new": f"Character device {name} created."}
            ret["result"] = None
        else:
            if (
                os.mknod(
                    name,
                    int(str(mode).lstrip("0Oo"), 8) | stat.S_IFCHR,
                    os.makedev(major, minor),
                )
                is None
            ):
                ret["changes"] = {"new": f"Character device {name} created."}
                ret["result"] = True
    except OSError as exc:
        # be happy it is already there....however, if you are trying to change the
        # major/minor, you will need to unlink it first as os.mknod will not overwrite
        if exc.errno != errno.EEXIST:
            raise
        else:
            ret["comment"] = f"File {name} exists and cannot be overwritten"
    # quick pass at verifying the permissions of the newly created character device
    check_perms(name, None, user, group, int(f"{mode}") if mode else None)
    return ret


def is_blkdev(name):
    """
    Check if a file exists and is a block device.

    CLI Example:

    .. code-block:: bash

       salt '*' file.is_blkdev /dev/blk
    """
    name = os.path.expanduser(name)

    stat_structure = None
    try:
        stat_structure = os.stat(name)
    except OSError as exc:
        if exc.errno == errno.ENOENT:
            # If the block device does not exist in the first place
            return False
        else:
            raise
    return stat.S_ISBLK(stat_structure.st_mode)


def mknod_blkdev(name, major, minor, user=None, group=None, mode="0660"):
    """
    .. versionadded:: 0.17.0

    Create a block device.

    CLI Example:

    .. code-block:: bash

       salt '*' file.mknod_blkdev /dev/blk 8 999
    """
    name = os.path.expanduser(name)

    ret = {"name": name, "changes": {}, "comment": "", "result": False}
    log.debug(
        "Creating block device name:%s major:%s minor:%s mode:%s",
        name,
        major,
        minor,
        mode,
    )
    try:
        if __opts__["test"]:
            ret["changes"] = {"new": f"Block device {name} created."}
            ret["result"] = None
        else:
            if (
                os.mknod(
                    name,
                    int(str(mode).lstrip("0Oo"), 8) | stat.S_IFBLK,
                    os.makedev(major, minor),
                )
                is None
            ):
                ret["changes"] = {"new": f"Block device {name} created."}
                ret["result"] = True
    except OSError as exc:
        # be happy it is already there....however, if you are trying to change the
        # major/minor, you will need to unlink it first as os.mknod will not overwrite
        if exc.errno != errno.EEXIST:
            raise
        else:
            ret["comment"] = f"File {name} exists and cannot be overwritten"
    # quick pass at verifying the permissions of the newly created block device
    check_perms(name, None, user, group, int(f"{mode}") if mode else None)
    return ret


def is_fifo(name):
    """
    Check if a file exists and is a FIFO.

    CLI Example:

    .. code-block:: bash

       salt '*' file.is_fifo /dev/fifo
    """
    name = os.path.expanduser(name)

    stat_structure = None
    try:
        stat_structure = os.stat(name)
    except OSError as exc:
        if exc.errno == errno.ENOENT:
            # If the fifo does not exist in the first place
            return False
        else:
            raise
    return stat.S_ISFIFO(stat_structure.st_mode)


def mknod_fifo(name, user=None, group=None, mode="0660"):
    """
    .. versionadded:: 0.17.0

    Create a FIFO pipe.

    CLI Example:

    .. code-block:: bash

       salt '*' file.mknod_fifo /dev/fifo
    """
    name = os.path.expanduser(name)

    ret = {"name": name, "changes": {}, "comment": "", "result": False}
    log.debug("Creating FIFO name: %s", name)
    try:
        if __opts__["test"]:
            ret["changes"] = {"new": f"Fifo pipe {name} created."}
            ret["result"] = None
        else:
            if os.mkfifo(name, int(str(mode).lstrip("0Oo"), 8)) is None:
                ret["changes"] = {"new": f"Fifo pipe {name} created."}
                ret["result"] = True
    except OSError as exc:
        # be happy it is already there
        if exc.errno != errno.EEXIST:
            raise
        else:
            ret["comment"] = f"File {name} exists and cannot be overwritten"
    # quick pass at verifying the permissions of the newly created fifo
    check_perms(name, None, user, group, int(f"{mode}") if mode else None)
    return ret


def mknod(name, ntype, major=0, minor=0, user=None, group=None, mode="0600"):
    """
    .. versionadded:: 0.17.0

    Create a block device, character device, or fifo pipe.
    Identical to the gnu mknod.

    CLI Examples:

    .. code-block:: bash

        salt '*' file.mknod /dev/chr c 180 31
        salt '*' file.mknod /dev/blk b 8 999
        salt '*' file.nknod /dev/fifo p
    """
    ret = False
    makedirs_(name, user, group)
    if ntype == "c":
        ret = mknod_chrdev(name, major, minor, user, group, mode)
    elif ntype == "b":
        ret = mknod_blkdev(name, major, minor, user, group, mode)
    elif ntype == "p":
        ret = mknod_fifo(name, user, group, mode)
    else:
        raise SaltInvocationError(
            "Node type unavailable: '{}'. Available node types are "
            "character ('c'), block ('b'), and pipe ('p').".format(ntype)
        )
    return ret


def list_backups(path, limit=None):
    """
    .. versionadded:: 0.17.0

    Lists the previous versions of a file backed up using Salt's :ref:`file
    state backup <file-state-backups>` system.

    path
        The path on the minion to check for backups
    limit
        Limit the number of results to the most recent N backups

    CLI Example:

    .. code-block:: bash

        salt '*' file.list_backups /foo/bar/baz.txt
    """
    path = os.path.expanduser(path)

    try:
        limit = int(limit)
    except TypeError:
        pass
    except ValueError:
        log.error("file.list_backups: 'limit' value must be numeric")
        limit = None

    bkroot = _get_bkroot()
    parent_dir, basename = os.path.split(path)
    if salt.utils.platform.is_windows():
        # ':' is an illegal filesystem path character on Windows
        src_dir = parent_dir.replace(":", "_")
    else:
        src_dir = parent_dir[1:]
    # Figure out full path of location of backup file in minion cache
    bkdir = os.path.join(bkroot, src_dir)

    if not os.path.isdir(bkdir):
        return {}

    files = {}
    for fname in [
        x for x in os.listdir(bkdir) if os.path.isfile(os.path.join(bkdir, x))
    ]:
        if salt.utils.platform.is_windows():
            # ':' is an illegal filesystem path character on Windows
            strpfmt = f"{basename}_%a_%b_%d_%H-%M-%S_%f_%Y"
        else:
            strpfmt = f"{basename}_%a_%b_%d_%H:%M:%S_%f_%Y"
        try:
            timestamp = datetime.datetime.strptime(fname, strpfmt)
        except ValueError:
            # File didn't match the strp format string, so it's not a backup
            # for this file. Move on to the next one.
            continue
        if salt.utils.platform.is_windows():
            str_format = "%a %b %d %Y %H-%M-%S.%f"
        else:
            str_format = "%a %b %d %Y %H:%M:%S.%f"
        files.setdefault(timestamp, {})["Backup Time"] = timestamp.strftime(str_format)
        location = os.path.join(bkdir, fname)
        files[timestamp]["Size"] = os.stat(location).st_size
        files[timestamp]["Location"] = location

    return dict(
        list(
            zip(
                list(range(len(files))),
                [files[x] for x in sorted(files, reverse=True)[:limit]],
            )
        )
    )


list_backup = salt.utils.functools.alias_function(list_backups, "list_backup")


def list_backups_dir(path, limit=None):
    """
    Lists the previous versions of a directory backed up using Salt's :ref:`file
    state backup <file-state-backups>` system.

    path
        The directory on the minion to check for backups
    limit
        Limit the number of results to the most recent N backups

    CLI Example:

    .. code-block:: bash

        salt '*' file.list_backups_dir /foo/bar/baz/
    """
    path = os.path.expanduser(path)

    try:
        limit = int(limit)
    except TypeError:
        pass
    except ValueError:
        log.error("file.list_backups_dir: 'limit' value must be numeric")
        limit = None

    bkroot = _get_bkroot()
    parent_dir, basename = os.path.split(path)
    # Figure out full path of location of backup folder in minion cache
    bkdir = os.path.join(bkroot, parent_dir[1:])

    if not os.path.isdir(bkdir):
        return {}

    files = {}
    f = {
        i: len(list(n))
        for i, n in itertools.groupby(
            [x.split("_")[0] for x in sorted(os.listdir(bkdir))]
        )
    }
    ff = os.listdir(bkdir)
    for i, n in f.items():
        ssfile = {}
        for x in sorted(ff):
            basename = x.split("_")[0]
            if i == basename:
                strpfmt = f"{basename}_%a_%b_%d_%H:%M:%S_%f_%Y"
                try:
                    timestamp = datetime.datetime.strptime(x, strpfmt)
                except ValueError:
                    # Folder didn't match the strp format string, so it's not a backup
                    # for this folder. Move on to the next one.
                    continue
                ssfile.setdefault(timestamp, {})["Backup Time"] = timestamp.strftime(
                    "%a %b %d %Y %H:%M:%S.%f"
                )
                location = os.path.join(bkdir, x)
                ssfile[timestamp]["Size"] = os.stat(location).st_size
                ssfile[timestamp]["Location"] = location

        sfiles = dict(
            list(
                zip(
                    list(range(n)),
                    [ssfile[x] for x in sorted(ssfile, reverse=True)[:limit]],
                )
            )
        )
        sefiles = {i: sfiles}
        files.update(sefiles)
    return files


def restore_backup(path, backup_id):
    """
    .. versionadded:: 0.17.0

    Restore a previous version of a file that was backed up using Salt's
    :ref:`file state backup <file-state-backups>` system.

    path
        The path on the minion to check for backups
    backup_id
        The numeric id for the backup you wish to restore, as found using
        :mod:`file.list_backups <salt.modules.file.list_backups>`

    CLI Example:

    .. code-block:: bash

        salt '*' file.restore_backup /foo/bar/baz.txt 0
    """
    path = os.path.expanduser(path)

    # Note: This only supports minion backups, so this function will need to be
    # modified if/when master backups are implemented.
    ret = {"result": False, "comment": f"Invalid backup_id '{backup_id}'"}
    try:
        if len(str(backup_id)) == len(str(int(backup_id))):
            backup = list_backups(path)[int(backup_id)]
        else:
            return ret
    except ValueError:
        return ret
    except KeyError:
        ret["comment"] = f"backup_id '{backup_id}' does not exist for {path}"
        return ret

    salt.utils.files.backup_minion(path, _get_bkroot())
    try:
        shutil.copyfile(backup["Location"], path)
    except OSError as exc:
        ret["comment"] = "Unable to restore {} to {}: {}".format(
            backup["Location"], path, exc
        )
        return ret
    else:
        ret["result"] = True
        ret["comment"] = "Successfully restored {} to {}".format(
            backup["Location"], path
        )

    # Try to set proper ownership
    if not salt.utils.platform.is_windows():
        try:
            fstat = os.stat(path)
        except OSError:
            ret["comment"] += ", but was unable to set ownership"
        else:
            os.chown(path, fstat.st_uid, fstat.st_gid)

    return ret


def delete_backup(path, backup_id):
    """
    .. versionadded:: 0.17.0

    Delete a previous version of a file that was backed up using Salt's
    :ref:`file state backup <file-state-backups>` system.

    path
        The path on the minion to check for backups
    backup_id
        The numeric id for the backup you wish to delete, as found using
        :mod:`file.list_backups <salt.modules.file.list_backups>`

    CLI Example:

    .. code-block:: bash

        salt '*' file.delete_backup /var/cache/salt/minion/file_backup/home/foo/bar/baz.txt 0
    """
    path = os.path.expanduser(path)

    ret = {"result": False, "comment": f"Invalid backup_id '{backup_id}'"}
    try:
        if len(str(backup_id)) == len(str(int(backup_id))):
            backup = list_backups(path)[int(backup_id)]
        else:
            return ret
    except ValueError:
        return ret
    except KeyError:
        ret["comment"] = f"backup_id '{backup_id}' does not exist for {path}"
        return ret

    try:
        os.remove(backup["Location"])
    except OSError as exc:
        ret["comment"] = "Unable to remove {}: {}".format(backup["Location"], exc)
    else:
        ret["result"] = True
        ret["comment"] = "Successfully removed {}".format(backup["Location"])

    return ret


remove_backup = salt.utils.functools.alias_function(delete_backup, "remove_backup")


def grep(path, pattern, *opts):
    """
    Grep for a string in the specified file

    .. note::
        This function's return value is slated for refinement in future
        versions of Salt

        Windows does not support the ``grep`` functionality.

    path
        Path to the file to be searched

        .. note::
            Globbing is supported (i.e. ``/var/log/foo/*.log``, but if globbing
            is being used then the path should be quoted to keep the shell from
            attempting to expand the glob expression.

    pattern
        Pattern to match. For example: ``test``, or ``a[0-5]``

    opts
        Additional command-line flags to pass to the grep command. For example:
        ``-v``, or ``-i -B2``

        .. note::
            The options should come after a double-dash (as shown in the
            examples below) to keep Salt's own argument parser from
            interpreting them.

    CLI Example:

    .. code-block:: bash

        salt '*' file.grep /etc/passwd nobody
        salt '*' file.grep /etc/sysconfig/network-scripts/ifcfg-eth0 ipaddr -- -i
        salt '*' file.grep /etc/sysconfig/network-scripts/ifcfg-eth0 ipaddr -- -i -B2
        salt '*' file.grep "/etc/sysconfig/network-scripts/*" ipaddr -- -i -l
    """
    path = os.path.expanduser(path)

    # Backup the path in case the glob returns nothing
    _path = path
    path = glob.glob(path)

    # If the list is empty no files exist
    # so we revert back to the original path
    # so the result is an error.
    if not path:
        path = _path

    split_opts = []
    for opt in opts:
        try:
            split = salt.utils.args.shlex_split(opt)
        except AttributeError:
            split = salt.utils.args.shlex_split(str(opt))
        if len(split) > 1:
            raise SaltInvocationError(
                "Passing multiple command line arguments in a single string "
                "is not supported, please pass the following arguments "
                "separately: {}".format(opt)
            )
        split_opts.extend(split)

    if isinstance(path, list):
        cmd = ["grep"] + split_opts + [pattern] + path
    else:
        cmd = ["grep"] + split_opts + [pattern, path]
    try:
        ret = __salt__["cmd.run_all"](cmd, python_shell=False)
    except OSError as exc:
        raise CommandExecutionError(exc.strerror)

    return ret


def open_files(by_pid=False):
    """
    Return a list of all physical open files on the system.

    CLI Examples:

    .. code-block:: bash

        salt '*' file.open_files
        salt '*' file.open_files by_pid=True
    """
    # First we collect valid PIDs
    pids = {}
    procfs = os.listdir("/proc/")
    for pfile in procfs:
        try:
            pids[int(pfile)] = []
        except ValueError:
            # Not a valid PID, move on
            pass

    # Then we look at the open files for each PID
    files = {}
    for pid in pids:
        ppath = f"/proc/{pid}"
        try:
            tids = os.listdir(f"{ppath}/task")
        except OSError:
            continue

        # Collect the names of all of the file descriptors
        fd_ = []

        # try:
        #    fd_.append(os.path.realpath('{0}/task/{1}exe'.format(ppath, tid)))
        # except Exception:  # pylint: disable=broad-except
        #    pass

        for fpath in os.listdir(f"{ppath}/fd"):
            fd_.append(f"{ppath}/fd/{fpath}")

        for tid in tids:
            try:
                fd_.append(os.path.realpath(f"{ppath}/task/{tid}/exe"))
            except OSError:
                continue

            for tpath in os.listdir(f"{ppath}/task/{tid}/fd"):
                fd_.append(f"{ppath}/task/{tid}/fd/{tpath}")

        fd_ = sorted(set(fd_))

        # Loop through file descriptors and return useful data for each file
        for fdpath in fd_:
            # Sometimes PIDs and TIDs disappear before we can query them
            try:
                name = os.path.realpath(fdpath)
                # Running stat on the file cuts out all of the sockets and
                # deleted files from the list
                os.stat(name)
            except OSError:
                continue

            if name not in files:
                files[name] = [pid]
            else:
                # We still want to know which PIDs are using each file
                files[name].append(pid)
                files[name] = sorted(set(files[name]))

            pids[pid].append(name)
            pids[pid] = sorted(set(pids[pid]))

    if by_pid:
        return pids
    return files


def pardir():
    """
    Return the relative parent directory path symbol for underlying OS

    .. versionadded:: 2014.7.0

    This can be useful when constructing Salt Formulas.

    .. code-block:: jinja

        {% set pardir = salt['file.pardir']() %}
        {% set final_path = salt['file.join']('subdir', pardir, 'confdir') %}

    CLI Example:

    .. code-block:: bash

        salt '*' file.pardir
    """
    return os.path.pardir


def normpath(path):
    """
    Returns Normalize path, eliminating double slashes, etc.

    .. versionadded:: 2015.5.0

    This can be useful at the CLI but is frequently useful when scripting.

    .. code-block:: jinja

        {%- from salt['file.normpath'](tpldir + '/../vars.jinja') import parent_vars %}

    CLI Example:

    .. code-block:: bash

        salt '*' file.normpath 'a/b/c/..'
    """
    return os.path.normpath(path)


def basename(path):
    """
    Returns the final component of a pathname

    .. versionadded:: 2015.5.0

    This can be useful at the CLI but is frequently useful when scripting.

    .. code-block:: jinja

        {%- set filename = salt['file.basename'](source_file) %}

    CLI Example:

    .. code-block:: bash

        salt '*' file.basename 'test/test.config'
    """
    return os.path.basename(path)


def dirname(path):
    """
    Returns the directory component of a pathname

    .. versionadded:: 2015.5.0

    This can be useful at the CLI but is frequently useful when scripting.

    .. code-block:: jinja

        {%- from salt['file.dirname'](tpldir) + '/vars.jinja' import parent_vars %}

    CLI Example:

    .. code-block:: bash

        salt '*' file.dirname 'test/path/filename.config'
    """
    return os.path.dirname(path)


def join(*args):
    """
    Return a normalized file system path for the underlying OS

    .. versionadded:: 2014.7.0

    This can be useful at the CLI but is frequently useful when scripting
    combining path variables:

    .. code-block:: jinja

        {% set www_root = '/var' %}
        {% set app_dir = 'myapp' %}

        myapp_config:
          file:
            - managed
            - name: {{ salt['file.join'](www_root, app_dir, 'config.yaml') }}

    CLI Example:

    .. code-block:: bash

        salt '*' file.join '/' 'usr' 'local' 'bin'
    """
    return os.path.join(*args)


def move(src, dst, disallow_copy_and_unlink=False):
    """
    Move a file or directory

    disallow_copy_and_unlink
        If ``True``, the operation is offloaded to the ``file.rename`` execution
        module function. This will use ``os.rename`` underneath, which will fail
        in the event that ``src`` and ``dst`` are on different filesystems. If
        ``False`` (the default), ``shutil.move`` will be used in order to fall
        back on a "copy then unlink" approach, which is required for moving
        across filesystems.

        .. versionadded:: 3006.0

    CLI Example:

    .. code-block:: bash

        salt '*' file.move /path/to/src /path/to/dst
    """
    if disallow_copy_and_unlink:
        return rename(src, dst)

    src = os.path.expanduser(src)
    dst = os.path.expanduser(dst)

    if not os.path.isabs(src):
        raise SaltInvocationError("Source path must be absolute.")

    if not os.path.isabs(dst):
        raise SaltInvocationError("Destination path must be absolute.")

    ret = {
        "result": True,
        "comment": f"'{src}' moved to '{dst}'",
    }

    try:
        shutil.move(src, dst)
    except OSError as exc:
        raise CommandExecutionError(f"Unable to move '{src}' to '{dst}': {exc}")

    return ret


def diskusage(path):
    """
    Recursively calculate disk usage of path and return it
    in bytes

    CLI Example:

    .. code-block:: bash

        salt '*' file.diskusage /path/to/check
    """

    total_size = 0
    seen = set()
    if os.path.isfile(path):
        stat_structure = os.stat(path)
        ret = stat_structure.st_size
        return ret

    for dirpath, dirnames, filenames in salt.utils.path.os_walk(path):
        for f in filenames:
            fp = os.path.join(dirpath, f)

            try:
                stat_structure = os.stat(fp)
            except OSError:
                continue

            if stat_structure.st_ino in seen:
                continue

            seen.add(stat_structure.st_ino)

            total_size += stat_structure.st_size

    ret = total_size
    return ret<|MERGE_RESOLUTION|>--- conflicted
+++ resolved
@@ -883,7 +883,6 @@
                 if not hash_fn:
                     raise CommandExecutionError(
                         f"Source hash file {source_hash} not found"
-<<<<<<< HEAD
                     )
                 if source_hash_sig:
                     _check_sig(
@@ -899,8 +898,6 @@
                         gnupghome=gnupghome,
                         saltenv=saltenv,
                         verify_ssl=verify_ssl,
-=======
->>>>>>> fcb38a54
                     )
 
             else:
@@ -3860,11 +3857,7 @@
             msg = f"Found existing symlink: {path}"
             raise CommandExecutionError(msg)
 
-<<<<<<< HEAD
     if exists(path) and not force and not atomic:
-=======
-    if os.path.exists(path) and not force and not atomic:
->>>>>>> fcb38a54
         msg = f"Existing path is not a symlink: {path}"
         raise CommandExecutionError(msg)
 
@@ -4130,11 +4123,7 @@
         except OSError as exc:
             if exc.errno == errno.EINVAL:
                 raise CommandExecutionError(f"Not a symbolic link: {path}")
-<<<<<<< HEAD
-            raise CommandExecutionError(exc.__str__())
-=======
             raise CommandExecutionError(str(exc))
->>>>>>> fcb38a54
 
 
 def readdir(path):
