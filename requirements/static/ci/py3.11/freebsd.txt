--- conflicted
+++ resolved
@@ -285,8 +285,7 @@
     #   -r requirements/base.txt
     #   docker
     #   pytest
-<<<<<<< HEAD
-paramiko==3.3.1 ; sys_platform != "win32" and sys_platform != "darwin"
+paramiko==3.4.0 ; sys_platform != "win32" and sys_platform != "darwin"
     # via
     #   -r requirements/static/ci/common.in
     #   junos-eznc
@@ -294,10 +293,6 @@
     #   ncclient
     #   netmiko
     #   scp
-=======
-paramiko==3.4.0 ; sys_platform != "win32" and sys_platform != "darwin"
-    # via -r requirements/static/ci/common.in
->>>>>>> 7e468053
 passlib==1.7.4
     # via -r requirements/static/ci/common.in
 pathspec==0.11.1
@@ -482,10 +477,7 @@
     #   kazoo
     #   kubernetes
     #   more-itertools
-<<<<<<< HEAD
     #   ncclient
-=======
->>>>>>> 7e468053
     #   python-dateutil
     #   pyvmomi
     #   textfsm
