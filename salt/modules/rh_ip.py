--- conflicted
+++ resolved
@@ -324,19 +324,6 @@
     return ret
 
 
-<<<<<<< HEAD
-    # ARP targets in n.n.n.n form
-    valid = ["list of ips (up to 16)"]
-    if "arp_ip_target" in opts:
-        if isinstance(opts["arp_ip_target"], list):
-            if 1 <= len(opts["arp_ip_target"]) <= 16:
-                bond.update({"arp_ip_target": ""})
-                for ip in opts["arp_ip_target"]:  # pylint: disable=C0103
-                    if bond["arp_ip_target"]:
-                        bond["arp_ip_target"] = bond["arp_ip_target"] + "," + ip
-                    else:
-                        bond["arp_ip_target"] = ip
-=======
 def _parse_settings_arp(opts, iface):
     """
     Add shared settings for arp used by balance-rr, balance-xor bonding types.
@@ -357,7 +344,6 @@
                     ret.update({"arp_ip_target": ",".join(opts["arp_ip_target"])})
                 else:
                     _raise_error_iface(iface, "arp_ip_target", valid)
->>>>>>> d7168f8a
             else:
                 _raise_error_iface(iface, "arp_ip_target", valid)
         else:
@@ -416,39 +402,10 @@
     bond.update(_parse_settings_miimon(opts, iface))
     bond.update(_parse_settings_arp(opts, iface))
 
-<<<<<<< HEAD
-    valid = ["list of ips (up to 16)"]
-    if "arp_ip_target" in opts:
-        if isinstance(opts["arp_ip_target"], list):
-            if 1 <= len(opts["arp_ip_target"]) <= 16:
-                bond.update({"arp_ip_target": ""})
-                for ip in opts["arp_ip_target"]:  # pylint: disable=C0103
-                    if bond["arp_ip_target"]:
-                        bond["arp_ip_target"] = bond["arp_ip_target"] + "," + ip
-                    else:
-                        bond["arp_ip_target"] = ip
-            else:
-                _raise_error_iface(iface, "arp_ip_target", valid)
-        else:
-            _raise_error_iface(iface, "arp_ip_target", valid)
-    else:
-        _raise_error_iface(iface, "arp_ip_target", valid)
-
-    if "arp_interval" in opts:
-        try:
-            int(opts["arp_interval"])
-            bond.update({"arp_interval": opts["arp_interval"]})
-        except Exception:  # pylint: disable=broad-except
-            _raise_error_iface(iface, "arp_interval", ["integer"])
-    else:
-        _log_default_iface(iface, "arp_interval", bond_def["arp_interval"])
-        bond.update({"arp_interval": bond_def["arp_interval"]})
-=======
     if "miimon" not in opts and "arp_interval" not in opts:
         _raise_error_iface(
             iface, "miimon or arp_interval", "at least one of these is required"
         )
->>>>>>> d7168f8a
 
     if "hashing-algorithm" in opts:
         valid = ("layer2", "layer2+3", "layer3+4")
