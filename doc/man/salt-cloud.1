--- conflicted
+++ resolved
@@ -1,10 +1,6 @@
 .\" Man page generated from reStructuredText.
 .
-<<<<<<< HEAD
-.TH "SALT-CLOUD" "1" "Jan 08, 2019" "2019.2.0" "Salt"
-=======
-.TH "SALT-CLOUD" "1" "Apr 17, 2019" "2018.3.0-1107-g2b5d655" "Salt"
->>>>>>> 45ae8d72
+.TH "SALT-CLOUD" "1" "Apr 25, 2019" "2019.2.0-301-g6c02054" "Salt"
 .SH NAME
 salt-cloud \- Salt Cloud Command
 .
