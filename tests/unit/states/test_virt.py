# -*- coding: utf-8 -*-
'''
    :codeauthor: Jayesh Kariya <jayeshk@saltstack.com>
'''
# Import Python libs
from __future__ import absolute_import, print_function, unicode_literals
import tempfile
import shutil

# Import Salt Testing Libs
from tests.support.runtests import RUNTIME_VARS
from tests.support.mixins import LoaderModuleMockMixin
from tests.support.unit import skipIf, TestCase
from tests.support.mock import (
    NO_MOCK,
    NO_MOCK_REASON,
    MagicMock,
    mock_open,
    patch)

# Import Salt Libs
from salt.ext import six
from salt.exceptions import CommandExecutionError
import salt.states.virt as virt
import salt.utils.files
from salt.exceptions import CommandExecutionError

# Import 3rd-party libs
from salt.ext import six


class LibvirtMock(MagicMock):  # pylint: disable=too-many-ancestors
    '''
    libvirt library mockup
    '''
    class libvirtError(Exception):  # pylint: disable=invalid-name
        '''
        libvirt error mockup
        '''
        def get_error_message(self):
            '''
            Fake function return error message
            '''
            return six.text_type(self)


class LibvirtMock(MagicMock):  # pylint: disable=too-many-ancestors
    '''
    libvirt library mockup
    '''
    class libvirtError(Exception):  # pylint: disable=invalid-name
        '''
        libvirt error mockup
        '''
        def get_error_message(self):
            '''
            Fake function return error message
            '''
            return six.text_type(self)


@skipIf(NO_MOCK, NO_MOCK_REASON)
class LibvirtTestCase(TestCase, LoaderModuleMockMixin):
    '''
    Test cases for salt.states.libvirt
    '''
    def setup_loader_modules(self):
        self.mock_libvirt = LibvirtMock()  # pylint: disable=attribute-defined-outside-init
        self.addCleanup(delattr, self, 'mock_libvirt')
        loader_globals = {
            'libvirt': self.mock_libvirt
        }
        return {virt: loader_globals}

    @classmethod
    def setUpClass(cls):
        cls.pki_dir = tempfile.mkdtemp(dir=RUNTIME_VARS.TMP)

    @classmethod
    def tearDownClass(cls):
        shutil.rmtree(cls.pki_dir)
        del cls.pki_dir

    # 'keys' function tests: 1

    def test_keys(self):
        '''
        Test to manage libvirt keys.
        '''
        with patch('os.path.isfile', MagicMock(return_value=False)):
            name = 'sunrise'

            ret = {'name': name,
                   'result': True,
                   'comment': '',
                   'changes': {}}

            mock = MagicMock(side_effect=[[], ['libvirt.servercert.pem'],
                                          {'libvirt.servercert.pem': 'A'}])
            with patch.dict(virt.__salt__, {'pillar.ext': mock}):
                comt = ('All keys are correct')
                ret.update({'comment': comt})
                self.assertDictEqual(virt.keys(name, basepath=self.pki_dir), ret)

                with patch.dict(virt.__opts__, {'test': True}):
                    comt = ('Libvirt keys are set to be updated')
                    ret.update({'comment': comt, 'result': None})
                    self.assertDictEqual(virt.keys(name, basepath=self.pki_dir), ret)

                with patch.dict(virt.__opts__, {'test': False}):
                    with patch.object(salt.utils.files, 'fopen', MagicMock(mock_open())):
                        comt = ('Updated libvirt certs and keys')
                        ret.update({'comment': comt, 'result': True,
                                    'changes': {'servercert': 'new'}})
                        self.assertDictEqual(virt.keys(name, basepath=self.pki_dir), ret)

    def test_keys_with_expiration_days(self):
        '''
        Test to manage libvirt keys.
        '''
        with patch('os.path.isfile', MagicMock(return_value=False)):
            name = 'sunrise'

            ret = {'name': name,
                   'result': True,
                   'comment': '',
                   'changes': {}}

            mock = MagicMock(side_effect=[[], ['libvirt.servercert.pem'],
                                          {'libvirt.servercert.pem': 'A'}])
            with patch.dict(virt.__salt__, {'pillar.ext': mock}):
                comt = ('All keys are correct')
                ret.update({'comment': comt})
                self.assertDictEqual(virt.keys(name,
                                               basepath=self.pki_dir,
                                               expiration_days=700), ret)

                with patch.dict(virt.__opts__, {'test': True}):
                    comt = ('Libvirt keys are set to be updated')
                    ret.update({'comment': comt, 'result': None})
                    self.assertDictEqual(virt.keys(name,
                                                   basepath=self.pki_dir,
                                                   expiration_days=700), ret)

                with patch.dict(virt.__opts__, {'test': False}):
                    with patch.object(salt.utils.files, 'fopen', MagicMock(mock_open())):
                        comt = ('Updated libvirt certs and keys')
                        ret.update({'comment': comt, 'result': True,
                                    'changes': {'servercert': 'new'}})
                        self.assertDictEqual(virt.keys(name,
                                                       basepath=self.pki_dir,
                                                       expiration_days=700), ret)

    def test_keys_with_state(self):
        '''
        Test to manage libvirt keys.
        '''
        with patch('os.path.isfile', MagicMock(return_value=False)):
            name = 'sunrise'

            ret = {'name': name,
                   'result': True,
                   'comment': '',
                   'changes': {}}

            mock = MagicMock(side_effect=[[], ['libvirt.servercert.pem'],
                                          {'libvirt.servercert.pem': 'A'}])
            with patch.dict(virt.__salt__, {'pillar.ext': mock}):
                comt = ('All keys are correct')
                ret.update({'comment': comt})
                self.assertDictEqual(virt.keys(name,
                                               basepath=self.pki_dir,
                                               st='California'), ret)

                with patch.dict(virt.__opts__, {'test': True}):
                    comt = ('Libvirt keys are set to be updated')
                    ret.update({'comment': comt, 'result': None})
                    self.assertDictEqual(virt.keys(name,
                                                   basepath=self.pki_dir,
                                                   st='California'), ret)

                with patch.dict(virt.__opts__, {'test': False}):
                    with patch.object(salt.utils.files, 'fopen', MagicMock(mock_open())):
                        comt = ('Updated libvirt certs and keys')
                        ret.update({'comment': comt, 'result': True,
                                    'changes': {'servercert': 'new'}})
                        self.assertDictEqual(virt.keys(name,
                                                       basepath=self.pki_dir,
                                                       st='California'), ret)

    def test_keys_with_all_options(self):
        '''
        Test to manage libvirt keys.
        '''
        with patch('os.path.isfile', MagicMock(return_value=False)):
            name = 'sunrise'

            ret = {'name': name,
                   'result': True,
                   'comment': '',
                   'changes': {}}

            mock = MagicMock(side_effect=[[], ['libvirt.servercert.pem'],
                                          {'libvirt.servercert.pem': 'A'}])
            with patch.dict(virt.__salt__, {'pillar.ext': mock}):
                comt = ('All keys are correct')
                ret.update({'comment': comt})
                self.assertDictEqual(virt.keys(name,
                                               basepath=self.pki_dir,
                                               country='USA',
                                               st='California',
                                               locality='Los_Angeles',
                                               organization='SaltStack',
                                               expiration_days=700), ret)

                with patch.dict(virt.__opts__, {'test': True}):
                    comt = ('Libvirt keys are set to be updated')
                    ret.update({'comment': comt, 'result': None})
                    self.assertDictEqual(virt.keys(name,
                                                   basepath=self.pki_dir,
                                                   country='USA',
                                                   st='California',
                                                   locality='Los_Angeles',
                                                   organization='SaltStack',
                                                   expiration_days=700), ret)

                with patch.dict(virt.__opts__, {'test': False}):
                    with patch.object(salt.utils.files, 'fopen', MagicMock(mock_open())):
                        comt = ('Updated libvirt certs and keys')
                        ret.update({'comment': comt, 'result': True,
                                    'changes': {'servercert': 'new'}})
                        self.assertDictEqual(virt.keys(name,
                                                       basepath=self.pki_dir,
                                                       country='USA',
                                                       st='California',
                                                       locality='Los_Angeles',
                                                       organization='SaltStack',
                                                       expiration_days=700), ret)

    def test_running(self):
        '''
        running state test cases.
        '''
        ret = {'name': 'myvm',
               'changes': {},
               'result': True,
               'comment': 'myvm is running'}
        with patch.dict(virt.__salt__, {  # pylint: disable=no-member
                    'virt.vm_state': MagicMock(return_value='stopped'),
                    'virt.start': MagicMock(return_value=0),
                }):
            ret.update({'changes': {'myvm': 'Domain started'},
                        'comment': 'Domain myvm started'})
            self.assertDictEqual(virt.running('myvm'), ret)

        init_mock = MagicMock(return_value=True)
        with patch.dict(virt.__salt__, {  # pylint: disable=no-member
                    'virt.vm_state': MagicMock(side_effect=CommandExecutionError('not found')),
                    'virt.init': init_mock,
                    'virt.start': MagicMock(return_value=0)
                }):
            ret.update({'changes': {'myvm': 'Domain defined and started'},
                        'comment': 'Domain myvm defined and started'})
            self.assertDictEqual(virt.running('myvm',
                                              cpu=2,
                                              mem=2048,
                                              image='/path/to/img.qcow2'), ret)
            init_mock.assert_called_with('myvm', cpu=2, mem=2048, image='/path/to/img.qcow2',
                                         os_type=None, arch=None,
                                         disk=None, disks=None, nic=None, interfaces=None,
<<<<<<< HEAD
                                         graphics=None, loader=None, hypervisor=None,
=======
                                         graphics=None, hypervisor=None,
>>>>>>> a4156f1a
                                         seed=True, install=True, pub_key=None, priv_key=None,
                                         connection=None, username=None, password=None)

        with patch.dict(virt.__salt__, {  # pylint: disable=no-member
                    'virt.vm_state': MagicMock(side_effect=CommandExecutionError('not found')),
                    'virt.init': init_mock,
                    'virt.start': MagicMock(return_value=0)
                }):
            ret.update({'changes': {'myvm': 'Domain defined and started'},
                        'comment': 'Domain myvm defined and started'})
            disks = [{
                        'name': 'system',
                        'size': 8192,
                        'overlay_image': True,
                        'pool': 'default',
                        'image': '/path/to/image.qcow2'
                     },
                     {
                        'name': 'data',
                        'size': 16834
                     }]
            ifaces = [{
                         'name': 'eth0',
                         'mac': '01:23:45:67:89:AB'
                      },
                      {
                         'name': 'eth1',
                         'type': 'network',
                         'source': 'admin'
                      }]
            graphics = {'type': 'spice', 'listen': {'type': 'address', 'address': '192.168.0.1'}}
<<<<<<< HEAD
            loader = {'path': '/path/to/loader', 'readonly': 'yes'}
=======
>>>>>>> a4156f1a
            self.assertDictEqual(virt.running('myvm',
                                              cpu=2,
                                              mem=2048,
                                              os_type='linux',
                                              arch='i686',
                                              vm_type='qemu',
                                              disk_profile='prod',
                                              disks=disks,
                                              nic_profile='prod',
                                              interfaces=ifaces,
                                              graphics=graphics,
<<<<<<< HEAD
                                              loader=loader,
=======
>>>>>>> a4156f1a
                                              seed=False,
                                              install=False,
                                              pub_key='/path/to/key.pub',
                                              priv_key='/path/to/key',
                                              connection='someconnection',
                                              username='libvirtuser',
                                              password='supersecret'), ret)
            init_mock.assert_called_with('myvm',
                                         cpu=2,
                                         mem=2048,
                                         os_type='linux',
                                         arch='i686',
                                         image=None,
                                         disk='prod',
                                         disks=disks,
                                         nic='prod',
                                         interfaces=ifaces,
                                         graphics=graphics,
<<<<<<< HEAD
                                         loader=loader,
=======
>>>>>>> a4156f1a
                                         hypervisor='qemu',
                                         seed=False,
                                         install=False,
                                         pub_key='/path/to/key.pub',
                                         priv_key='/path/to/key',
                                         connection='someconnection',
                                         username='libvirtuser',
                                         password='supersecret')

        with patch.dict(virt.__salt__, {  # pylint: disable=no-member
                    'virt.vm_state': MagicMock(return_value='stopped'),
                    'virt.start': MagicMock(side_effect=[self.mock_libvirt.libvirtError('libvirt error msg')])
                }):
            ret.update({'changes': {}, 'result': False, 'comment': 'libvirt error msg'})
            self.assertDictEqual(virt.running('myvm'), ret)

        # Working update case when running
        with patch.dict(virt.__salt__, {  # pylint: disable=no-member
                    'virt.vm_state': MagicMock(return_value='running'),
                    'virt.update': MagicMock(return_value={'definition': True, 'cpu': True})
                }):
            ret.update({'changes': {'myvm': {'definition': True, 'cpu': True}},
                        'result': True,
                        'comment': 'Domain myvm updated, restart to fully apply the changes'})
            self.assertDictEqual(virt.running('myvm', update=True, cpu=2), ret)

        # Working update case when stopped
        with patch.dict(virt.__salt__, {  # pylint: disable=no-member
                    'virt.vm_state': MagicMock(return_value='stopped'),
                    'virt.start': MagicMock(return_value=0),
                    'virt.update': MagicMock(return_value={'definition': True})
                }):
            ret.update({'changes': {'myvm': 'Domain updated and started'},
                        'result': True,
                        'comment': 'Domain myvm updated and started'})
            self.assertDictEqual(virt.running('myvm', update=True, cpu=2), ret)

        # Failed live update case
        with patch.dict(virt.__salt__, {  # pylint: disable=no-member
                    'virt.vm_state': MagicMock(return_value='running'),
                    'virt.update': MagicMock(return_value={'definition': True, 'cpu': False, 'errors': ['some error']})
                }):
            ret.update({'changes': {'myvm': {'definition': True, 'cpu': False, 'errors': ['some error']}},
                        'result': True,
                        'comment': 'Domain myvm updated, but some live update(s) failed'})
            self.assertDictEqual(virt.running('myvm', update=True, cpu=2), ret)

        # Failed definition update case
        with patch.dict(virt.__salt__, {  # pylint: disable=no-member
                    'virt.vm_state': MagicMock(return_value='running'),
                    'virt.update': MagicMock(side_effect=[self.mock_libvirt.libvirtError('error message')])
                }):
            ret.update({'changes': {},
                        'result': False,
                        'comment': 'error message'})
            self.assertDictEqual(virt.running('myvm', update=True, cpu=2), ret)

    def test_stopped(self):
        '''
        stopped state test cases.
        '''
        ret = {'name': 'myvm',
               'changes': {},
               'result': True}

        shutdown_mock = MagicMock(return_value=True)
        with patch.dict(virt.__salt__, {  # pylint: disable=no-member
                    'virt.list_domains': MagicMock(return_value=['myvm', 'vm1']),
                    'virt.shutdown': shutdown_mock
                }):
            ret.update({'changes': {
                            'stopped': [{'domain': 'myvm', 'shutdown': True}]
                        },
                        'comment': 'Machine has been shut down'})
            self.assertDictEqual(virt.stopped('myvm'), ret)
            shutdown_mock.assert_called_with('myvm', connection=None, username=None, password=None)

        with patch.dict(virt.__salt__, {  # pylint: disable=no-member
                    'virt.list_domains': MagicMock(return_value=['myvm', 'vm1']),
                    'virt.shutdown': shutdown_mock,
                }):
            self.assertDictEqual(virt.stopped('myvm',
                                              connection='myconnection',
                                              username='user',
                                              password='secret'), ret)
            shutdown_mock.assert_called_with('myvm', connection='myconnection', username='user', password='secret')

        with patch.dict(virt.__salt__, {  # pylint: disable=no-member
                    'virt.list_domains': MagicMock(return_value=['myvm', 'vm1']),
                    'virt.shutdown': MagicMock(side_effect=self.mock_libvirt.libvirtError('Some error'))
                }):
            ret.update({'changes': {'ignored': [{'domain': 'myvm', 'issue': 'Some error'}]},
                        'result': False,
                        'comment': 'No changes had happened'})
            self.assertDictEqual(virt.stopped('myvm'), ret)

        with patch.dict(virt.__salt__, {'virt.list_domains': MagicMock(return_value=[])}):  # pylint: disable=no-member
            ret.update({'changes': {}, 'result': False, 'comment': 'No changes had happened'})
            self.assertDictEqual(virt.stopped('myvm'), ret)

    def test_powered_off(self):
        '''
        powered_off state test cases.
        '''
        ret = {'name': 'myvm',
               'changes': {},
               'result': True}

        stop_mock = MagicMock(return_value=True)
        with patch.dict(virt.__salt__, {  # pylint: disable=no-member
                    'virt.list_domains': MagicMock(return_value=['myvm', 'vm1']),
                    'virt.stop': stop_mock
                }):
            ret.update({'changes': {
                            'unpowered': [{'domain': 'myvm', 'stop': True}]
                        },
                        'comment': 'Machine has been powered off'})
            self.assertDictEqual(virt.powered_off('myvm'), ret)
            stop_mock.assert_called_with('myvm', connection=None, username=None, password=None)

        with patch.dict(virt.__salt__, {  # pylint: disable=no-member
                    'virt.list_domains': MagicMock(return_value=['myvm', 'vm1']),
                    'virt.stop': stop_mock,
                }):
            self.assertDictEqual(virt.powered_off('myvm',
                                                  connection='myconnection',
                                                  username='user',
                                                  password='secret'), ret)
            stop_mock.assert_called_with('myvm', connection='myconnection', username='user', password='secret')

        with patch.dict(virt.__salt__, {  # pylint: disable=no-member
                    'virt.list_domains': MagicMock(return_value=['myvm', 'vm1']),
                    'virt.stop': MagicMock(side_effect=self.mock_libvirt.libvirtError('Some error'))
                }):
            ret.update({'changes': {'ignored': [{'domain': 'myvm', 'issue': 'Some error'}]},
                        'result': False,
                        'comment': 'No changes had happened'})
            self.assertDictEqual(virt.powered_off('myvm'), ret)

        with patch.dict(virt.__salt__, {'virt.list_domains': MagicMock(return_value=[])}):  # pylint: disable=no-member
            ret.update({'changes': {}, 'result': False, 'comment': 'No changes had happened'})
            self.assertDictEqual(virt.powered_off('myvm'), ret)

    def test_snapshot(self):
        '''
        snapshot state test cases.
        '''
        ret = {'name': 'myvm',
               'changes': {},
               'result': True}

        snapshot_mock = MagicMock(return_value=True)
        with patch.dict(virt.__salt__, {  # pylint: disable=no-member
                    'virt.list_domains': MagicMock(return_value=['myvm', 'vm1']),
                    'virt.snapshot': snapshot_mock
                }):
            ret.update({'changes': {
                            'saved': [{'domain': 'myvm', 'snapshot': True}]
                        },
                        'comment': 'Snapshot has been taken'})
            self.assertDictEqual(virt.snapshot('myvm'), ret)
            snapshot_mock.assert_called_with('myvm', suffix=None, connection=None, username=None, password=None)

        with patch.dict(virt.__salt__, {  # pylint: disable=no-member
                    'virt.list_domains': MagicMock(return_value=['myvm', 'vm1']),
                    'virt.snapshot': snapshot_mock,
                }):
            self.assertDictEqual(virt.snapshot('myvm',
                                               suffix='snap',
                                               connection='myconnection',
                                               username='user',
                                               password='secret'), ret)
            snapshot_mock.assert_called_with('myvm',
                                             suffix='snap',
                                             connection='myconnection',
                                             username='user',
                                             password='secret')

        with patch.dict(virt.__salt__, {  # pylint: disable=no-member
                    'virt.list_domains': MagicMock(return_value=['myvm', 'vm1']),
                    'virt.snapshot': MagicMock(side_effect=self.mock_libvirt.libvirtError('Some error'))
                }):
            ret.update({'changes': {'ignored': [{'domain': 'myvm', 'issue': 'Some error'}]},
                        'result': False,
                        'comment': 'No changes had happened'})
            self.assertDictEqual(virt.snapshot('myvm'), ret)

        with patch.dict(virt.__salt__, {'virt.list_domains': MagicMock(return_value=[])}):  # pylint: disable=no-member
            ret.update({'changes': {}, 'result': False, 'comment': 'No changes had happened'})
            self.assertDictEqual(virt.snapshot('myvm'), ret)

    def test_rebooted(self):
        '''
        rebooted state test cases.
        '''
        ret = {'name': 'myvm',
               'changes': {},
               'result': True}

        reboot_mock = MagicMock(return_value=True)
        with patch.dict(virt.__salt__, {  # pylint: disable=no-member
                    'virt.list_domains': MagicMock(return_value=['myvm', 'vm1']),
                    'virt.reboot': reboot_mock
                }):
            ret.update({'changes': {
                            'rebooted': [{'domain': 'myvm', 'reboot': True}]
                        },
                        'comment': 'Machine has been rebooted'})
            self.assertDictEqual(virt.rebooted('myvm'), ret)
            reboot_mock.assert_called_with('myvm', connection=None, username=None, password=None)

        with patch.dict(virt.__salt__, {  # pylint: disable=no-member
                    'virt.list_domains': MagicMock(return_value=['myvm', 'vm1']),
                    'virt.reboot': reboot_mock,
                }):
            self.assertDictEqual(virt.rebooted('myvm',
                                               connection='myconnection',
                                               username='user',
                                               password='secret'), ret)
            reboot_mock.assert_called_with('myvm',
                                           connection='myconnection',
                                           username='user',
                                           password='secret')

        with patch.dict(virt.__salt__, {  # pylint: disable=no-member
                    'virt.list_domains': MagicMock(return_value=['myvm', 'vm1']),
                    'virt.reboot': MagicMock(side_effect=self.mock_libvirt.libvirtError('Some error'))
                }):
            ret.update({'changes': {'ignored': [{'domain': 'myvm', 'issue': 'Some error'}]},
                        'result': False,
                        'comment': 'No changes had happened'})
            self.assertDictEqual(virt.rebooted('myvm'), ret)

        with patch.dict(virt.__salt__, {'virt.list_domains': MagicMock(return_value=[])}):  # pylint: disable=no-member
            ret.update({'changes': {}, 'result': False, 'comment': 'No changes had happened'})
            self.assertDictEqual(virt.rebooted('myvm'), ret)

    def test_network_running(self):
        '''
        network_running state test cases.
        '''
        ret = {'name': 'mynet', 'changes': {}, 'result': True, 'comment': ''}
        define_mock = MagicMock(return_value=True)
        with patch.dict(virt.__salt__, {  # pylint: disable=no-member
                    'virt.network_info': MagicMock(return_value={}),
                    'virt.network_define': define_mock
                }):
            ret.update({'changes': {'mynet': 'Network defined and started'},
                        'comment': 'Network mynet defined and started'})
            self.assertDictEqual(virt.network_running('mynet',
                                                      'br2',
                                                      'bridge',
                                                      vport='openvswitch',
                                                      tag=180,
                                                      autostart=False,
                                                      connection='myconnection',
                                                      username='user',
                                                      password='secret'), ret)
            define_mock.assert_called_with('mynet',
                                           'br2',
                                           'bridge',
                                           'openvswitch',
                                           tag=180,
                                           autostart=False,
                                           start=True,
                                           connection='myconnection',
                                           username='user',
                                           password='secret')

        with patch.dict(virt.__salt__, {  # pylint: disable=no-member
                    'virt.network_info': MagicMock(return_value={'active': True}),
                    'virt.network_define': define_mock,
                }):
            ret.update({'changes': {}, 'comment': 'Network mynet exists and is running'})
            self.assertDictEqual(virt.network_running('mynet', 'br2', 'bridge'), ret)

        start_mock = MagicMock(return_value=True)
        with patch.dict(virt.__salt__, {  # pylint: disable=no-member
                    'virt.network_info': MagicMock(return_value={'active': False}),
                    'virt.network_start': start_mock,
                    'virt.network_define': define_mock,
                }):
            ret.update({'changes': {'mynet': 'Network started'}, 'comment': 'Network mynet started'})
            self.assertDictEqual(virt.network_running('mynet',
                                                      'br2',
                                                      'bridge',
                                                      connection='myconnection',
                                                      username='user',
                                                      password='secret'), ret)
            start_mock.assert_called_with('mynet', connection='myconnection', username='user', password='secret')

        with patch.dict(virt.__salt__, {  # pylint: disable=no-member
                    'virt.network_info': MagicMock(return_value={}),
                    'virt.network_define': MagicMock(side_effect=self.mock_libvirt.libvirtError('Some error'))
                }):
            ret.update({'changes': {}, 'comment': 'Some error', 'result': False})
            self.assertDictEqual(virt.network_running('mynet', 'br2', 'bridge'), ret)

    def test_pool_running(self):
        '''
        pool_running state test cases.
        '''
        ret = {'name': 'mypool', 'changes': {}, 'result': True, 'comment': ''}
        mocks = {mock: MagicMock(return_value=True) for mock in ['define', 'autostart', 'build', 'start']}
        with patch.dict(virt.__salt__, {  # pylint: disable=no-member
                    'virt.pool_info': MagicMock(return_value={}),
                    'virt.pool_define': mocks['define'],
                    'virt.pool_build': mocks['build'],
                    'virt.pool_start': mocks['start'],
                    'virt.pool_set_autostart': mocks['autostart']
                }):
            ret.update({'changes': {'mypool': 'Pool defined and started'},
                        'comment': 'Pool mypool defined and started'})
            self.assertDictEqual(virt.pool_running('mypool',
                                                   ptype='logical',
                                                   target='/dev/base',
                                                   permissions={'mode': '0770',
                                                                'owner': 1000,
                                                                'group': 100,
                                                                'label': 'seclabel'},
                                                   source={'devices': [{'path': '/dev/sda'}]},
                                                   transient=True,
                                                   autostart=True,
                                                   connection='myconnection',
                                                   username='user',
                                                   password='secret'), ret)
            mocks['define'].assert_called_with('mypool',
                                               ptype='logical',
                                               target='/dev/base',
                                               permissions={'mode': '0770',
                                                            'owner': 1000,
                                                            'group': 100,
                                                            'label': 'seclabel'},
                                               source_devices=[{'path': '/dev/sda'}],
                                               source_dir=None,
                                               source_adapter=None,
                                               source_hosts=None,
                                               source_auth=None,
                                               source_name=None,
                                               source_format=None,
                                               transient=True,
<<<<<<< HEAD
                                               start=True,
=======
                                               start=False,
>>>>>>> a4156f1a
                                               connection='myconnection',
                                               username='user',
                                               password='secret')
            mocks['autostart'].assert_called_with('mypool',
                                                  state='on',
                                                  connection='myconnection',
                                                  username='user',
                                                  password='secret')
            mocks['build'].assert_called_with('mypool',
                                              connection='myconnection',
                                              username='user',
                                              password='secret')
<<<<<<< HEAD
=======
            mocks['start'].assert_not_called()
>>>>>>> a4156f1a

        with patch.dict(virt.__salt__, {  # pylint: disable=no-member
                    'virt.pool_info': MagicMock(return_value={'state': 'running'}),
                }):
            ret.update({'changes': {}, 'comment': 'Pool mypool exists and is running'})
            self.assertDictEqual(virt.pool_running('mypool',
                                                   ptype='logical',
                                                   target='/dev/base',
                                                   source={'devices': [{'path': '/dev/sda'}]}), ret)

        for mock in mocks:
            mocks[mock].reset_mock()
        with patch.dict(virt.__salt__, {  # pylint: disable=no-member
                    'virt.pool_info': MagicMock(return_value={'state': 'stopped'}),
                    'virt.pool_build': mocks['build'],
                    'virt.pool_start': mocks['start']
                }):
            ret.update({'changes': {'mypool': 'Pool started'}, 'comment': 'Pool mypool started'})
            self.assertDictEqual(virt.pool_running('mypool',
                                                   ptype='logical',
                                                   target='/dev/base',
                                                   source={'devices': [{'path': '/dev/sda'}]}), ret)
            mocks['start'].assert_called_with('mypool', connection=None, username=None, password=None)
            mocks['build'].assert_not_called()

        with patch.dict(virt.__salt__, {  # pylint: disable=no-member
                    'virt.pool_info': MagicMock(return_value={}),
                    'virt.pool_define': MagicMock(side_effect=self.mock_libvirt.libvirtError('Some error'))
                }):
            ret.update({'changes': {}, 'comment': 'Some error', 'result': False})
            self.assertDictEqual(virt.pool_running('mypool',
                                                   ptype='logical',
                                                   target='/dev/base',
                                                   source={'devices': [{'path': '/dev/sda'}]}), ret)<|MERGE_RESOLUTION|>--- conflicted
+++ resolved
@@ -27,21 +27,6 @@
 
 # Import 3rd-party libs
 from salt.ext import six
-
-
-class LibvirtMock(MagicMock):  # pylint: disable=too-many-ancestors
-    '''
-    libvirt library mockup
-    '''
-    class libvirtError(Exception):  # pylint: disable=invalid-name
-        '''
-        libvirt error mockup
-        '''
-        def get_error_message(self):
-            '''
-            Fake function return error message
-            '''
-            return six.text_type(self)
 
 
 class LibvirtMock(MagicMock):  # pylint: disable=too-many-ancestors
@@ -268,11 +253,7 @@
             init_mock.assert_called_with('myvm', cpu=2, mem=2048, image='/path/to/img.qcow2',
                                          os_type=None, arch=None,
                                          disk=None, disks=None, nic=None, interfaces=None,
-<<<<<<< HEAD
                                          graphics=None, loader=None, hypervisor=None,
-=======
-                                         graphics=None, hypervisor=None,
->>>>>>> a4156f1a
                                          seed=True, install=True, pub_key=None, priv_key=None,
                                          connection=None, username=None, password=None)
 
@@ -304,10 +285,7 @@
                          'source': 'admin'
                       }]
             graphics = {'type': 'spice', 'listen': {'type': 'address', 'address': '192.168.0.1'}}
-<<<<<<< HEAD
             loader = {'path': '/path/to/loader', 'readonly': 'yes'}
-=======
->>>>>>> a4156f1a
             self.assertDictEqual(virt.running('myvm',
                                               cpu=2,
                                               mem=2048,
@@ -319,10 +297,7 @@
                                               nic_profile='prod',
                                               interfaces=ifaces,
                                               graphics=graphics,
-<<<<<<< HEAD
                                               loader=loader,
-=======
->>>>>>> a4156f1a
                                               seed=False,
                                               install=False,
                                               pub_key='/path/to/key.pub',
@@ -341,10 +316,7 @@
                                          nic='prod',
                                          interfaces=ifaces,
                                          graphics=graphics,
-<<<<<<< HEAD
                                          loader=loader,
-=======
->>>>>>> a4156f1a
                                          hypervisor='qemu',
                                          seed=False,
                                          install=False,
@@ -686,11 +658,7 @@
                                                source_name=None,
                                                source_format=None,
                                                transient=True,
-<<<<<<< HEAD
-                                               start=True,
-=======
                                                start=False,
->>>>>>> a4156f1a
                                                connection='myconnection',
                                                username='user',
                                                password='secret')
@@ -703,10 +671,7 @@
                                               connection='myconnection',
                                               username='user',
                                               password='secret')
-<<<<<<< HEAD
-=======
             mocks['start'].assert_not_called()
->>>>>>> a4156f1a
 
         with patch.dict(virt.__salt__, {  # pylint: disable=no-member
                     'virt.pool_info': MagicMock(return_value={'state': 'running'}),
