# -*- coding: utf-8 -*-
'''
Module for managing Windows Updates using the Windows Update Agent.

.. versionadded:: 2015.8.0

:depends:
        - salt.utils.win_update
'''

# Import Python libs
from __future__ import absolute_import
from __future__ import unicode_literals
import logging

# Import Salt libs
from salt.ext import six
import salt.utils
import salt.utils.win_update
from salt.exceptions import CommandExecutionError

# Import 3rd-party libs
try:
    import pythoncom
    import win32com.client
    HAS_PYWIN32 = True
except ImportError:
    HAS_PYWIN32 = False

log = logging.getLogger(__name__)


def __virtual__():
    '''
    Only works on Windows systems with PyWin32
    '''
    if not salt.utils.is_windows():
        return False, 'WUA: Only available on Window systems'

    if not HAS_PYWIN32:
        return False, 'WUA: Requires PyWin32 libraries'

    if not salt.utils.win_update.HAS_PYWIN32:
        return False, 'WUA: Missing Libraries required by salt.utils.win_update'

    return True


def available(software=True,
              drivers=True,
              summary=False,
              skip_installed=True,
              skip_hidden=True,
              skip_mandatory=False,
              skip_reboot=False,
              categories=None,
              severities=None,
              ):
    '''
    .. versionadded:: 2017.7.0

    List updates that match the passed criteria.

    Args:

        software (bool): Include software updates in the results (default is
        True)

        drivers (bool): Include driver updates in the results (default is False)

        summary (bool):
        - True: Return a summary of updates available for each category.
        - False (default): Return a detailed list of available updates.

        skip_installed (bool): Skip updates that are already installed. Default
        is False.

        skip_hidden (bool): Skip updates that have been hidden. Default is True.

        skip_mandatory (bool): Skip mandatory updates. Default is False.

        skip_reboot (bool): Skip updates that require a reboot. Default is
        False.

        categories (list): Specify the categories to list. Must be passed as a
        list. All categories returned by default.

            Categories include the following:

            * Critical Updates
            * Definition Updates
            * Drivers (make sure you set drivers=True)
            * Feature Packs
            * Security Updates
            * Update Rollups
            * Updates
            * Update Rollups
            * Windows 7
            * Windows 8.1
            * Windows 8.1 drivers
            * Windows 8.1 and later drivers
            * Windows Defender

        severities (list): Specify the severities to include. Must be passed as
        a list. All severities returned by default.

            Severities include the following:

            * Critical
            * Important

    Returns:

        dict: Returns a dict containing either a summary or a list of updates:

        .. code-block:: cfg

            List of Updates:
            {'<GUID>': {'Title': <title>,
                        'KB': <KB>,
                        'GUID': <the globally unique identifier for the update>
                        'Description': <description>,
                        'Downloaded': <has the update been downloaded>,
                        'Installed': <has the update been installed>,
                        'Mandatory': <is the update mandatory>,
                        'UserInput': <is user input required>,
                        'EULAAccepted': <has the EULA been accepted>,
                        'Severity': <update severity>,
                        'NeedsReboot': <is the update installed and awaiting reboot>,
                        'RebootBehavior': <will the update require a reboot>,
                        'Categories': [ '<category 1>',
                                        '<category 2>',
                                        ...]
                        }
            }

            Summary of Updates:
            {'Total': <total number of updates returned>,
             'Available': <updates that are not downloaded or installed>,
             'Downloaded': <updates that are downloaded but not installed>,
             'Installed': <updates installed (usually 0 unless installed=True)>,
             'Categories': { <category 1>: <total for that category>,
                             <category 2>: <total for category 2>,
                             ... }
            }

    CLI Examples:

    .. code-block:: bash

        # Normal Usage (list all software updates)
        salt '*' win_wua.available

        # List all updates with categories of Critical Updates and Drivers
        salt '*' win_wua.available categories=['Critical Updates','Drivers']

        # List all Critical Security Updates
        salt '*' win_wua.available categories=['Security Updates'] severities=['Critical']

        # List all updates with a severity of Critical
        salt '*' win_wua.available severities=['Critical']

        # A summary of all available updates
        salt '*' win_wua.available summary=True

        # A summary of all Feature Packs and Windows 8.1 Updates
        salt '*' win_wua.available categories=['Feature Packs','Windows 8.1'] summary=True
    '''

    # Create a Windows Update Agent instance
    wua = salt.utils.win_update.WindowsUpdateAgent()

    # Look for available
    updates = wua.available(skip_hidden, skip_installed, skip_mandatory,
                            skip_reboot, software, drivers, categories,
                            severities)

    # Return results as Summary or Details
    return updates.summary() if summary else updates.list()


def list_update(name, download=False, install=False):
    '''
    .. deprecated:: 2017.7.0
       Use :func:`get` instead
    Returns details for all updates that match the search criteria

    Args:
        name (str): The name of the update you're searching for. This can be the
        GUID, a KB number, or any part of the name of the update. GUIDs and
        KBs are preferred. Run ``list_updates`` to get the GUID for the update
        you're looking for.

        download (bool): Download the update returned by this function. Run this
        function first to see if the update exists, then set ``download=True``
        to download the update.

        install (bool): Install the update returned by this function. Run this
        function first to see if the update exists, then set ``install=True`` to
        install the update.

    Returns:
        dict: Returns a dict containing a list of updates that match the name if
        download and install are both set to False. Should usually be a single
        update, but can return multiple if a partial name is given.

        If download or install is set to true it will return the results of the
        operation.

        .. code-block:: cfg

            List of Updates:
            {'<GUID>': {'Title': <title>,
                        'KB': <KB>,
                        'GUID': <the globally unique identifier for the update>
                        'Description': <description>,
                        'Downloaded': <has the update been downloaded>,
                        'Installed': <has the update been installed>,
                        'Mandatory': <is the update mandatory>,
                        'UserInput': <is user input required>,
                        'EULAAccepted': <has the EULA been accepted>,
                        'Severity': <update severity>,
                        'NeedsReboot': <is the update installed and awaiting reboot>,
                        'RebootBehavior': <will the update require a reboot>,
                        'Categories': [ '<category 1>',
                                        '<category 2>',
                                        ...]
                        }
            }

    CLI Examples:

    .. code-block:: bash

        # Recommended Usage using GUID without braces
        # Use this to find the status of a specific update
        salt '*' win_wua.list_update 12345678-abcd-1234-abcd-1234567890ab

        # Use the following if you don't know the GUID:

        # Using a KB number (could possibly return multiple results)
        # Not all updates have an associated KB
        salt '*' win_wua.list_update KB3030298

        # Using part or all of the name of the update
        # Could possibly return multiple results
        # Not all updates have an associated KB
        salt '*' win_wua.list_update 'Microsoft Camera Codec Pack'
    '''
    salt.utils.warn_until(
        'Fluorine',
        'This function is replaced by \'get\' as of Salt 2017.7.0. This'
        'warning will be removed in Salt Fluorine.')
    return get(name, download, install)


def get(name, download=False, install=False):
    '''
    .. versionadded:: 2017.7.0

    Returns details for all updates that match the search criteria

    Args:
        name (str): The name of the update you're searching for. This can be the
        GUID, a KB number, or any part of the name of the update. GUIDs and
        KBs are preferred. Run ``list`` to get the GUID for the update
        you're looking for.

        download (bool): Download the update returned by this function. Run this
        function first to see if the update exists, then set ``download=True``
        to download the update.

        install (bool): Install the update returned by this function. Run this
        function first to see if the update exists, then set ``install=True`` to
        install the update.

    Returns:
        dict: Returns a dict containing a list of updates that match the name if
        download and install are both set to False. Should usually be a single
        update, but can return multiple if a partial name is given.

        If download or install is set to true it will return the results of the
        operation.

        .. code-block:: cfg

            List of Updates:
            {'<GUID>': {'Title': <title>,
                        'KB': <KB>,
                        'GUID': <the globally unique identifier for the update>
                        'Description': <description>,
                        'Downloaded': <has the update been downloaded>,
                        'Installed': <has the update been installed>,
                        'Mandatory': <is the update mandatory>,
                        'UserInput': <is user input required>,
                        'EULAAccepted': <has the EULA been accepted>,
                        'Severity': <update severity>,
                        'NeedsReboot': <is the update installed and awaiting reboot>,
                        'RebootBehavior': <will the update require a reboot>,
                        'Categories': [ '<category 1>',
                                        '<category 2>',
                                        ...]
                        }
            }

    CLI Examples:

    .. code-block:: bash

        # Recommended Usage using GUID without braces
        # Use this to find the status of a specific update
        salt '*' win_wua.get 12345678-abcd-1234-abcd-1234567890ab

        # Use the following if you don't know the GUID:

        # Using a KB number
        # Not all updates have an associated KB
        salt '*' win_wua.get KB3030298

        # Using part or all of the name of the update
        # Could possibly return multiple results
        # Not all updates have an associated KB
        salt '*' win_wua.get 'Microsoft Camera Codec Pack'
    '''
    # Create a Windows Update Agent instance
    wua = salt.utils.win_update.WindowsUpdateAgent()

    # Search for Update
    updates = wua.search(name)

    ret = {}

    # Download
    if download or install:
        ret['Download'] = wua.download(updates)

    # Install
    if install:
        ret['Install'] = wua.install(updates)

    return ret if ret else updates.list()


def list_updates(software=True,
                 drivers=False,
                 summary=False,
                 skip_installed=True,
                 categories=None,
                 severities=None,
                 download=False,
                 install=False):
    '''
    .. deprecated:: 2017.7.0
       Use :func:`list` instead

    Returns a detailed list of available updates or a summary. If download or
    install is True the same list will be downloaded and/or installed.

    Args:
        software (bool): Include software updates in the results (default is
        True)

        drivers (bool): Include driver updates in the results (default is False)

        summary (bool):
        - True: Return a summary of updates available for each category.
        - False (default): Return a detailed list of available updates.

        skip_installed (bool): Skip installed updates in the results (default is
        False)

        download (bool): (Overrides reporting functionality) Download the list
        of updates returned by this function. Run this function first with
        ``download=False`` to see what will be downloaded, then set
        ``download=True`` to download the updates.

        install (bool): (Overrides reporting functionality) Install the list of
        updates returned by this function. Run this function first with
        ``install=False`` to see what will be installed, then set
        ``install=True`` to install the updates.

        categories (list): Specify the categories to list. Must be passed as a
        list. All categories returned by default.

            Categories include the following:

            * Critical Updates
            * Definition Updates
            * Drivers (make sure you set drivers=True)
            * Feature Packs
            * Security Updates
            * Update Rollups
            * Updates
            * Update Rollups
            * Windows 7
            * Windows 8.1
            * Windows 8.1 drivers
            * Windows 8.1 and later drivers
            * Windows Defender

        severities (list): Specify the severities to include. Must be passed as
        a list. All severities returned by default.

            Severities include the following:

            * Critical
            * Important

    Returns:

        dict: Returns a dict containing either a summary or a list of updates:

        .. code-block:: cfg

            List of Updates:
            {'<GUID>': {'Title': <title>,
                        'KB': <KB>,
                        'GUID': <the globally unique identifier for the update>
                        'Description': <description>,
                        'Downloaded': <has the update been downloaded>,
                        'Installed': <has the update been installed>,
                        'Mandatory': <is the update mandatory>,
                        'UserInput': <is user input required>,
                        'EULAAccepted': <has the EULA been accepted>,
                        'Severity': <update severity>,
                        'NeedsReboot': <is the update installed and awaiting reboot>,
                        'RebootBehavior': <will the update require a reboot>,
                        'Categories': [ '<category 1>',
                                        '<category 2>',
                                        ...]
                        }
            }

            Summary of Updates:
            {'Total': <total number of updates returned>,
             'Available': <updates that are not downloaded or installed>,
             'Downloaded': <updates that are downloaded but not installed>,
             'Installed': <updates installed (usually 0 unless installed=True)>,
             'Categories': { <category 1>: <total for that category>,
                             <category 2>: <total for category 2>,
                             ... }
            }

    CLI Examples:

    .. code-block:: bash

        # Normal Usage (list all software updates)
        salt '*' win_wua.list_updates

        # List all updates with categories of Critical Updates and Drivers
        salt '*' win_wua.list_updates categories=['Critical Updates','Drivers']

        # List all Critical Security Updates
        salt '*' win_wua.list_updates categories=['Security Updates'] severities=['Critical']

        # List all updates with a severity of Critical
        salt '*' win_wua.list_updates severities=['Critical']

        # A summary of all available updates
        salt '*' win_wua.list_updates summary=True

        # A summary of all Feature Packs and Windows 8.1 Updates
        salt '*' win_wua.list_updates categories=['Feature Packs','Windows 8.1'] summary=True
    '''
    salt.utils.warn_until(
        'Fluorine',
        'This function is replaced by \'list\' as of Salt 2017.7.0. This'
        'warning will be removed in Salt Fluorine.')
    return list(software, drivers, summary, skip_installed, categories,
                severities, download, install)


def list(software=True,
         drivers=False,
         summary=False,
         skip_installed=True,
         categories=None,
         severities=None,
         download=False,
         install=False):
    '''
    .. versionadded:: 2017.7.0

    Returns a detailed list of available updates or a summary. If download or
    install is True the same list will be downloaded and/or installed.

    Args:
        software (bool): Include software updates in the results (default is
        True)

        drivers (bool): Include driver updates in the results (default is False)

        summary (bool):
        - True: Return a summary of updates available for each category.
        - False (default): Return a detailed list of available updates.

        skip_installed (bool): Skip installed updates in the results (default is
        False)

        download (bool): (Overrides reporting functionality) Download the list
        of updates returned by this function. Run this function first with
        ``download=False`` to see what will be downloaded, then set
        ``download=True`` to download the updates.

        install (bool): (Overrides reporting functionality) Install the list of
        updates returned by this function. Run this function first with
        ``install=False`` to see what will be installed, then set
        ``install=True`` to install the updates.

        categories (list): Specify the categories to list. Must be passed as a
        list. All categories returned by default.

            Categories include the following:

            * Critical Updates
            * Definition Updates
            * Drivers (make sure you set drivers=True)
            * Feature Packs
            * Security Updates
            * Update Rollups
            * Updates
            * Update Rollups
            * Windows 7
            * Windows 8.1
            * Windows 8.1 drivers
            * Windows 8.1 and later drivers
            * Windows Defender

        severities (list): Specify the severities to include. Must be passed as
        a list. All severities returned by default.

            Severities include the following:

            * Critical
            * Important

    Returns:

        dict: Returns a dict containing either a summary or a list of updates:

        .. code-block:: cfg

            List of Updates:
            {'<GUID>': {'Title': <title>,
                        'KB': <KB>,
                        'GUID': <the globally unique identifier for the update>
                        'Description': <description>,
                        'Downloaded': <has the update been downloaded>,
                        'Installed': <has the update been installed>,
                        'Mandatory': <is the update mandatory>,
                        'UserInput': <is user input required>,
                        'EULAAccepted': <has the EULA been accepted>,
                        'Severity': <update severity>,
                        'NeedsReboot': <is the update installed and awaiting reboot>,
                        'RebootBehavior': <will the update require a reboot>,
                        'Categories': [ '<category 1>',
                                        '<category 2>',
                                        ...]
                        }
            }

            Summary of Updates:
            {'Total': <total number of updates returned>,
             'Available': <updates that are not downloaded or installed>,
             'Downloaded': <updates that are downloaded but not installed>,
             'Installed': <updates installed (usually 0 unless installed=True)>,
             'Categories': { <category 1>: <total for that category>,
                             <category 2>: <total for category 2>,
                             ... }
            }

    CLI Examples:

    .. code-block:: bash

        # Normal Usage (list all software updates)
        salt '*' win_wua.list_updates

        # List all updates with categories of Critical Updates and Drivers
        salt '*' win_wua.list_updates categories=['Critical Updates','Drivers']

        # List all Critical Security Updates
        salt '*' win_wua.list_updates categories=['Security Updates'] severities=['Critical']

        # List all updates with a severity of Critical
        salt '*' win_wua.list_updates severities=['Critical']

        # A summary of all available updates
        salt '*' win_wua.list_updates summary=True

        # A summary of all Feature Packs and Windows 8.1 Updates
        salt '*' win_wua.list_updates categories=['Feature Packs','Windows 8.1'] summary=True
    '''
    # Create a Windows Update Agent instance
    wua = salt.utils.win_update.WindowsUpdateAgent()

    # Search for Update
    updates = wua.available(skip_installed=skip_installed, software=software,
                            drivers=drivers, categories=categories,
                            severities=severities)

    ret = {}

    # Download
    if download or install:
        ret['Download'] = wua.download(updates.updates)

    # Install
    if install:
        ret['Install'] = wua.install(updates.updates)

    if not ret:
        return updates.summary() if summary else updates.list()

    return ret


def download_update(name):
    '''
    .. deprecated:: 2017.7.0
       Use :func:`download` instead

    Downloads a single update.

    Args:

        name (str): The name of the update to download. This can be a GUID, a KB
        number, or any part of the name. To ensure a single item is matched the
        GUID is preferred.

        .. note:: If more than one result is returned an error will be raised.

    Returns:
        dict: A dictionary containing the results of the download

    CLI Examples:

    .. code-block:: bash

        salt '*' win_wua.download_update 12345678-abcd-1234-abcd-1234567890ab

        salt '*' win_wua.download_update KB12312321

    '''
    salt.utils.warn_until(
        'Fluorine',
        'This function is replaced by \'download\' as of Salt 2017.7.0. This'
        'warning will be removed in Salt Fluorine.')
    return download(name)


def download_updates(names):
    '''
    .. deprecated:: 2017.7.0
       Use :func:`download` instead

    Downloads updates that match the list of passed identifiers. It's easier to
    use this function by using list_updates and setting install=True.

    Args:

        names (list): A list of updates to download. This can be any combination
        of GUIDs, KB numbers, or names. GUIDs or KBs are preferred.

    Returns:

        dict: A dictionary containing the details about the downloaded updates

    CLI Examples:

    .. code-block:: bash

        # Normal Usage
        salt '*' win_wua.download guid=['12345678-abcd-1234-abcd-1234567890ab', 'KB2131233']
    '''
    salt.utils.warn_until(
        'Fluorine',
        'This function is replaced by \'download\' as of Salt 2017.7.0. This'
        'warning will be removed in Salt Fluorine.')
    return download(names)


def download(names):
    '''
    .. versionadded:: 2017.7.0

    Downloads updates that match the list of passed identifiers. It's easier to
    use this function by using list_updates and setting install=True.

    Args:

        names (str, list): A single update or a list of updates to download.
        This can be any combination of GUIDs, KB numbers, or names. GUIDs or KBs
        are preferred.

    Returns:

        dict: A dictionary containing the details about the downloaded updates

    CLI Examples:

    .. code-block:: bash

        # Normal Usage
        salt '*' win_wua.download guid=['12345678-abcd-1234-abcd-1234567890ab', 'KB2131233']
    '''
    # Create a Windows Update Agent instance
    wua = salt.utils.win_update.WindowsUpdateAgent()

    # Search for Update
    updates = wua.search(names)

    if updates.count() == 0:
        raise CommandExecutionError('No updates found')

    if updates.count() > len(names):
        raise CommandExecutionError('Multiple updates found, names need to be '
                                    'more specific')

    return wua.download(updates)


def install_update(name):
    '''
    .. deprecated:: 2017.7.0
       Use :func:`install` instead

    Installs a single update

    Args:

        name (str): The name of the update to install. This can be a GUID, a KB
        number, or any part of the name. To ensure a single item is matched the
        GUID is preferred.

        .. note:: If no results or more than one result is returned an error
           will be raised.

    Returns:
        dict: A dictionary containing the results of the install

    CLI Examples:

    .. code-block:: bash

        salt '*' win_wua.install_update 12345678-abcd-1234-abcd-1234567890ab

        salt '*' win_wua.install_update KB12312231
    '''
    salt.utils.warn_until(
        'Fluorine',
        'This function is replaced by \'install\' as of Salt 2017.7.0. This'
        'warning will be removed in Salt Fluorine.')
    return install(name)


def install_updates(names):
    '''
    .. deprecated:: 2017.7.0
       Use :func:`install` instead

    Installs updates that match the list of identifiers. It may be easier to use
    the list_updates function and set install=True.

    Args:

        names (list): A list of updates to install. This can be any combination
        of GUIDs, KB numbers, or names. GUIDs or KBs are preferred.

    Returns:

        dict: A dictionary containing the details about the installed updates

    CLI Examples:

    .. code-block:: bash

        # Normal Usage
        salt '*' win_wua.install_updates guid=['12345678-abcd-1234-abcd-1234567890ab', 'KB12323211']
    '''
    salt.utils.warn_until(
        'Fluorine',
        'This function is replaced by \'install\' as of Salt 2017.7.0. This'
        'warning will be removed in Salt Fluorine.')
    return install(names)


def install(names):
    '''
    .. versionadded:: 2017.7.0

    Installs updates that match the list of identifiers. It may be easier to use
    the list_updates function and set install=True.

    Args:

        names (str, list): A single update or a list of updates to install.
        This can be any combination of GUIDs, KB numbers, or names. GUIDs or KBs
        are preferred.

    Returns:

        dict: A dictionary containing the details about the installed updates

    CLI Examples:

    .. code-block:: bash

        # Normal Usage
        salt '*' win_wua.install_updates guid=['12345678-abcd-1234-abcd-1234567890ab', 'KB12323211']
    '''
    # Create a Windows Update Agent instance
    wua = salt.utils.win_update.WindowsUpdateAgent()

    # Search for Updates
    updates = wua.search(names)

    if updates.count() == 0:
        raise CommandExecutionError('No updates found')

    if updates.count() > len(names):
        raise CommandExecutionError('Multiple updates found, names need to be '
                                    'more specific')

    return wua.install(updates)


def uninstall(names):
    '''
    .. versionadded:: 2017.7.0

    Uninstall updates.

    Args:

        names (str, list): A single update or a list of updates to uninstall.
        This can be any combination of GUIDs, KB numbers, or names. GUIDs or KBs
        are preferred.

    Returns:

        dict: A dictionary containing the details about the uninstalled updates

    CLI Examples:

    .. code-block:: bash

        # Normal Usage
        salt '*' win_wua.uninstall KB3121212

        # As a list
        salt '*' win_wua.uninstall guid=['12345678-abcd-1234-abcd-1234567890ab', 'KB1231231']
    '''
    # Create a Windows Update Agent instance
    wua = salt.utils.win_update.WindowsUpdateAgent()

    # Search for Updates
    updates = wua.search(names)

    if updates.count() == 0:
        raise CommandExecutionError('No updates found')

    return wua.uninstall(updates)


def set_wu_settings(level=None,
                    recommended=None,
                    featured=None,
                    elevated=None,
                    msupdate=None,
                    day=None,
                    time=None):
    '''
    Change Windows Update settings. If no parameters are passed, the current
    value will be returned.

    Supported:
        - Windows Vista / Server 2008
        - Windows 7 / Server 2008R2
        - Windows 8 / Server 2012
        - Windows 8.1 / Server 2012R2

    .. note:
        Microsoft began using the Unified Update Platform (UUP) starting with
        Windows 10 / Server 2016. The Windows Update settings have changed and
        the ability to 'Save' Windows Update settings has been removed. Windows
        Update settings are read-only. See MSDN documentation:
        https://msdn.microsoft.com/en-us/library/aa385829(v=vs.85).aspx

    :param int level:
        Number from 1 to 4 indicating the update level:
            1. Never check for updates
            2. Check for updates but let me choose whether to download and install them
            3. Download updates but let me choose whether to install them
            4. Install updates automatically

    :param bool recommended:
        Boolean value that indicates whether to include optional or recommended
        updates when a search for updates and installation of updates is
        performed.

    :param bool featured:
        Boolean value that indicates whether to display notifications for
        featured updates.

    :param bool elevated:
        Boolean value that indicates whether non-administrators can perform some
        update-related actions without administrator approval.

    :param bool msupdate:
        Boolean value that indicates whether to turn on Microsoft Update for
        other Microsoft products

    :param str day:
        Days of the week on which Automatic Updates installs or uninstalls
        updates.
        Accepted values:
            - Everyday
            - Monday
            - Tuesday
            - Wednesday
            - Thursday
            - Friday
            - Saturday

    :param str time:
        Time at which Automatic Updates installs or uninstalls updates. Must be
        in the ##:## 24hr format, eg. 3:00 PM would be 15:00

    :return: Returns a dictionary containing the results.

    CLI Examples:

    .. code-block:: bash

        salt '*' win_wua.set_wu_settings level=4 recommended=True featured=False

<<<<<<< HEAD
    '''
    ret = {}
    ret['Success'] = True
=======
    """
    # The AutomaticUpdateSettings.Save() method used in this function does not
    # work on Windows 10 / Server 2016. It is called in throughout this function
    # like this:
    #
    #     obj_au = win32com.client.Dispatch('Microsoft.Update.AutoUpdate')
    #     obj_au_settings = obj_au.Settings
    #     obj_au_settings.Save()
    #
    # The `Save()` method reports success but doesn't actually change anything.
    # Windows Update settings are read-only in Windows 10 / Server 2016. There's
    # a little blurb on MSDN that mentions this, but gives no alternative for
    # changing these settings in Windows 10 / Server 2016.
    #
    # https://msdn.microsoft.com/en-us/library/aa385829(v=vs.85).aspx
    #
    # Apparently the Windows Update framework in Windows Vista - Windows 8.1 has
    # been changed quite a bit in Windows 10 / Server 2016. It is now called the
    # Unified Update Platform (UUP). I haven't found an API or a Powershell
    # commandlet for working with the the UUP. Perhaps there will be something
    # forthcoming. The `win_lgpo` module might be an option for changing the
    # Windows Update settings using local group policy.
    ret = {'Success': True}
>>>>>>> 4b161091

    # Initialize the PyCom system
    pythoncom.CoInitialize()

    # Create an AutoUpdate object
    obj_au = win32com.client.Dispatch('Microsoft.Update.AutoUpdate')

    # Create an AutoUpdate Settings Object
    obj_au_settings = obj_au.Settings

    # Only change the setting if it's passed
    if level is not None:
        obj_au_settings.NotificationLevel = int(level)
        result = obj_au_settings.Save()
        if result is None:
            ret['Level'] = level
        else:
            ret['Comment'] = "Settings failed to save. Check permissions."
            ret['Success'] = False

    if recommended is not None:
        obj_au_settings.IncludeRecommendedUpdates = recommended
        result = obj_au_settings.Save()
        if result is None:
            ret['Recommended'] = recommended
        else:
            ret['Comment'] = "Settings failed to save. Check permissions."
            ret['Success'] = False

    if featured is not None:
        obj_au_settings.FeaturedUpdatesEnabled = featured
        result = obj_au_settings.Save()
        if result is None:
            ret['Featured'] = featured
        else:
            ret['Comment'] = "Settings failed to save. Check permissions."
            ret['Success'] = False

    if elevated is not None:
        obj_au_settings.NonAdministratorsElevated = elevated
        result = obj_au_settings.Save()
        if result is None:
            ret['Elevated'] = elevated
        else:
            ret['Comment'] = "Settings failed to save. Check permissions."
            ret['Success'] = False

    if day is not None:
        # Check that day is valid
        days = {'Everyday': 0,
                'Sunday': 1,
                'Monday': 2,
                'Tuesday': 3,
                'Wednesday': 4,
                'Thursday': 5,
                'Friday': 6,
                'Saturday': 7}
        if day not in days:
            ret['Comment'] = "Day needs to be one of the following: Everyday," \
                             "Monday, Tuesday, Wednesday, Thursday, Friday, " \
                             "Saturday"
            ret['Success'] = False
        else:
            # Set the numeric equivalent for the day setting
            obj_au_settings.ScheduledInstallationDay = days[day]
            result = obj_au_settings.Save()
            if result is None:
                ret['Day'] = day
            else:
                ret['Comment'] = "Settings failed to save. Check permissions."
                ret['Success'] = False

    if time is not None:
        # Check for time as a string: if the time is not quoted, yaml will
        # treat it as an integer
        if not isinstance(time, six.string_types):
            ret['Comment'] = "Time argument needs to be a string; it may need to"\
                             "be quoted. Passed {0}. Time not set.".format(time)
            ret['Success'] = False
        # Check for colon in the time
        elif ':' not in time:
            ret['Comment'] = "Time argument needs to be in 00:00 format." \
                             " Passed {0}. Time not set.".format(time)
            ret['Success'] = False
        else:
            # Split the time by :
            t = time.split(":")
            # We only need the hours value
            obj_au_settings.FeaturedUpdatesEnabled = t[0]
            result = obj_au_settings.Save()
            if result is None:
                ret['Time'] = time
            else:
                ret['Comment'] = "Settings failed to save. Check permissions."
                ret['Success'] = False

    if msupdate is not None:
        # Microsoft Update requires special handling
        # First load the MS Update Service Manager
        obj_sm = win32com.client.Dispatch('Microsoft.Update.ServiceManager')

        # Give it a bogus name
        obj_sm.ClientApplicationID = "My App"

        if msupdate:
            # msupdate is true, so add it to the services
            try:
                obj_sm.AddService2('7971f918-a847-4430-9279-4a52d1efe18d', 7, '')
                ret['msupdate'] = msupdate
            except Exception as error:
                hr, msg, exc, arg = error.args  # pylint: disable=W0633
                # Consider checking for -2147024891 (0x80070005) Access Denied
                ret['Comment'] = "Failed with failure code: {0}".format(exc[5])
                ret['Success'] = False
        else:
            # msupdate is false, so remove it from the services
            # check to see if the update is there or the RemoveService function
            # will fail
            if _get_msupdate_status():
                # Service found, remove the service
                try:
                    obj_sm.RemoveService('7971f918-a847-4430-9279-4a52d1efe18d')
                    ret['msupdate'] = msupdate
                except Exception as error:
                    hr, msg, exc, arg = error.args  # pylint: disable=W0633
                    # Consider checking for the following
                    # -2147024891 (0x80070005) Access Denied
                    # -2145091564 (0x80248014) Service Not Found (shouldn't get
                    # this with the check for _get_msupdate_status above
                    ret['Comment'] = "Failed with failure code: {0}".format(exc[5])
                    ret['Success'] = False
            else:
                ret['msupdate'] = msupdate

    ret['Reboot'] = get_needs_reboot()

    return ret


def get_wu_settings():
    '''
    Get current Windows Update settings.

    Returns:

        dict: A dictionary of Windows Update settings:

        Featured Updates:
            Boolean value that indicates whether to display notifications for
            featured updates.
        Group Policy Required (Read-only):
            Boolean value that indicates whether Group Policy requires the Automatic
            Updates service.
        Microsoft Update:
            Boolean value that indicates whether to turn on Microsoft Update for
            other Microsoft Products
        Needs Reboot:
            Boolean value that indicates whether the machine is in a reboot pending
            state.
        Non Admins Elevated:
            Boolean value that indicates whether non-administrators can perform some
            update-related actions without administrator approval.
        Notification Level:
            Number 1 to 4 indicating the update level:
                1. Never check for updates
                2. Check for updates but let me choose whether to download and install them
                3. Download updates but let me choose whether to install them
                4. Install updates automatically
        Read Only (Read-only):
            Boolean value that indicates whether the Automatic Update
            settings are read-only.
        Recommended Updates:
            Boolean value that indicates whether to include optional or recommended
            updates when a search for updates and installation of updates is
            performed.
        Scheduled Day:
            Days of the week on which Automatic Updates installs or uninstalls
            updates.
        Scheduled Time:
            Time at which Automatic Updates installs or uninstalls updates.

    CLI Examples:

    .. code-block:: bash

        salt '*' win_wua.get_wu_settings
    '''
    ret = {}

    day = ['Every Day',
           'Sunday',
           'Monday',
           'Tuesday',
           'Wednesday',
           'Thursday',
           'Friday',
           'Saturday']

    # Initialize the PyCom system
    pythoncom.CoInitialize()

    # Create an AutoUpdate object
    obj_au = win32com.client.Dispatch('Microsoft.Update.AutoUpdate')

    # Create an AutoUpdate Settings Object
    obj_au_settings = obj_au.Settings

    # Populate the return dictionary
    ret['Featured Updates'] = obj_au_settings.FeaturedUpdatesEnabled
    ret['Group Policy Required'] = obj_au_settings.Required
    ret['Microsoft Update'] = _get_msupdate_status()
    ret['Needs Reboot'] = get_needs_reboot()
    ret['Non Admins Elevated'] = obj_au_settings.NonAdministratorsElevated
    ret['Notification Level'] = obj_au_settings.NotificationLevel
    ret['Read Only'] = obj_au_settings.ReadOnly
    ret['Recommended Updates'] = obj_au_settings.IncludeRecommendedUpdates
    ret['Scheduled Day'] = day[obj_au_settings.ScheduledInstallationDay]
    # Scheduled Installation Time requires special handling to return the time
    # in the right format
    if obj_au_settings.ScheduledInstallationTime < 10:
        ret['Scheduled Time'] = '0{0}:00'.\
            format(obj_au_settings.ScheduledInstallationTime)
    else:
        ret['Scheduled Time'] = '{0}:00'.\
            format(obj_au_settings.ScheduledInstallationTime)

    return ret


def _get_msupdate_status():
    '''
    Check to see if Microsoft Update is Enabled
    Return Boolean
    '''
    # To get the status of Microsoft Update we actually have to check the
    # Microsoft Update Service Manager
    # Create a ServiceManager Object
    obj_sm = win32com.client.Dispatch('Microsoft.Update.ServiceManager')

    # Return a collection of loaded Services
    col_services = obj_sm.Services

    # Loop through the collection to find the Microsoft Udpate Service
    # If it exists return True otherwise False
    for service in col_services:
        if service.name == 'Microsoft Update':
            return True

    return False


def get_needs_reboot():
    '''
    Determines if the system needs to be rebooted.

    Returns:

        bool: True if the system requires a reboot, False if not

    CLI Examples:

    .. code-block:: bash

        salt '*' win_wua.get_needs_reboot

    '''
    return salt.utils.win_update.needs_reboot()<|MERGE_RESOLUTION|>--- conflicted
+++ resolved
@@ -936,12 +936,7 @@
 
         salt '*' win_wua.set_wu_settings level=4 recommended=True featured=False
 
-<<<<<<< HEAD
-    '''
-    ret = {}
-    ret['Success'] = True
-=======
-    """
+    '''
     # The AutomaticUpdateSettings.Save() method used in this function does not
     # work on Windows 10 / Server 2016. It is called in throughout this function
     # like this:
@@ -964,7 +959,6 @@
     # forthcoming. The `win_lgpo` module might be an option for changing the
     # Windows Update settings using local group policy.
     ret = {'Success': True}
->>>>>>> 4b161091
 
     # Initialize the PyCom system
     pythoncom.CoInitialize()
