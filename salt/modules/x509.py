--- conflicted
+++ resolved
@@ -136,22 +136,6 @@
         raise salt.exceptions.SaltInvocationError(
             'value must be precomputed hash')
 
-<<<<<<< HEAD
-    lhash = M2Crypto.m2.x509v3_lhash()  # pylint: disable=no-member
-    ctx = M2Crypto.m2.x509v3_set_conf_lhash(lhash)  # pylint: disable=no-member
-    # ctx not zeroed
-    _fix_ctx(ctx, issuer)
-
-    # pylint: disable=no-member
-    x509_ext_ptr = M2Crypto.m2.x509v3_ext_conf(lhash, ctx, name, value)
-    # pylint: enable=no-member
-    # ctx,lhash freed
-
-    if x509_ext_ptr is None:
-        raise salt.exceptions.SaltInvocationError(
-            'null pointer returned from '
-            'x509v3_ext_conf for {0}="{1}"'.format(name, value))
-=======
     try:
         ctx = M2Crypto.m2.x509v3_set_nconf()
         _fix_ctx(ctx, issuer)
@@ -171,7 +155,6 @@
     if x509_ext_ptr is None:
         raise M2Crypto.X509.X509Error(
             "Cannot create X509_Extension with name '{0}' and value '{1}'".format(name, value))
->>>>>>> a71e7c77
     x509_ext = M2Crypto.X509.X509_Extension(x509_ext_ptr, _pyfree)
     x509_ext.set_critical(critical)
     return x509_ext
