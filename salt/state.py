# -*- coding: utf-8 -*-
'''
The State Compiler is used to execute states in Salt. A state is unlike
an execution module in that instead of just executing a command, it
ensures that a certain state is present on the system.

The data sent to the state calls is as follows:
    { 'state': '<state module name>',
      'fun': '<state function name>',
      'name': '<the name argument passed to all states>'
      'argn': '<arbitrary argument, can have many of these>'
      }
'''

# Import python libs
from __future__ import absolute_import, print_function, unicode_literals
import os
import sys
import copy
import site
import fnmatch
import logging
import datetime
import traceback
import re
import time
import random

# Import salt libs
import salt.loader
import salt.minion
import salt.pillar
import salt.fileclient
import salt.utils.args
import salt.utils.crypt
import salt.utils.decorators.state
import salt.utils.dictupdate
import salt.utils.event
import salt.utils.files
import salt.utils.immutabletypes as immutabletypes
import salt.utils.platform
import salt.utils.process
import salt.utils.url
import salt.syspaths as syspaths
from salt.template import compile_template, compile_template_str
from salt.exceptions import (
    SaltRenderError,
    SaltReqTimeoutError
)
from salt.utils.odict import OrderedDict, DefaultOrderedDict
from salt.utils.locales import sdecode
# Explicit late import to avoid circular import. DO NOT MOVE THIS.
import salt.utils.yamlloader as yamlloader

# Import third party libs
# pylint: disable=import-error,no-name-in-module,redefined-builtin
from salt.ext import six
from salt.ext.six.moves import map, range, reload_module
# pylint: enable=import-error,no-name-in-module,redefined-builtin
import msgpack

log = logging.getLogger(__name__)


# These are keywords passed to state module functions which are to be used
# by salt in this state module and not on the actual state module function
STATE_REQUISITE_KEYWORDS = frozenset([
    'onchanges',
    'onchanges_any',
    'onfail',
    'onfail_any',
    'onfail_stop',
    'prereq',
    'prerequired',
    'watch',
    'watch_any',
    'require',
    'require_any',
    'listen',
    ])
STATE_REQUISITE_IN_KEYWORDS = frozenset([
    'onchanges_in',
    'onfail_in',
    'prereq_in',
    'watch_in',
    'require_in',
    'listen_in',
    ])
STATE_RUNTIME_KEYWORDS = frozenset([
    'fun',
    'state',
    'check_cmd',
    'failhard',
    'onlyif',
    'unless',
    'retry',
    'order',
    'parallel',
    'prereq',
    'prereq_in',
    'prerequired',
    'reload_modules',
    'reload_grains',
    'reload_pillar',
    'runas',
    'runas_password',
    'fire_event',
    'saltenv',
    'use',
    'use_in',
    '__env__',
    '__sls__',
    '__id__',
    '__orchestration_jid__',
    '__pub_user',
    '__pub_arg',
    '__pub_jid',
    '__pub_fun',
    '__pub_tgt',
    '__pub_ret',
    '__pub_pid',
    '__pub_tgt_type',
    '__prereq__',
    ])

STATE_INTERNAL_KEYWORDS = STATE_REQUISITE_KEYWORDS.union(STATE_REQUISITE_IN_KEYWORDS).union(STATE_RUNTIME_KEYWORDS)


def _odict_hashable(self):
    return id(self)


OrderedDict.__hash__ = _odict_hashable


def split_low_tag(tag):
    '''
    Take a low tag and split it back into the low dict that it came from
    '''
    state, id_, name, fun = tag.split('_|-')

    return {'state': state,
            '__id__': id_,
            'name': name,
            'fun': fun}


def _gen_tag(low):
    '''
    Generate the running dict tag string from the low data structure
    '''
    return '{0[state]}_|-{0[__id__]}_|-{0[name]}_|-{0[fun]}'.format(low)


def _clean_tag(tag):
    '''
    Make tag name safe for filenames
    '''
    return salt.utils.files.safe_filename_leaf(tag)


def _l_tag(name, id_):
    low = {'name': 'listen_{0}'.format(name),
           '__id__': 'listen_{0}'.format(id_),
           'state': 'Listen_Error',
           'fun': 'Listen_Error'}
    return _gen_tag(low)


def _calculate_fake_duration():
    '''
    Generate a NULL duration for when states do not run
    but we want the results to be consistent.
    '''
    utc_start_time = datetime.datetime.utcnow()
    local_start_time = utc_start_time - \
        (datetime.datetime.utcnow() - datetime.datetime.now())
    utc_finish_time = datetime.datetime.utcnow()
    start_time = local_start_time.time().isoformat()
    delta = (utc_finish_time - utc_start_time)
    # duration in milliseconds.microseconds
    duration = (delta.seconds * 1000000 + delta.microseconds)/1000.0

    return start_time, duration


def get_accumulator_dir(cachedir):
    '''
    Return the directory that accumulator data is stored in, creating it if it
    doesn't exist.
    '''
    fn_ = os.path.join(cachedir, 'accumulator')
    if not os.path.isdir(fn_):
        # accumulator_dir is not present, create it
        os.makedirs(fn_)
    return fn_


def trim_req(req):
    '''
    Trim any function off of a requisite
    '''
    reqfirst = next(iter(req))
    if '.' in reqfirst:
        return {reqfirst.split('.')[0]: req[reqfirst]}
    return req


def state_args(id_, state, high):
    '''
    Return a set of the arguments passed to the named state
    '''
    args = set()
    if id_ not in high:
        return args
    if state not in high[id_]:
        return args
    for item in high[id_][state]:
        if not isinstance(item, dict):
            continue
        if len(item) != 1:
            continue
        args.add(next(iter(item)))
    return args


def find_name(name, state, high):
    '''
    Scan high data for the id referencing the given name and return a list of (IDs, state) tuples that match

    Note: if `state` is sls, then we are looking for all IDs that match the given SLS
    '''
    ext_id = []
    if name in high:
        ext_id.append((name, state))
    # if we are requiring an entire SLS, then we need to add ourselves to everything in that SLS
    elif state == 'sls':
        for nid, item in six.iteritems(high):
            if item['__sls__'] == name:
                ext_id.append((nid, next(iter(item))))
    # otherwise we are requiring a single state, lets find it
    else:
        # We need to scan for the name
        for nid in high:
            if state in high[nid]:
                if isinstance(high[nid][state], list):
                    for arg in high[nid][state]:
                        if not isinstance(arg, dict):
                            continue
                        if len(arg) != 1:
                            continue
                        if arg[next(iter(arg))] == name:
                            ext_id.append((nid, state))
    return ext_id


def find_sls_ids(sls, high):
    '''
    Scan for all ids in the given sls and return them in a dict; {name: state}
    '''
    ret = []
    for nid, item in six.iteritems(high):
        if item['__sls__'] == sls:
            for st_ in item:
                if st_.startswith('__'):
                    continue
                ret.append((nid, st_))
    return ret


def format_log(ret):
    '''
    Format the state into a log message
    '''
    msg = ''
    if isinstance(ret, dict):
        # Looks like the ret may be a valid state return
        if 'changes' in ret:
            # Yep, looks like a valid state return
            chg = ret['changes']
            if not chg:
                if ret['comment']:
                    msg = ret['comment']
                else:
                    msg = 'No changes made for {0[name]}'.format(ret)
            elif isinstance(chg, dict):
                if 'diff' in chg:
                    if isinstance(chg['diff'], six.string_types):
                        msg = 'File changed:\n{0}'.format(chg['diff'])
                if all([isinstance(x, dict) for x in six.itervalues(chg)]):
                    if all([('old' in x and 'new' in x)
                            for x in six.itervalues(chg)]):
                        msg = 'Made the following changes:\n'
                        for pkg in chg:
                            old = chg[pkg]['old']
                            if not old and old not in (False, None):
                                old = 'absent'
                            new = chg[pkg]['new']
                            if not new and new not in (False, None):
                                new = 'absent'
                            # This must be able to handle unicode as some package names contain
                            # non-ascii characters like "Français" or "Español". See Issue #33605.
                            msg += '\'{0}\' changed from \'{1}\' to \'{2}\'\n'.format(pkg, old, new)
            if not msg:
                msg = six.text_type(ret['changes'])
            if ret['result'] is True or ret['result'] is None:
                log.info(msg)
            else:
                log.error(msg)
    else:
        # catch unhandled data
        log.info(six.text_type(ret))


def master_compile(master_opts, minion_opts, grains, id_, saltenv):
    '''
    Compile the master side low state data, and build the hidden state file
    '''
    st_ = MasterHighState(master_opts, minion_opts, grains, id_, saltenv)
    return st_.compile_highstate()


def ishashable(obj):
    try:
        hash(obj)
    except TypeError:
        return False
    return True


def mock_ret(cdata):
    '''
    Returns a mocked return dict with information about the run, without
    executing the state function
    '''
    # As this is expanded it should be sent into the execution module
    # layer or it should be turned into a standalone loader system
    if cdata['args']:
        name = cdata['args'][0]
    else:
        name = cdata['kwargs']['name']
    return {'name': name,
            'comment': 'Not called, mocked',
            'changes': {},
            'result': True}


class StateError(Exception):
    '''
    Custom exception class.
    '''
    pass


class Compiler(object):
    '''
    Class used to compile and manage the High Data structure
    '''
    def __init__(self, opts, renderers):
        self.opts = opts
        self.rend = renderers

    def render_template(self, template, **kwargs):
        '''
        Enforce the states in a template
        '''
        high = compile_template(template,
                                self.rend,
                                self.opts['renderer'],
                                self.opts['renderer_blacklist'],
                                self.opts['renderer_whitelist'],
                                **kwargs)
        if not high:
            return high
        return self.pad_funcs(high)

    def pad_funcs(self, high):
        '''
        Turns dot delimited function refs into function strings
        '''
        for name in high:
            if not isinstance(high[name], dict):
                if isinstance(high[name], six.string_types):
                    # Is this is a short state? It needs to be padded!
                    if '.' in high[name]:
                        comps = high[name].split('.')
                        if len(comps) >= 2:
                            # Merge the comps
                            comps[1] = '.'.join(comps[1:len(comps)])
                        high[name] = {
                            # '__sls__': template,
                            # '__env__': None,
                            comps[0]: [comps[1]]
                        }
                        continue
                    continue
            skeys = set()
            for key in sorted(high[name]):
                if key.startswith('_'):
                    continue
                if not isinstance(high[name][key], list):
                    continue
                if '.' in key:
                    comps = key.split('.')
                    if len(comps) >= 2:
                        # Merge the comps
                        comps[1] = '.'.join(comps[1:len(comps)])
                    # Salt doesn't support state files such as:
                    #
                    # /etc/redis/redis.conf:
                    #   file.managed:
                    #     - user: redis
                    #     - group: redis
                    #     - mode: 644
                    #   file.comment:
                    #     - regex: ^requirepass
                    if comps[0] in skeys:
                        continue
                    high[name][comps[0]] = high[name].pop(key)
                    high[name][comps[0]].append(comps[1])
                    skeys.add(comps[0])
                    continue
                skeys.add(key)
        return high

    def verify_high(self, high):
        '''
        Verify that the high data is viable and follows the data structure
        '''
        errors = []
        if not isinstance(high, dict):
            errors.append('High data is not a dictionary and is invalid')
        reqs = OrderedDict()
        for name, body in six.iteritems(high):
            if name.startswith('__'):
                continue
            if not isinstance(name, six.string_types):
                errors.append(
                    'ID \'{0}\' in SLS \'{1}\' is not formed as a string, but '
                    'is a {2}'.format(
                        name,
                        body['__sls__'],
                        type(name).__name__
                    )
                )
            if not isinstance(body, dict):
                err = ('The type {0} in {1} is not formatted as a dictionary'
                       .format(name, body))
                errors.append(err)
                continue
            for state in body:
                if state.startswith('__'):
                    continue
                if not isinstance(body[state], list):
                    errors.append(
                        'State \'{0}\' in SLS \'{1}\' is not formed as a list'
                        .format(name, body['__sls__'])
                    )
                else:
                    fun = 0
                    if '.' in state:
                        fun += 1
                    for arg in body[state]:
                        if isinstance(arg, six.string_types):
                            fun += 1
                            if ' ' in arg.strip():
                                errors.append(('The function "{0}" in state '
                                '"{1}" in SLS "{2}" has '
                                'whitespace, a function with whitespace is '
                                'not supported, perhaps this is an argument '
                                'that is missing a ":"').format(
                                    arg,
                                    name,
                                    body['__sls__']))
                        elif isinstance(arg, dict):
                            # The arg is a dict, if the arg is require or
                            # watch, it must be a list.
                            #
                            # Add the requires to the reqs dict and check them
                            # all for recursive requisites.
                            argfirst = next(iter(arg))
                            if argfirst in ('require', 'watch', 'prereq', 'onchanges'):
                                if not isinstance(arg[argfirst], list):
                                    errors.append(('The {0}'
                                    ' statement in state \'{1}\' in SLS \'{2}\' '
                                    'needs to be formed as a list').format(
                                        argfirst,
                                        name,
                                        body['__sls__']
                                        ))
                                # It is a list, verify that the members of the
                                # list are all single key dicts.
                                else:
                                    reqs[name] = {'state': state}
                                    for req in arg[argfirst]:
                                        if isinstance(req, six.string_types):
                                            req = {'id': req}
                                        if not isinstance(req, dict):
                                            err = ('Requisite declaration {0}'
                                            ' in SLS {1} is not formed as a'
                                            ' single key dictionary').format(
                                                req,
                                                body['__sls__'])
                                            errors.append(err)
                                            continue
                                        req_key = next(iter(req))
                                        req_val = req[req_key]
                                        if '.' in req_key:
                                            errors.append((
                                                'Invalid requisite type \'{0}\' '
                                                'in state \'{1}\', in SLS '
                                                '\'{2}\'. Requisite types must '
                                                'not contain dots, did you '
                                                'mean \'{3}\'?'.format(
                                                    req_key,
                                                    name,
                                                    body['__sls__'],
                                                    req_key[:req_key.find('.')]
                                                )
                                            ))
                                        if not ishashable(req_val):
                                            errors.append((
                                                'Illegal requisite "{0}", '
                                                'is SLS {1}\n'
                                                ).format(
                                                    six.text_type(req_val),
                                                    body['__sls__']))
                                            continue

                                        # Check for global recursive requisites
                                        reqs[name][req_val] = req_key
                                        # I am going beyond 80 chars on
                                        # purpose, this is just too much
                                        # of a pain to deal with otherwise
                                        if req_val in reqs:
                                            if name in reqs[req_val]:
                                                if reqs[req_val][name] == state:
                                                    if reqs[req_val]['state'] == reqs[name][req_val]:
                                                        err = ('A recursive '
                                                        'requisite was found, SLS '
                                                        '"{0}" ID "{1}" ID "{2}"'
                                                        ).format(
                                                                body['__sls__'],
                                                                name,
                                                                req_val
                                                                )
                                                        errors.append(err)
                                # Make sure that there is only one key in the
                                # dict
                                if len(list(arg)) != 1:
                                    errors.append(('Multiple dictionaries '
                                    'defined in argument of state \'{0}\' in SLS'
                                    ' \'{1}\'').format(
                                        name,
                                        body['__sls__']))
                    if not fun:
                        if state == 'require' or state == 'watch':
                            continue
                        errors.append(('No function declared in state \'{0}\' in'
                            ' SLS \'{1}\'').format(state, body['__sls__']))
                    elif fun > 1:
                        errors.append(
                            'Too many functions declared in state \'{0}\' in '
                            'SLS \'{1}\''.format(state, body['__sls__'])
                        )
        return errors

    def order_chunks(self, chunks):
        '''
        Sort the chunk list verifying that the chunks follow the order
        specified in the order options.
        '''
        cap = 1
        for chunk in chunks:
            if 'order' in chunk:
                if not isinstance(chunk['order'], int):
                    continue

                chunk_order = chunk['order']
                if chunk_order > cap - 1 and chunk_order > 0:
                    cap = chunk_order + 100
        for chunk in chunks:
            if 'order' not in chunk:
                chunk['order'] = cap
                continue

            if not isinstance(chunk['order'], (int, float)):
                if chunk['order'] == 'last':
                    chunk['order'] = cap + 1000000
                elif chunk['order'] == 'first':
                    chunk['order'] = 0
                else:
                    chunk['order'] = cap
            if 'name_order' in chunk:
                chunk['order'] = chunk['order'] + chunk.pop('name_order') / 10000.0
            if chunk['order'] < 0:
                chunk['order'] = cap + 1000000 + chunk['order']
            chunk['name'] = sdecode(chunk['name'])
        chunks.sort(key=lambda chunk: (chunk['order'], '{0[state]}{0[name]}{0[fun]}'.format(chunk)))
        return chunks

    def compile_high_data(self, high):
        '''
        "Compile" the high data as it is retrieved from the CLI or YAML into
        the individual state executor structures
        '''
        chunks = []
        for name, body in six.iteritems(high):
            if name.startswith('__'):
                continue
            for state, run in six.iteritems(body):
                funcs = set()
                names = []
                if state.startswith('__'):
                    continue
                chunk = {'state': state,
                         'name': name}
                if '__sls__' in body:
                    chunk['__sls__'] = body['__sls__']
                if '__env__' in body:
                    chunk['__env__'] = body['__env__']
                chunk['__id__'] = name
                for arg in run:
                    if isinstance(arg, six.string_types):
                        funcs.add(arg)
                        continue
                    if isinstance(arg, dict):
                        for key, val in six.iteritems(arg):
                            if key == 'names':
                                for _name in val:
                                    if _name not in names:
                                        names.append(_name)
                                continue
                            else:
                                chunk.update(arg)
                if names:
                    name_order = 1
                    for entry in names:
                        live = copy.deepcopy(chunk)
                        if isinstance(entry, dict):
                            low_name = next(six.iterkeys(entry))
                            live['name'] = low_name
                            list(map(live.update, entry[low_name]))
                        else:
                            live['name'] = entry
                        live['name_order'] = name_order
                        name_order = name_order + 1
                        for fun in funcs:
                            live['fun'] = fun
                            chunks.append(live)
                else:
                    live = copy.deepcopy(chunk)
                    for fun in funcs:
                        live['fun'] = fun
                        chunks.append(live)
        chunks = self.order_chunks(chunks)
        return chunks

    def apply_exclude(self, high):
        '''
        Read in the __exclude__ list and remove all excluded objects from the
        high data
        '''
        if '__exclude__' not in high:
            return high
        ex_sls = set()
        ex_id = set()
        exclude = high.pop('__exclude__')
        for exc in exclude:
            if isinstance(exc, six.string_types):
                # The exclude statement is a string, assume it is an sls
                ex_sls.add(exc)
            if isinstance(exc, dict):
                # Explicitly declared exclude
                if len(exc) != 1:
                    continue
                key = next(six.iterkeys(exc))
                if key == 'sls':
                    ex_sls.add(exc['sls'])
                elif key == 'id':
                    ex_id.add(exc['id'])
        # Now the excludes have been simplified, use them
        if ex_sls:
            # There are sls excludes, find the associtaed ids
            for name, body in six.iteritems(high):
                if name.startswith('__'):
                    continue
                if body.get('__sls__', '') in ex_sls:
                    ex_id.add(name)
        for id_ in ex_id:
            if id_ in high:
                high.pop(id_)
        return high


class State(object):
    '''
    Class used to execute salt states
    '''
    def __init__(
            self,
            opts,
            pillar_override=None,
            jid=None,
            pillar_enc=None,
            proxy=None,
            context=None,
            mocked=False,
            loader='states',
            initial_pillar=None):
        self.states_loader = loader
        if 'grains' not in opts:
            opts['grains'] = salt.loader.grains(opts)
        self.opts = opts
        self.proxy = proxy
        self._pillar_override = pillar_override
        if pillar_enc is not None:
            try:
                pillar_enc = pillar_enc.lower()
            except AttributeError:
                pillar_enc = six.text_type(pillar_enc).lower()
        self._pillar_enc = pillar_enc
        if initial_pillar:
            self.opts['pillar'] = initial_pillar
            if self._pillar_override:
                self.opts['pillar'] = salt.utils.dictupdate.merge(
                    self.opts['pillar'],
                    self._pillar_override,
                    self.opts.get('pillar_source_merging_strategy', 'smart'),
                    self.opts.get('renderer', 'yaml'),
                    self.opts.get('pillar_merge_lists', False))
        else:
            self.opts['pillar'] = self._gather_pillar()
        self.state_con = context or {}
        self.load_modules()
        self.active = set()
        self.mod_init = set()
        self.pre = {}
        self.__run_num = 0
        self.jid = jid
        self.instance_id = six.text_type(id(self))
        self.inject_globals = {}
        self.mocked = mocked

    def _gather_pillar(self):
        '''
        Whenever a state run starts, gather the pillar data fresh
        '''
        if self._pillar_override:
            if self._pillar_enc:
                try:
                    self._pillar_override = salt.utils.crypt.decrypt(
                        self._pillar_override,
                        self._pillar_enc,
                        translate_newlines=True,
                        renderers=getattr(self, 'rend', None),
                        opts=self.opts,
                        valid_rend=self.opts['decrypt_pillar_renderers'])
                except Exception as exc:
                    log.error('Failed to decrypt pillar override: %s', exc)

            if isinstance(self._pillar_override, six.string_types):
                # This can happen if an entire pillar dictionary was passed as
                # a single encrypted string. The override will have been
                # decrypted above, and should now be a stringified dictionary.
                # Use the YAML loader to convert that to a Python dictionary.
                try:
                    self._pillar_override = yamlloader.load(
                        self._pillar_override,
                        Loader=yamlloader.SaltYamlSafeLoader)
                except Exception as exc:
                    log.error('Failed to load CLI pillar override')
                    log.exception(exc)

            if not isinstance(self._pillar_override, dict):
                log.error('Pillar override was not passed as a dictionary')
                self._pillar_override = None

        pillar = salt.pillar.get_pillar(
                self.opts,
                self.opts['grains'],
                self.opts['id'],
                self.opts['saltenv'],
                pillar_override=self._pillar_override,
                pillarenv=self.opts.get('pillarenv'))
        return pillar.compile_pillar()

    def _mod_init(self, low):
        '''
        Check the module initialization function, if this is the first run
        of a state package that has a mod_init function, then execute the
        mod_init function in the state module.
        '''
        # ensure that the module is loaded
        try:
            self.states['{0}.{1}'.format(low['state'], low['fun'])]  # pylint: disable=W0106
        except KeyError:
            return
        minit = '{0}.mod_init'.format(low['state'])
        if low['state'] not in self.mod_init:
            if minit in self.states._dict:
                mret = self.states[minit](low)
                if not mret:
                    return
                self.mod_init.add(low['state'])

    def _mod_aggregate(self, low, running, chunks):
        '''
        Execute the aggregation systems to runtime modify the low chunk
        '''
        agg_opt = self.functions['config.option']('state_aggregate')
        if 'aggregate' in low:
            agg_opt = low['aggregate']
        if agg_opt is True:
            agg_opt = [low['state']]
        elif not isinstance(agg_opt, list):
            return low
        if low['state'] in agg_opt and not low.get('__agg__'):
            agg_fun = '{0}.mod_aggregate'.format(low['state'])
            if agg_fun in self.states:
                try:
                    low = self.states[agg_fun](low, chunks, running)
                    low['__agg__'] = True
                except TypeError:
                    log.error('Failed to execute aggregate for state %s', low['state'])
        return low

    def _run_check(self, low_data):
        '''
        Check that unless doesn't return 0, and that onlyif returns a 0.
        '''
        ret = {'result': False}
        cmd_opts = {}

        if 'shell' in self.opts['grains']:
            cmd_opts['shell'] = self.opts['grains'].get('shell')
        if 'onlyif' in low_data:
            if not isinstance(low_data['onlyif'], list):
                low_data_onlyif = [low_data['onlyif']]
            else:
                low_data_onlyif = low_data['onlyif']
            for entry in low_data_onlyif:
                if not isinstance(entry, six.string_types):
                    ret.update({'comment': 'onlyif execution failed, bad type passed', 'result': False})
                    return ret
                cmd = self.functions['cmd.retcode'](
                    entry, ignore_retcode=True, python_shell=True, **cmd_opts)
                log.debug('Last command return code: %s', cmd)
                if cmd != 0 and ret['result'] is False:
                    ret.update({'comment': 'onlyif condition is false',
                                'skip_watch': True,
                                'result': True})
                    return ret
                elif cmd == 0:
                    ret.update({'comment': 'onlyif condition is true', 'result': False})
            return ret

        if 'unless' in low_data:
            if not isinstance(low_data['unless'], list):
                low_data_unless = [low_data['unless']]
            else:
                low_data_unless = low_data['unless']
            for entry in low_data_unless:
                if not isinstance(entry, six.string_types):
                    ret.update({'comment': 'unless condition is false, bad type passed', 'result': False})
                    return ret
                cmd = self.functions['cmd.retcode'](
                    entry, ignore_retcode=True, python_shell=True, **cmd_opts)
                log.debug('Last command return code: %s', cmd)
                if cmd == 0 and ret['result'] is False:
                    ret.update({'comment': 'unless condition is true',
                                'skip_watch': True,
                                'result': True})
                elif cmd != 0:
                    ret.update({'comment': 'unless condition is false', 'result': False})
                    return ret

        # No reason to stop, return ret
        return ret

    def _run_check_cmd(self, low_data):
        '''
        Alter the way a successful state run is determined
        '''
        ret = {'result': False}
        cmd_opts = {}
        if 'shell' in self.opts['grains']:
            cmd_opts['shell'] = self.opts['grains'].get('shell')
        for entry in low_data['check_cmd']:
            cmd = self.functions['cmd.retcode'](
                entry, ignore_retcode=True, python_shell=True, **cmd_opts)
            log.debug('Last command return code: %s', cmd)
            if cmd == 0 and ret['result'] is False:
                ret.update({'comment': 'check_cmd determined the state succeeded', 'result': True})
            elif cmd != 0:
                ret.update({'comment': 'check_cmd determined the state failed', 'result': False})
                return ret
        return ret

    def reset_run_num(self):
        '''
        Rest the run_num value to 0
        '''
        self.__run_num = 0

    def _load_states(self):
        '''
        Read the state loader value and loadup the correct states subsystem
        '''
        if self.states_loader == 'thorium':
            self.states = salt.loader.thorium(self.opts, self.functions, {})  # TODO: Add runners, proxy?
        else:
            self.states = salt.loader.states(self.opts, self.functions, self.utils,
                                             self.serializers, proxy=self.proxy)

    def load_modules(self, data=None, proxy=None):
        '''
        Load the modules into the state
        '''
        log.info('Loading fresh modules for state activity')
        self.utils = salt.loader.utils(self.opts)
        self.functions = salt.loader.minion_mods(self.opts, self.state_con,
                                                 utils=self.utils,
                                                 proxy=self.proxy)
        if isinstance(data, dict):
            if data.get('provider', False):
                if isinstance(data['provider'], six.string_types):
                    providers = [{data['state']: data['provider']}]
                elif isinstance(data['provider'], list):
                    providers = data['provider']
                else:
                    providers = {}
                for provider in providers:
                    for mod in provider:
                        funcs = salt.loader.raw_mod(self.opts,
                                provider[mod],
                                self.functions)
                        if funcs:
                            for func in funcs:
                                f_key = '{0}{1}'.format(
                                        mod,
                                        func[func.rindex('.'):]
                                        )
                                self.functions[f_key] = funcs[func]
        self.serializers = salt.loader.serializers(self.opts)
        self._load_states()
        self.rend = salt.loader.render(self.opts, self.functions,
                                       states=self.states, proxy=self.proxy)

    def module_refresh(self):
        '''
        Refresh all the modules
        '''
        log.debug('Refreshing modules...')
        if self.opts['grains'].get('os') != 'MacOS':
            # In case a package has been installed into the current python
            # process 'site-packages', the 'site' module needs to be reloaded in
            # order for the newly installed package to be importable.
            try:
                reload_module(site)
            except RuntimeError:
                log.error('Error encountered during module reload. Modules were not reloaded.')
            except TypeError:
                log.error('Error encountered during module reload. Modules were not reloaded.')
        self.load_modules()
        if not self.opts.get('local', False) and self.opts.get('multiprocessing', True):
            self.functions['saltutil.refresh_modules']()

    def check_refresh(self, data, ret):
        '''
        Check to see if the modules for this state instance need to be updated,
        only update if the state is a file or a package and if it changed
        something. If the file function is managed check to see if the file is a
        possible module type, e.g. a python, pyx, or .so. Always refresh if the
        function is recurse, since that can lay down anything.
        '''
        _reload_modules = False
        if data.get('reload_grains', False):
            log.debug('Refreshing grains...')
            self.opts['grains'] = salt.loader.grains(self.opts)
            _reload_modules = True

        if data.get('reload_pillar', False):
            log.debug('Refreshing pillar...')
            self.opts['pillar'] = self._gather_pillar()
            _reload_modules = True

        if not ret['changes']:
            if data.get('force_reload_modules', False):
                self.module_refresh()
            return

        if data.get('reload_modules', False) or _reload_modules:
            # User explicitly requests a reload
            self.module_refresh()
            return

        if data['state'] == 'file':
            if data['fun'] == 'managed':
                if data['name'].endswith(
                    ('.py', '.pyx', '.pyo', '.pyc', '.so')):
                    self.module_refresh()
            elif data['fun'] == 'recurse':
                self.module_refresh()
            elif data['fun'] == 'symlink':
                if 'bin' in data['name']:
                    self.module_refresh()
        elif data['state'] in ('pkg', 'ports'):
            self.module_refresh()

    def verify_data(self, data):
        '''
        Verify the data, return an error statement if something is wrong
        '''
        errors = []
        if 'state' not in data:
            errors.append('Missing "state" data')
        if 'fun' not in data:
            errors.append('Missing "fun" data')
        if 'name' not in data:
            errors.append('Missing "name" data')
        if data['name'] and not isinstance(data['name'], six.string_types):
            errors.append(
                'ID \'{0}\' {1}is not formed as a string, but is a {2}'.format(
                    data['name'],
                    'in SLS \'{0}\' '.format(data['__sls__'])
                        if '__sls__' in data else '',
                    type(data['name']).__name__
                )
            )
        if errors:
            return errors
        full = data['state'] + '.' + data['fun']
        if full not in self.states:
            if '__sls__' in data:
                errors.append(
                    'State \'{0}\' was not found in SLS \'{1}\''.format(
                        full,
                        data['__sls__']
                        )
                    )
                reason = self.states.missing_fun_string(full)
                if reason:
                    errors.append('Reason: {0}'.format(reason))
            else:
                errors.append(
                        'Specified state \'{0}\' was not found'.format(
                            full
                            )
                        )
        else:
            # First verify that the parameters are met
            aspec = salt.utils.args.get_function_argspec(self.states[full])
            arglen = 0
            deflen = 0
            if isinstance(aspec.args, list):
                arglen = len(aspec.args)
            if isinstance(aspec.defaults, tuple):
                deflen = len(aspec.defaults)
            for ind in range(arglen - deflen):
                if aspec.args[ind] not in data:
                    errors.append(
                        'Missing parameter {0} for state {1}'.format(
                            aspec.args[ind],
                            full
                        )
                    )
        # If this chunk has a recursive require, then it will cause a
        # recursive loop when executing, check for it
        reqdec = ''
        if 'require' in data:
            reqdec = 'require'
        if 'watch' in data:
            # Check to see if the service has a mod_watch function, if it does
            # not, then just require
            # to just require extend the require statement with the contents
            # of watch so that the mod_watch function is not called and the
            # requisite capability is still used
            if '{0}.mod_watch'.format(data['state']) not in self.states:
                if 'require' in data:
                    data['require'].extend(data.pop('watch'))
                else:
                    data['require'] = data.pop('watch')
                reqdec = 'require'
            else:
                reqdec = 'watch'
        if reqdec:
            for req in data[reqdec]:
                reqfirst = next(iter(req))
                if data['state'] == reqfirst:
                    if (fnmatch.fnmatch(data['name'], req[reqfirst])
                            or fnmatch.fnmatch(data['__id__'], req[reqfirst])):
                        err = ('Recursive require detected in SLS {0} for'
                               ' require {1} in ID {2}').format(
                                   data['__sls__'],
                                   req,
                                   data['__id__'])
                        errors.append(err)
        return errors

    def verify_high(self, high):
        '''
        Verify that the high data is viable and follows the data structure
        '''
        errors = []
        if not isinstance(high, dict):
            errors.append('High data is not a dictionary and is invalid')
        reqs = OrderedDict()
        for name, body in six.iteritems(high):
            try:
                if name.startswith('__'):
                    continue
            except AttributeError:
                pass
            if not isinstance(name, six.string_types):
                errors.append(
                    'ID \'{0}\' in SLS \'{1}\' is not formed as a string, but '
                    'is a {2}. It may need to be quoted.'.format(
                        name, body['__sls__'], type(name).__name__)
                )
            if not isinstance(body, dict):
                err = ('The type {0} in {1} is not formatted as a dictionary'
                       .format(name, body))
                errors.append(err)
                continue
            for state in body:
                if state.startswith('__'):
                    continue
                if body[state] is None:
                    errors.append(
                        'ID \'{0}\' in SLS \'{1}\' contains a short declaration '
                        '({2}) with a trailing colon. When not passing any '
                        'arguments to a state, the colon must be omitted.'
                        .format(name, body['__sls__'], state)
                    )
                    continue
                if not isinstance(body[state], list):
                    errors.append(
                        'State \'{0}\' in SLS \'{1}\' is not formed as a list'
                        .format(name, body['__sls__'])
                    )
                else:
                    fun = 0
                    if '.' in state:
                        fun += 1
                    for arg in body[state]:
                        if isinstance(arg, six.string_types):
                            fun += 1
                            if ' ' in arg.strip():
                                errors.append(('The function "{0}" in state '
                                '"{1}" in SLS "{2}" has '
                                'whitespace, a function with whitespace is '
                                'not supported, perhaps this is an argument '
                                'that is missing a ":"').format(
                                    arg,
                                    name,
                                    body['__sls__']))
                        elif isinstance(arg, dict):
                            # The arg is a dict, if the arg is require or
                            # watch, it must be a list.
                            #
                            # Add the requires to the reqs dict and check them
                            # all for recursive requisites.
                            argfirst = next(iter(arg))
                            if argfirst == 'names':
                                if not isinstance(arg[argfirst], list):
                                    errors.append(
                                        'The \'names\' argument in state '
                                        '\'{0}\' in SLS \'{1}\' needs to be '
                                        'formed as a list'
                                        .format(name, body['__sls__'])
                                    )
                            if argfirst in ('require', 'watch', 'prereq', 'onchanges'):
                                if not isinstance(arg[argfirst], list):
                                    errors.append(
                                        'The {0} statement in state \'{1}\' in '
                                        'SLS \'{2}\' needs to be formed as a '
                                        'list'.format(argfirst,
                                                      name,
                                                      body['__sls__'])
                                    )
                                # It is a list, verify that the members of the
                                # list are all single key dicts.
                                else:
                                    reqs[name] = OrderedDict(state=state)
                                    for req in arg[argfirst]:
                                        if isinstance(req, six.string_types):
                                            req = {'id': req}
                                        if not isinstance(req, dict):
                                            err = ('Requisite declaration {0}'
                                            ' in SLS {1} is not formed as a'
                                            ' single key dictionary').format(
                                                req,
                                                body['__sls__'])
                                            errors.append(err)
                                            continue
                                        req_key = next(iter(req))
                                        req_val = req[req_key]
                                        if '.' in req_key:
                                            errors.append(
                                                'Invalid requisite type \'{0}\' '
                                                'in state \'{1}\', in SLS '
                                                '\'{2}\'. Requisite types must '
                                                'not contain dots, did you '
                                                'mean \'{3}\'?'.format(
                                                    req_key,
                                                    name,
                                                    body['__sls__'],
                                                    req_key[:req_key.find('.')]
                                                )
                                            )
                                        if not ishashable(req_val):
                                            errors.append((
                                                'Illegal requisite "{0}", '
                                                'please check your syntax.\n'
                                                ).format(req_val))
                                            continue

                                        # Check for global recursive requisites
                                        reqs[name][req_val] = req_key
                                        # I am going beyond 80 chars on
                                        # purpose, this is just too much
                                        # of a pain to deal with otherwise
                                        if req_val in reqs:
                                            if name in reqs[req_val]:
                                                if reqs[req_val][name] == state:
                                                    if reqs[req_val]['state'] == reqs[name][req_val]:
                                                        err = ('A recursive '
                                                        'requisite was found, SLS '
                                                        '"{0}" ID "{1}" ID "{2}"'
                                                        ).format(
                                                                body['__sls__'],
                                                                name,
                                                                req_val
                                                                )
                                                        errors.append(err)
                                # Make sure that there is only one key in the
                                # dict
                                if len(list(arg)) != 1:
                                    errors.append(
                                        'Multiple dictionaries defined in '
                                        'argument of state \'{0}\' in SLS \'{1}\''
                                        .format(name, body['__sls__'])
                                    )
                    if not fun:
                        if state == 'require' or state == 'watch':
                            continue
                        errors.append(
                            'No function declared in state \'{0}\' in SLS \'{1}\''
                            .format(state, body['__sls__'])
                        )
                    elif fun > 1:
                        errors.append(
                            'Too many functions declared in state \'{0}\' in '
                            'SLS \'{1}\''.format(state, body['__sls__'])
                        )
        return errors

    def verify_chunks(self, chunks):
        '''
        Verify the chunks in a list of low data structures
        '''
        err = []
        for chunk in chunks:
            err.extend(self.verify_data(chunk))
        return err

    def order_chunks(self, chunks):
        '''
        Sort the chunk list verifying that the chunks follow the order
        specified in the order options.
        '''
        cap = 1
        for chunk in chunks:
            if 'order' in chunk:
                if not isinstance(chunk['order'], int):
                    continue

                chunk_order = chunk['order']
                if chunk_order > cap - 1 and chunk_order > 0:
                    cap = chunk_order + 100
        for chunk in chunks:
            if 'order' not in chunk:
                chunk['order'] = cap
                continue

            if not isinstance(chunk['order'], (int, float)):
                if chunk['order'] == 'last':
                    chunk['order'] = cap + 1000000
                elif chunk['order'] == 'first':
                    chunk['order'] = 0
                else:
                    chunk['order'] = cap
            if 'name_order' in chunk:
                chunk['order'] = chunk['order'] + chunk.pop('name_order') / 10000.0
            if chunk['order'] < 0:
                chunk['order'] = cap + 1000000 + chunk['order']
        chunks.sort(key=lambda chunk: (chunk['order'], '{0[state]}{0[name]}{0[fun]}'.format(chunk)))
        return chunks

    def compile_high_data(self, high, orchestration_jid=None):
        '''
        "Compile" the high data as it is retrieved from the CLI or YAML into
        the individual state executor structures
        '''
        chunks = []
        for name, body in six.iteritems(high):
            if name.startswith('__'):
                continue
            for state, run in six.iteritems(body):
                funcs = set()
                names = []
                if state.startswith('__'):
                    continue
                chunk = {'state': state,
                         'name': name}
                if orchestration_jid is not None:
                    chunk['__orchestration_jid__'] = orchestration_jid
                if '__sls__' in body:
                    chunk['__sls__'] = body['__sls__']
                if '__env__' in body:
                    chunk['__env__'] = body['__env__']
                chunk['__id__'] = name
                for arg in run:
                    if isinstance(arg, six.string_types):
                        funcs.add(arg)
                        continue
                    if isinstance(arg, dict):
                        for key, val in six.iteritems(arg):
                            if key == 'names':
                                for _name in val:
                                    if _name not in names:
                                        names.append(_name)
                            elif key == 'state':
                                # Don't pass down a state override
                                continue
                            elif (key == 'name' and
                                  not isinstance(val, six.string_types)):
                                # Invalid name, fall back to ID
                                chunk[key] = name
                            else:
                                chunk[key] = val
                if names:
                    name_order = 1
                    for entry in names:
                        live = copy.deepcopy(chunk)
                        if isinstance(entry, dict):
                            low_name = next(six.iterkeys(entry))
                            live['name'] = low_name
                            list(map(live.update, entry[low_name]))
                        else:
                            live['name'] = entry
                        live['name_order'] = name_order
                        name_order += 1
                        for fun in funcs:
                            live['fun'] = fun
                            chunks.append(live)
                else:
                    live = copy.deepcopy(chunk)
                    for fun in funcs:
                        live['fun'] = fun
                        chunks.append(live)
        chunks = self.order_chunks(chunks)
        return chunks

    def reconcile_extend(self, high):
        '''
        Pull the extend data and add it to the respective high data
        '''
        errors = []
        if '__extend__' not in high:
            return high, errors
        ext = high.pop('__extend__')
        for ext_chunk in ext:
            for name, body in six.iteritems(ext_chunk):
                if name not in high:
                    state_type = next(
                        x for x in body if not x.startswith('__')
                    )
                    # Check for a matching 'name' override in high data
                    ids = find_name(name, state_type, high)
                    if len(ids) != 1:
                        errors.append(
                            'Cannot extend ID \'{0}\' in \'{1}:{2}\'. It is not '
                            'part of the high state.\n'
                            'This is likely due to a missing include statement '
                            'or an incorrectly typed ID.\nEnsure that a '
                            'state with an ID of \'{0}\' is available\nin '
                            'environment \'{1}\' and to SLS \'{2}\''.format(
                                name,
                                body.get('__env__', 'base'),
                                body.get('__sls__', 'base'))
                            )
                        continue
                    else:
                        name = ids[0][0]

                for state, run in six.iteritems(body):
                    if state.startswith('__'):
                        continue
                    if state not in high[name]:
                        high[name][state] = run
                        continue
                    # high[name][state] is extended by run, both are lists
                    for arg in run:
                        update = False
                        for hind in range(len(high[name][state])):
                            if isinstance(arg, six.string_types) and isinstance(high[name][state][hind], six.string_types):
                                # replacing the function, replace the index
                                high[name][state].pop(hind)
                                high[name][state].insert(hind, arg)
                                update = True
                                continue
                            if isinstance(arg, dict) and isinstance(high[name][state][hind], dict):
                                # It is an option, make sure the options match
                                argfirst = next(iter(arg))
                                if argfirst == next(iter(high[name][state][hind])):
                                    # If argfirst is a requisite then we must merge
                                    # our requisite with that of the target state
                                    if argfirst in STATE_REQUISITE_KEYWORDS:
                                        high[name][state][hind][argfirst].extend(arg[argfirst])
                                    # otherwise, its not a requisite and we are just extending (replacing)
                                    else:
                                        high[name][state][hind] = arg
                                    update = True
                                if (argfirst == 'name' and
                                    next(iter(high[name][state][hind])) == 'names'):
                                    # If names are overwritten by name use the name
                                    high[name][state][hind] = arg
                        if not update:
                            high[name][state].append(arg)
        return high, errors

    def apply_exclude(self, high):
        '''
        Read in the __exclude__ list and remove all excluded objects from the
        high data
        '''
        if '__exclude__' not in high:
            return high
        ex_sls = set()
        ex_id = set()
        exclude = high.pop('__exclude__')
        for exc in exclude:
            if isinstance(exc, six.string_types):
                # The exclude statement is a string, assume it is an sls
                ex_sls.add(exc)
            if isinstance(exc, dict):
                # Explicitly declared exclude
                if len(exc) != 1:
                    continue
                key = next(six.iterkeys(exc))
                if key == 'sls':
                    ex_sls.add(exc['sls'])
                elif key == 'id':
                    ex_id.add(exc['id'])
        # Now the excludes have been simplified, use them
        if ex_sls:
            # There are sls excludes, find the associated ids
            for name, body in six.iteritems(high):
                if name.startswith('__'):
                    continue
                sls = body.get('__sls__', '')
                if not sls:
                    continue
                for ex_ in ex_sls:
                    if fnmatch.fnmatch(sls, ex_):
                        ex_id.add(name)
        for id_ in ex_id:
            if id_ in high:
                high.pop(id_)
        return high

    def requisite_in(self, high):
        '''
        Extend the data reference with requisite_in arguments
        '''
        req_in = set([
            'require_in',
            'watch_in',
            'onfail_in',
            'onchanges_in',
            'use',
            'use_in',
            'prereq',
            'prereq_in',
            ])
        req_in_all = req_in.union(
                set([
                    'require',
                    'watch',
                    'onfail',
                    'onfail_stop',
                    'onchanges',
                    ]))
        extend = {}
        errors = []
        for id_, body in six.iteritems(high):
            if not isinstance(body, dict):
                continue
            for state, run in six.iteritems(body):
                if state.startswith('__'):
                    continue
                for arg in run:
                    if isinstance(arg, dict):
                        # It is not a function, verify that the arg is a
                        # requisite in statement
                        if len(arg) < 1:
                            # Empty arg dict
                            # How did we get this far?
                            continue
                        # Split out the components
                        key = next(iter(arg))
                        if key not in req_in:
                            continue
                        rkey = key.split('_')[0]
                        items = arg[key]
                        if isinstance(items, dict):
                            # Formatted as a single req_in
                            for _state, name in six.iteritems(items):

                                # Not a use requisite_in
                                found = False
                                if name not in extend:
                                    extend[name] = OrderedDict()
                                if '.' in _state:
                                    errors.append(
                                        'Invalid requisite in {0}: {1} for '
                                        '{2}, in SLS \'{3}\'. Requisites must '
                                        'not contain dots, did you mean \'{4}\'?'
                                        .format(
                                            rkey,
                                            _state,
                                            name,
                                            body['__sls__'],
                                            _state[:_state.find('.')]
                                        )
                                    )
                                    _state = _state.split('.')[0]
                                if _state not in extend[name]:
                                    extend[name][_state] = []
                                extend[name]['__env__'] = body['__env__']
                                extend[name]['__sls__'] = body['__sls__']
                                for ind in range(len(extend[name][_state])):
                                    if next(iter(
                                        extend[name][_state][ind])) == rkey:
                                        # Extending again
                                        extend[name][_state][ind][rkey].append(
                                                {state: id_}
                                                )
                                        found = True
                                if found:
                                    continue
                                # The rkey is not present yet, create it
                                extend[name][_state].append(
                                        {rkey: [{state: id_}]}
                                        )

                        if isinstance(items, list):
                            # Formed as a list of requisite additions
                            hinges = []
                            for ind in items:
                                if not isinstance(ind, dict):
                                    # Malformed req_in
                                    if ind in high:
                                        _ind_high = [x for x
                                                     in high[ind]
                                                     if not x.startswith('__')]
                                        ind = {_ind_high[0]: ind}
                                    else:
                                        found = False
                                        for _id in iter(high):
                                            for state in [state for state
                                                          in iter(high[_id])
                                                          if not state.startswith('__')]:
                                                for j in iter(high[_id][state]):
                                                    if isinstance(j, dict) and 'name' in j:
                                                        if j['name'] == ind:
                                                            ind = {state: _id}
                                                            found = True
                                        if not found:
                                            continue
                                if len(ind) < 1:
                                    continue
                                pstate = next(iter(ind))
                                pname = ind[pstate]
                                if pstate == 'sls':
                                    # Expand hinges here
                                    hinges = find_sls_ids(pname, high)
                                else:
                                    hinges.append((pname, pstate))
                                if '.' in pstate:
                                    errors.append(
                                        'Invalid requisite in {0}: {1} for '
                                        '{2}, in SLS \'{3}\'. Requisites must '
                                        'not contain dots, did you mean \'{4}\'?'
                                        .format(
                                            rkey,
                                            pstate,
                                            pname,
                                            body['__sls__'],
                                            pstate[:pstate.find('.')]
                                        )
                                    )
                                    pstate = pstate.split(".")[0]
                                for tup in hinges:
                                    name, _state = tup
                                    if key == 'prereq_in':
                                        # Add prerequired to origin
                                        if id_ not in extend:
                                            extend[id_] = OrderedDict()
                                        if state not in extend[id_]:
                                            extend[id_][state] = []
                                        extend[id_][state].append(
                                                {'prerequired': [{_state: name}]}
                                                )
                                    if key == 'prereq':
                                        # Add prerequired to prereqs
                                        ext_ids = find_name(name, _state, high)
                                        for ext_id, _req_state in ext_ids:
                                            if ext_id not in extend:
                                                extend[ext_id] = OrderedDict()
                                            if _req_state not in extend[ext_id]:
                                                extend[ext_id][_req_state] = []
                                            extend[ext_id][_req_state].append(
                                                    {'prerequired': [{state: id_}]}
                                                    )
                                        continue
                                    if key == 'use_in':
                                        # Add the running states args to the
                                        # use_in states
                                        ext_ids = find_name(name, _state, high)
                                        for ext_id, _req_state in ext_ids:
                                            if not ext_id:
                                                continue
                                            ext_args = state_args(ext_id, _state, high)
                                            if ext_id not in extend:
                                                extend[ext_id] = OrderedDict()
                                            if _req_state not in extend[ext_id]:
                                                extend[ext_id][_req_state] = []
                                            ignore_args = req_in_all.union(ext_args)
                                            for arg in high[id_][state]:
                                                if not isinstance(arg, dict):
                                                    continue
                                                if len(arg) != 1:
                                                    continue
                                                if next(iter(arg)) in ignore_args:
                                                    continue
                                                # Don't use name or names
                                                if next(six.iterkeys(arg)) == 'name':
                                                    continue
                                                if next(six.iterkeys(arg)) == 'names':
                                                    continue
                                                extend[ext_id][_req_state].append(arg)
                                        continue
                                    if key == 'use':
                                        # Add the use state's args to the
                                        # running state
                                        ext_ids = find_name(name, _state, high)
                                        for ext_id, _req_state in ext_ids:
                                            if not ext_id:
                                                continue
                                            loc_args = state_args(id_, state, high)
                                            if id_ not in extend:
                                                extend[id_] = OrderedDict()
                                            if state not in extend[id_]:
                                                extend[id_][state] = []
                                            ignore_args = req_in_all.union(loc_args)
                                            for arg in high[ext_id][_req_state]:
                                                if not isinstance(arg, dict):
                                                    continue
                                                if len(arg) != 1:
                                                    continue
                                                if next(iter(arg)) in ignore_args:
                                                    continue
                                                # Don't use name or names
                                                if next(six.iterkeys(arg)) == 'name':
                                                    continue
                                                if next(six.iterkeys(arg)) == 'names':
                                                    continue
                                                extend[id_][state].append(arg)
                                        continue
                                    found = False
                                    if name not in extend:
                                        extend[name] = OrderedDict()
                                    if _state not in extend[name]:
                                        extend[name][_state] = []
                                    extend[name]['__env__'] = body['__env__']
                                    extend[name]['__sls__'] = body['__sls__']
                                    for ind in range(len(extend[name][_state])):
                                        if next(iter(
                                            extend[name][_state][ind])) == rkey:
                                            # Extending again
                                            extend[name][_state][ind][rkey].append(
                                                    {state: id_}
                                                    )
                                            found = True
                                    if found:
                                        continue
                                    # The rkey is not present yet, create it
                                    extend[name][_state].append(
                                            {rkey: [{state: id_}]}
                                            )
        high['__extend__'] = []
        for key, val in six.iteritems(extend):
            high['__extend__'].append({key: val})
        req_in_high, req_in_errors = self.reconcile_extend(high)
        errors.extend(req_in_errors)
        return req_in_high, errors

    def _call_parallel_target(self, cdata, low):
        '''
        The target function to call that will create the parallel thread/process
        '''
        tag = _gen_tag(low)
        try:
            ret = self.states[cdata['full']](*cdata['args'],
                                             **cdata['kwargs'])
        except Exception:
            trb = traceback.format_exc()
            # There are a number of possibilities to not have the cdata
            # populated with what we might have expected, so just be smart
            # enough to not raise another KeyError as the name is easily
            # guessable and fallback in all cases to present the real
            # exception to the user
            if len(cdata['args']) > 0:
                name = cdata['args'][0]
            elif 'name' in cdata['kwargs']:
                name = cdata['kwargs']['name']
            else:
                name = low.get('name', low.get('__id__'))
            ret = {
                'result': False,
                'name': name,
                'changes': {},
                'comment': 'An exception occurred in this state: {0}'.format(
                    trb)
            }
        troot = os.path.join(self.opts['cachedir'], self.jid)
        tfile = os.path.join(troot, _clean_tag(tag))
        if not os.path.isdir(troot):
            try:
                os.makedirs(troot)
            except OSError:
                # Looks like the directory was created between the check
                # and the attempt, we are safe to pass
                pass
        with salt.utils.files.fopen(tfile, 'wb+') as fp_:
            fp_.write(msgpack.dumps(ret))

    def call_parallel(self, cdata, low):
        '''
        Call the state defined in the given cdata in parallel
        '''
        proc = salt.utils.process.MultiprocessingProcess(
                target=self._call_parallel_target,
                args=(cdata, low))
        proc.start()
        ret = {'name': cdata['args'][0],
                'result': None,
                'changes': {},
                'comment': 'Started in a seperate process',
                'proc': proc}
        return ret

    @salt.utils.decorators.state.OutputUnifier('content_check', 'unify')
    def call(self, low, chunks=None, running=None, retries=1):
        '''
        Call a state directly with the low data structure, verify data
        before processing.
        '''
        utc_start_time = datetime.datetime.utcnow()
        local_start_time = utc_start_time - (datetime.datetime.utcnow() - datetime.datetime.now())
        log.info('Running state [%s] at time %s',
            low['name'].strip() if isinstance(low['name'], six.string_types)
                else low['name'],
            local_start_time.time().isoformat()
        )
        errors = self.verify_data(low)
        if errors:
            ret = {
                'result': False,
                'name': low['name'],
                'changes': {},
                'comment': '',
                }
            for err in errors:
                ret['comment'] += '{0}\n'.format(err)
            ret['__run_num__'] = self.__run_num
            self.__run_num += 1
            format_log(ret)
            self.check_refresh(low, ret)
            return ret
        else:
            ret = {'result': False, 'name': low['name'], 'changes': {}}

        self.state_con['runas'] = low.get('runas', None)

        if low['state'] == 'cmd' and 'password' in low:
            self.state_con['runas_password'] = low['password']
        else:
            self.state_con['runas_password'] = low.get('runas_password', None)

        if not low.get('__prereq__'):
            log.info(
                'Executing state %s.%s for [%s]',
                low['state'],
                low['fun'],
                low['name'].strip() if isinstance(low['name'], six.string_types)
                    else low['name']
            )

        if 'provider' in low:
            self.load_modules(low)

        state_func_name = '{0[state]}.{0[fun]}'.format(low)
        cdata = salt.utils.args.format_call(
            self.states[state_func_name],
            low,
            initial_ret={'full': state_func_name},
            expected_extra_kws=STATE_INTERNAL_KEYWORDS
        )
        inject_globals = {
            # Pass a copy of the running dictionary, the low state chunks and
            # the current state dictionaries.
            # We pass deep copies here because we don't want any misbehaving
            # state module to change these at runtime.
            '__low__': immutabletypes.freeze(low),
            '__running__': immutabletypes.freeze(running) if running else {},
            '__instance_id__': self.instance_id,
            '__lowstate__': immutabletypes.freeze(chunks) if chunks else {}
        }

        if self.inject_globals:
            inject_globals.update(self.inject_globals)

        if low.get('__prereq__'):
            test = sys.modules[self.states[cdata['full']].__module__].__opts__['test']
            sys.modules[self.states[cdata['full']].__module__].__opts__['test'] = True
        try:
            # Let's get a reference to the salt environment to use within this
            # state call.
            #
            # If the state function accepts an 'env' keyword argument, it
            # allows the state to be overridden(we look for that in cdata). If
            # that's not found in cdata, we look for what we're being passed in
            # the original data, namely, the special dunder __env__. If that's
            # not found we default to 'base'
            if ('unless' in low and '{0[state]}.mod_run_check'.format(low) not in self.states) or \
                    ('onlyif' in low and '{0[state]}.mod_run_check'.format(low) not in self.states):
                ret.update(self._run_check(low))

            if not self.opts.get('lock_saltenv', False):
                # NOTE: Overriding the saltenv when lock_saltenv is blocked in
                # salt/modules/state.py, before we ever get here, but this
                # additional check keeps use of the State class outside of the
                # salt/modules/state.py from getting around this setting.
                if 'saltenv' in low:
                    inject_globals['__env__'] = six.text_type(low['saltenv'])
                elif isinstance(cdata['kwargs'].get('env', None), six.string_types):
                    # User is using a deprecated env setting which was parsed by
                    # format_call.
                    # We check for a string type since module functions which
                    # allow setting the OS environ also make use of the "env"
                    # keyword argument, which is not a string
                    inject_globals['__env__'] = six.text_type(cdata['kwargs']['env'])
                elif '__env__' in low:
                    # The user is passing an alternative environment using
                    # __env__ which is also not the appropriate choice, still,
                    # handle it
                    inject_globals['__env__'] = six.text_type(low['__env__'])

            if '__env__' not in inject_globals:
                # Let's use the default environment
                inject_globals['__env__'] = 'base'

            if '__orchestration_jid__' in low:
                inject_globals['__orchestration_jid__'] = \
                    low['__orchestration_jid__']

            if 'result' not in ret or ret['result'] is False:
                self.states.inject_globals = inject_globals
                if self.mocked:
                    ret = mock_ret(cdata)
                else:
                    # Execute the state function
                    if not low.get('__prereq__') and low.get('parallel'):
                        # run the state call in parallel, but only if not in a prereq
                        ret = self.call_parallel(cdata, low)
                    else:
                        self.format_slots(cdata)
                        ret = self.states[cdata['full']](*cdata['args'],
                                                         **cdata['kwargs'])
                self.states.inject_globals = {}
            if 'check_cmd' in low and '{0[state]}.mod_run_check_cmd'.format(low) not in self.states:
                ret.update(self._run_check_cmd(low))
        except Exception:
            trb = traceback.format_exc()
            # There are a number of possibilities to not have the cdata
            # populated with what we might have expected, so just be smart
            # enough to not raise another KeyError as the name is easily
            # guessable and fallback in all cases to present the real
            # exception to the user
            if len(cdata['args']) > 0:
                name = cdata['args'][0]
            elif 'name' in cdata['kwargs']:
                name = cdata['kwargs']['name']
            else:
                name = low.get('name', low.get('__id__'))
            ret = {
                'result': False,
                'name': name,
                'changes': {},
                'comment': 'An exception occurred in this state: {0}'.format(
                    trb)
            }
        finally:
            if low.get('__prereq__'):
                sys.modules[self.states[cdata['full']].__module__].__opts__['test'] = test

            self.state_con.pop('runas', None)
            self.state_con.pop('runas_password', None)

        if not isinstance(ret, dict):
            return ret

        # If format_call got any warnings, let's show them to the user
        if 'warnings' in cdata:
            ret.setdefault('warnings', []).extend(cdata['warnings'])

        if 'provider' in low:
            self.load_modules()

        if low.get('__prereq__'):
            low['__prereq__'] = False
            return ret

        ret['__sls__'] = low.get('__sls__')
        ret['__run_num__'] = self.__run_num
        self.__run_num += 1
        format_log(ret)
        self.check_refresh(low, ret)
        utc_finish_time = datetime.datetime.utcnow()
        timezone_delta = datetime.datetime.utcnow() - datetime.datetime.now()
        local_finish_time = utc_finish_time - timezone_delta
        local_start_time = utc_start_time - timezone_delta
        ret['start_time'] = local_start_time.time().isoformat()
        delta = (utc_finish_time - utc_start_time)
        # duration in milliseconds.microseconds
        duration = (delta.seconds * 1000000 + delta.microseconds)/1000.0
        ret['duration'] = duration
        ret['__id__'] = low['__id__']
        log.info(
            'Completed state [%s] at time %s (duration_in_ms=%s)',
            low['name'].strip() if isinstance(low['name'], six.string_types)
                else low['name'],
            local_finish_time.time().isoformat(),
            duration
        )
        if 'retry' in low:
            low['retry'] = self.verify_retry_data(low['retry'])
            if not sys.modules[self.states[cdata['full']].__module__].__opts__['test']:
                if low['retry']['until'] != ret['result']:
                    if low['retry']['attempts'] > retries:
                        interval = low['retry']['interval']
                        if low['retry']['splay'] != 0:
                            interval = interval + random.randint(0, low['retry']['splay'])
                        log.info(
                            'State result does not match retry until value, '
                            'state will be re-run in %s seconds', interval
                        )
                        self.functions['test.sleep'](interval)
                        retry_ret = self.call(low, chunks, running, retries=retries+1)
                        orig_ret = ret
                        ret = retry_ret
                        ret['comment'] = '\n'.join(
                                [(
                                     'Attempt {0}: Returned a result of "{1}", '
                                     'with the following comment: "{2}"'.format(
                                         retries,
                                         orig_ret['result'],
                                         orig_ret['comment'])
                                 ),
                                 '' if not ret['comment'] else ret['comment']])
                        ret['duration'] = ret['duration'] + orig_ret['duration'] + (interval * 1000)
                        if retries == 1:
                            ret['start_time'] = orig_ret['start_time']
            else:
                ret['comment'] = '  '.join(
                        ['' if not ret['comment'] else ret['comment'],
                         ('The state would be retried every {1} seconds '
                          '(with a splay of up to {3} seconds) '
                          'a maximum of {0} times or until a result of {2} '
                          'is returned').format(low['retry']['attempts'],
                                                low['retry']['interval'],
                                                low['retry']['until'],
                                                low['retry']['splay'])])
        return ret

    def __eval_slot(self, slot):
        log.debug('Evaluating slot: %s', slot)
        fmt = slot.split(':', 2)
        if len(fmt) != 3:
            log.warning('Malformed slot: %s', slot)
            return slot
        if fmt[1] != 'salt':
            log.warning('Malformed slot: %s', slot)
            log.warning('Only execution modules are currently supported in slots. This means slot '
                        'should start with "__slot__:salt:"')
            return slot
        fun, args, kwargs = salt.utils.args.parse_function(fmt[2])
        if not fun or fun not in self.functions:
            log.warning('Malformed slot: %s', slot)
            log.warning('Execution module should be specified in a function call format: '
                        'test.arg(\'arg\', kw=\'kwarg\')')
            return slot
        log.debug('Calling slot: %s(%s, %s)', fun, args, kwargs)
        return self.functions[fun](*args, **kwargs)

    def format_slots(self, cdata):
        '''
        Read in the arguments from the low level slot syntax to make a last
        minute runtime call to gather relevant data for the specific routine
        '''
        # __slot__:salt.cmd.run(foo, bar, baz=qux)
        ctx = (('args', enumerate(cdata['args'])),
               ('kwargs', cdata['kwargs'].items()))
        for atype, avalues in ctx:
            for ind, arg in avalues:
                arg = sdecode(arg)
                if not isinstance(arg, six.string_types) or not arg.startswith('__slot__:'):
                    # Not a slot, skip it
                    continue
                cdata[atype][ind] = self.__eval_slot(arg)

    def verify_retry_data(self, retry_data):
        '''
        verifies the specified retry data
        '''
        retry_defaults = {
                'until': True,
                'attempts': 2,
                'splay': 0,
                'interval': 30,
        }
        expected_data = {
            'until': bool,
            'attempts': int,
            'interval': int,
            'splay': int,
        }
        validated_retry_data = {}
        if isinstance(retry_data, dict):
            for expected_key, value_type in six.iteritems(expected_data):
                if expected_key in retry_data:
                    if isinstance(retry_data[expected_key], value_type):
                        validated_retry_data[expected_key] = retry_data[expected_key]
                    else:
                        log.warning(
                            'An invalid value was passed for the retry %s, '
                            'using default value \'%s\'',
                            expected_key, retry_defaults[expected_key]
                        )
                        validated_retry_data[expected_key] = retry_defaults[expected_key]
                else:
                    validated_retry_data[expected_key] = retry_defaults[expected_key]
        else:
            log.warning(('State is set to retry, but a valid dict for retry '
                         'configuration was not found.  Using retry defaults'))
            validated_retry_data = retry_defaults
        return validated_retry_data

    def call_chunks(self, chunks):
        '''
        Iterate over a list of chunks and call them, checking for requires.
        '''
        # Check for any disabled states
        disabled = {}
        if 'state_runs_disabled' in self.opts['grains']:
            for low in chunks[:]:
                state_ = '{0}.{1}'.format(low['state'], low['fun'])
                for pat in self.opts['grains']['state_runs_disabled']:
                    if fnmatch.fnmatch(state_, pat):
                        comment = (
                                    'The state function "{0}" is currently disabled by "{1}", '
                                    'to re-enable, run state.enable {1}.'
                                  ).format(
                                    state_,
                                    pat,
                                  )
                        _tag = _gen_tag(low)
                        disabled[_tag] = {'changes': {},
                                          'result': False,
                                          'comment': comment,
                                          '__run_num__': self.__run_num,
                                          '__sls__': low['__sls__']}
                        self.__run_num += 1
                        chunks.remove(low)
                        break
        running = {}
        for low in chunks:
            if '__FAILHARD__' in running:
                running.pop('__FAILHARD__')
                return running
            tag = _gen_tag(low)
            if tag not in running:
                # Check if this low chunk is paused
                action = self.check_pause(low)
                if action == 'kill':
                    break
                running = self.call_chunk(low, running, chunks)
                if self.check_failhard(low, running):
                    return running
            self.active = set()
        while True:
            if self.reconcile_procs(running):
                break
            time.sleep(0.01)
        ret = dict(list(disabled.items()) + list(running.items()))
        return ret

    def check_failhard(self, low, running):
        '''
        Check if the low data chunk should send a failhard signal
        '''
        tag = _gen_tag(low)
        if self.opts.get('test', False):
            return False
        if (low.get('failhard', False) or self.opts['failhard']) and tag in running:
            if running[tag]['result'] is None:
                return False
            return not running[tag]['result']
        return False

    def check_pause(self, low):
        '''
        Check to see if this low chunk has been paused
        '''
        if not self.jid:
            # Can't pause on salt-ssh since we can't track continuous state
            return
        pause_path = os.path.join(self.opts['cachedir'], 'state_pause', self.jid)
        start = time.time()
        if os.path.isfile(pause_path):
            try:
                while True:
                    tries = 0
                    with salt.utils.files.fopen(pause_path, 'rb') as fp_:
                        try:
                            pdat = msgpack.loads(fp_.read())
                        except msgpack.UnpackValueError:
                            # Reading race condition
                            if tries > 10:
                                # Break out if there are a ton of read errors
                                return
                            tries += 1
                            time.sleep(1)
                            continue
                        id_ = low['__id__']
                        key = ''
                        if id_ in pdat:
                            key = id_
                        elif '__all__' in pdat:
                            key = '__all__'
                        if key:
                            if 'duration' in pdat[key]:
                                now = time.time()
                                if now - start > pdat[key]['duration']:
                                    return 'run'
                            if 'kill' in pdat[key]:
                                return 'kill'
                        else:
                            return 'run'
                        time.sleep(1)
            except Exception as exc:
                log.error('Failed to read in pause data for file located at: %s', pause_path)
                return 'run'
        return 'run'

    def reconcile_procs(self, running):
        '''
        Check the running dict for processes and resolve them
        '''
        retset = set()
        for tag in running:
            proc = running[tag].get('proc')
            if proc:
                if not proc.is_alive():
                    ret_cache = os.path.join(self.opts['cachedir'], self.jid, _clean_tag(tag))
                    if not os.path.isfile(ret_cache):
                        ret = {'result': False,
                               'comment': 'Parallel process failed to return',
                               'name': running[tag]['name'],
                               'changes': {}}
                    try:
                        with salt.utils.files.fopen(ret_cache, 'rb') as fp_:
                            ret = msgpack.loads(fp_.read())
                    except (OSError, IOError):
                        ret = {'result': False,
                               'comment': 'Parallel cache failure',
                               'name': running[tag]['name'],
                               'changes': {}}
                    running[tag].update(ret)
                    running[tag].pop('proc')
                else:
                    retset.add(False)
        return False not in retset

    def check_requisite(self, low, running, chunks, pre=False):
        '''
        Look into the running data to check the status of all requisite
        states
        '''
        present = False
        # If mod_watch is not available make it a require
        if 'watch' in low:
            if '{0}.mod_watch'.format(low['state']) not in self.states:
                if 'require' in low:
                    low['require'].extend(low.pop('watch'))
                else:
                    low['require'] = low.pop('watch')
            else:
                present = True
        if 'watch_any' in low:
            if '{0}.mod_watch'.format(low['state']) not in self.states:
                if 'require_any' in low:
                    low['require_any'].extend(low.pop('watch_any'))
                else:
                    low['require_any'] = low.pop('watch_any')
            else:
                present = True
        if 'require' in low:
            present = True
        if 'require_any' in low:
            present = True
        if 'prerequired' in low:
            present = True
        if 'prereq' in low:
            present = True
        if 'onfail' in low:
            present = True
        if 'onfail_any' in low:
            present = True
        if 'onchanges' in low:
            present = True
        if 'onchanges_any' in low:
            present = True
        if not present:
            return 'met', ()
        self.reconcile_procs(running)
        reqs = {
                'require': [],
                'require_any': [],
                'watch': [],
                'watch_any': [],
                'prereq': [],
                'onfail': [],
                'onfail_any': [],
                'onchanges': [],
                'onchanges_any': []}
        if pre:
            reqs['prerequired'] = []
        for r_state in reqs:
            if r_state in low and low[r_state] is not None:
                for req in low[r_state]:
                    if isinstance(req, six.string_types):
                        req = {'id': req}
                    req = trim_req(req)
                    found = False
                    for chunk in chunks:
                        req_key = next(iter(req))
                        req_val = req[req_key]
                        if req_val is None:
                            continue
                        if req_key == 'sls':
                            # Allow requisite tracking of entire sls files
                            if fnmatch.fnmatch(chunk['__sls__'], req_val):
                                found = True
                                reqs[r_state].append(chunk)
                            continue
                        try:
                            if isinstance(req_val, six.string_types):
                                if (fnmatch.fnmatch(chunk['name'], req_val) or
                                    fnmatch.fnmatch(chunk['__id__'], req_val)):
                                    if req_key == 'id' or chunk['state'] == req_key:
                                        found = True
                                        reqs[r_state].append(chunk)
                            else:
                                raise KeyError
                        except KeyError as exc:
                            raise SaltRenderError(
                                'Could not locate requisite of [{0}] present in state with name [{1}]'.format(
                                    req_key, chunk['name']))
                        except TypeError:
                            # On Python 2, the above req_val, being an OrderedDict, will raise a KeyError,
                            # however on Python 3 it will raise a TypeError
                            # This was found when running tests.unit.test_state.StateCompilerTestCase.test_render_error_on_invalid_requisite
                            raise SaltRenderError(
                                'Could not locate requisite of [{0}] present in state with name [{1}]'.format(
                                    req_key, chunk['name']))
                    if not found:
                        return 'unmet', ()
        fun_stats = set()
        for r_state, chunks in six.iteritems(reqs):
            req_stats = set()
            if r_state.startswith('prereq') and not r_state.startswith('prerequired'):
                run_dict = self.pre
            else:
                run_dict = running
            for chunk in chunks:
                tag = _gen_tag(chunk)
                if tag not in run_dict:
                    req_stats.add('unmet')
                    continue
                if run_dict[tag].get('proc'):
                    # Run in parallel, first wait for a touch and then recheck
                    time.sleep(0.01)
                    return self.check_requisite(low, running, chunks, pre)
                if r_state.startswith('onfail'):
                    if run_dict[tag]['result'] is True:
                        req_stats.add('onfail')  # At least one state is OK
                        continue
                else:
                    if run_dict[tag]['result'] is False:
                        req_stats.add('fail')
                        continue
                if r_state.startswith('onchanges'):
                    if not run_dict[tag]['changes']:
                        req_stats.add('onchanges')
                    else:
                        req_stats.add('onchangesmet')
                    continue
                if r_state.startswith('watch') and run_dict[tag]['changes']:
                    req_stats.add('change')
                    continue
                if r_state.startswith('prereq') and run_dict[tag]['result'] is None:
                    if not r_state.startswith('prerequired'):
                        req_stats.add('premet')
                if r_state.startswith('prereq') and not run_dict[tag]['result'] is None:
                    if not r_state.startswith('prerequired'):
                        req_stats.add('pre')
                else:
                    req_stats.add('met')
            if r_state.endswith('_any'):
                if 'met' in req_stats or 'change' in req_stats:
                    if 'fail' in req_stats:
                        req_stats.remove('fail')
                if 'onchangesmet' in req_stats:
                    if 'onchanges' in req_stats:
                        req_stats.remove('onchanges')
                    if 'fail' in req_stats:
                        req_stats.remove('fail')
                if 'onfail' in req_stats:
                    if 'fail' in req_stats:
                        req_stats.remove('onfail')
            fun_stats.update(req_stats)

        if 'unmet' in fun_stats:
            status = 'unmet'
        elif 'fail' in fun_stats:
            status = 'fail'
        elif 'pre' in fun_stats:
            if 'premet' in fun_stats:
                status = 'met'
            else:
                status = 'pre'
        elif 'onfail' in fun_stats and 'met' not in fun_stats:
            status = 'onfail'  # all onfail states are OK
        elif 'onchanges' in fun_stats and 'onchangesmet' not in fun_stats:
            status = 'onchanges'
        elif 'change' in fun_stats:
            status = 'change'
        else:
            status = 'met'

        return status, reqs

    def event(self, chunk_ret, length, fire_event=False):
        '''
        Fire an event on the master bus

        If `fire_event` is set to True an event will be sent with the
        chunk name in the tag and the chunk result in the event data.

        If `fire_event` is set to a string such as `mystate/is/finished`,
        an event will be sent with the string added to the tag and the chunk
        result in the event data.

        If the `state_events` is set to True in the config, then after the
        chunk is evaluated an event will be set up to the master with the
        results.
        '''
        if not self.opts.get('local') and (self.opts.get('state_events', True) or fire_event):
            if not self.opts.get('master_uri'):
                ev_func = lambda ret, tag, preload=None: salt.utils.event.get_master_event(
                    self.opts, self.opts['sock_dir'], listen=False).fire_event(ret, tag)
            else:
                ev_func = self.functions['event.fire_master']

            ret = {'ret': chunk_ret}
            if fire_event is True:
                tag = salt.utils.event.tagify(
                        [self.jid, self.opts['id'], six.text_type(chunk_ret['name'])], 'state_result'
                        )
            elif isinstance(fire_event, six.string_types):
                tag = salt.utils.event.tagify(
                        [self.jid, self.opts['id'], six.text_type(fire_event)], 'state_result'
                        )
            else:
                tag = salt.utils.event.tagify(
                        [self.jid, 'prog', self.opts['id'], six.text_type(chunk_ret['__run_num__'])], 'job'
                        )
                ret['len'] = length
            preload = {'jid': self.jid}
            ev_func(ret, tag, preload=preload)

    def call_chunk(self, low, running, chunks):
        '''
        Check if a chunk has any requires, execute the requires and then
        the chunk
        '''
        low = self._mod_aggregate(low, running, chunks)
        self._mod_init(low)
        tag = _gen_tag(low)
        if not low.get('prerequired'):
            self.active.add(tag)
        requisites = ['require',
                      'require_any',
                      'watch',
                      'watch_any',
                      'prereq',
                      'onfail',
                      'onfail_any',
                      'onchanges',
                      'onchanges_any']
        if not low.get('__prereq__'):
            requisites.append('prerequired')
            status, reqs = self.check_requisite(low, running, chunks, pre=True)
        else:
            status, reqs = self.check_requisite(low, running, chunks)
        if status == 'unmet':
            lost = {}
            reqs = []
            for requisite in requisites:
                lost[requisite] = []
                if requisite not in low:
                    continue
                for req in low[requisite]:
                    if isinstance(req, six.string_types):
                        req = {'id': req}
                    req = trim_req(req)
                    found = False
                    req_key = next(iter(req))
                    req_val = req[req_key]
                    for chunk in chunks:
                        if req_val is None:
                            continue
                        if req_key == 'sls':
                            # Allow requisite tracking of entire sls files
                            if fnmatch.fnmatch(chunk['__sls__'], req_val):
                                if requisite == 'prereq':
                                    chunk['__prereq__'] = True
                                reqs.append(chunk)
                                found = True
                            continue
                        if (fnmatch.fnmatch(chunk['name'], req_val) or
                            fnmatch.fnmatch(chunk['__id__'], req_val)):
                            if req_key == 'id' or chunk['state'] == req_key:
                                if requisite == 'prereq':
                                    chunk['__prereq__'] = True
                                elif requisite == 'prerequired':
                                    chunk['__prerequired__'] = True
                                reqs.append(chunk)
                                found = True
                    if not found:
                        lost[requisite].append(req)
            if lost['require'] or lost['watch'] or lost['prereq'] \
                        or lost['onfail'] or lost['onchanges'] \
                        or lost.get('prerequired'):
                comment = 'The following requisites were not found:\n'
                for requisite, lreqs in six.iteritems(lost):
                    if not lreqs:
                        continue
                    comment += \
                        '{0}{1}:\n'.format(' ' * 19, requisite)
                    for lreq in lreqs:
                        req_key = next(iter(lreq))
                        req_val = lreq[req_key]
                        comment += \
                            '{0}{1}: {2}\n'.format(' ' * 23, req_key, req_val)
                if low.get('__prereq__'):
                    run_dict = self.pre
                else:
                    run_dict = running
                start_time, duration = _calculate_fake_duration()
                run_dict[tag] = {'changes': {},
                                 'result': False,
                                 'duration': duration,
                                 'start_time': start_time,
                                 'comment': comment,
                                 '__run_num__': self.__run_num,
                                 '__sls__': low['__sls__']}
                self.__run_num += 1
                self.event(run_dict[tag], len(chunks), fire_event=low.get('fire_event'))
                return running
            for chunk in reqs:
                # Check to see if the chunk has been run, only run it if
                # it has not been run already
                ctag = _gen_tag(chunk)
                if ctag not in running:
                    if ctag in self.active:
                        if chunk.get('__prerequired__'):
                            # Prereq recusive, run this chunk with prereq on
                            if tag not in self.pre:
                                low['__prereq__'] = True
                                self.pre[ctag] = self.call(low, chunks, running)
                                return running
                            else:
                                return running
                        elif ctag not in running:
                            log.error('Recursive requisite found')
                            running[tag] = {
                                    'changes': {},
                                    'result': False,
                                    'comment': 'Recursive requisite found',
                                    '__run_num__': self.__run_num,
                                    '__sls__': low['__sls__']}
                        self.__run_num += 1
                        self.event(running[tag], len(chunks), fire_event=low.get('fire_event'))
                        return running
                    running = self.call_chunk(chunk, running, chunks)
                    if self.check_failhard(chunk, running):
                        running['__FAILHARD__'] = True
                        return running
            if low.get('__prereq__'):
                status, reqs = self.check_requisite(low, running, chunks)
                self.pre[tag] = self.call(low, chunks, running)
                if not self.pre[tag]['changes'] and status == 'change':
                    self.pre[tag]['changes'] = {'watch': 'watch'}
                    self.pre[tag]['result'] = None
            else:
                running = self.call_chunk(low, running, chunks)
            if self.check_failhard(chunk, running):
                running['__FAILHARD__'] = True
                return running
        elif status == 'met':
            if low.get('__prereq__'):
                self.pre[tag] = self.call(low, chunks, running)
            else:
                running[tag] = self.call(low, chunks, running)
        elif status == 'fail':
            # if the requisite that failed was due to a prereq on this low state
            # show the normal error
            if tag in self.pre:
                running[tag] = self.pre[tag]
                running[tag]['__run_num__'] = self.__run_num
                running[tag]['__sls__'] = low['__sls__']
            # otherwise the failure was due to a requisite down the chain
            else:
                # determine what the requisite failures where, and return
                # a nice error message
                failed_requisites = set()
                # look at all requisite types for a failure
                for req_lows in six.itervalues(reqs):
                    for req_low in req_lows:
                        req_tag = _gen_tag(req_low)
                        req_ret = self.pre.get(req_tag, running.get(req_tag))
                        # if there is no run output for the requisite it
                        # can't be the failure
                        if req_ret is None:
                            continue
                        # If the result was False (not None) it was a failure
                        if req_ret['result'] is False:
                            # use SLS.ID for the key-- so its easier to find
                            key = '{sls}.{_id}'.format(sls=req_low['__sls__'],
                                                        _id=req_low['__id__'])
                            failed_requisites.add(key)

                _cmt = 'One or more requisite failed: {0}'.format(
                    ', '.join(six.text_type(i) for i in failed_requisites)
                )
                start_time, duration = _calculate_fake_duration()
                running[tag] = {
                    'changes': {},
                    'result': False,
                    'duration': duration,
                    'start_time': start_time,
                    'comment': _cmt,
                    '__run_num__': self.__run_num,
                    '__sls__': low['__sls__']
                }
            self.__run_num += 1
        elif status == 'change' and not low.get('__prereq__'):
            ret = self.call(low, chunks, running)
            if not ret['changes'] and not ret.get('skip_watch', False):
                low = low.copy()
                low['sfun'] = low['fun']
                low['fun'] = 'mod_watch'
                low['__reqs__'] = reqs
                ret = self.call(low, chunks, running)
            running[tag] = ret
        elif status == 'pre':
            start_time, duration = _calculate_fake_duration()
            pre_ret = {'changes': {},
                       'result': True,
                       'duration': duration,
                       'start_time': start_time,
                       'comment': 'No changes detected',
                       '__run_num__': self.__run_num,
                       '__sls__': low['__sls__']}
            running[tag] = pre_ret
            self.pre[tag] = pre_ret
            self.__run_num += 1
        elif status == 'onfail':
            start_time, duration = _calculate_fake_duration()
            running[tag] = {'changes': {},
                            'result': True,
                            'duration': duration,
                            'start_time': start_time,
                            'comment': 'State was not run because onfail req did not change',
                            '__run_num__': self.__run_num,
                            '__sls__': low['__sls__']}
            self.__run_num += 1
        elif status == 'onchanges':
            start_time, duration = _calculate_fake_duration()
            running[tag] = {'changes': {},
                            'result': True,
                            'duration': duration,
                            'start_time': start_time,
                            'comment': 'State was not run because none of the onchanges reqs changed',
                            '__run_num__': self.__run_num,
                            '__sls__': low['__sls__']}
            self.__run_num += 1
        else:
            if low.get('__prereq__'):
                self.pre[tag] = self.call(low, chunks, running)
            else:
                running[tag] = self.call(low, chunks, running)
        if tag in running:
            self.event(running[tag], len(chunks), fire_event=low.get('fire_event'))
        return running

    def call_listen(self, chunks, running):
        '''
        Find all of the listen routines and call the associated mod_watch runs
        '''
        listeners = []
        crefs = {}
        for chunk in chunks:
            crefs[(chunk['state'], chunk['name'])] = chunk
            crefs[(chunk['state'], chunk['__id__'])] = chunk
            if 'listen' in chunk:
                listeners.append({(chunk['state'], chunk['__id__']): chunk['listen']})
            if 'listen_in' in chunk:
                for l_in in chunk['listen_in']:
                    for key, val in six.iteritems(l_in):
                        listeners.append({(key, val): [{chunk['state']: chunk['__id__']}]})
        mod_watchers = []
        errors = {}
        for l_dict in listeners:
            for key, val in six.iteritems(l_dict):
                for listen_to in val:
                    if not isinstance(listen_to, dict):
                        found = False
                        for chunk in chunks:
                            if chunk['__id__'] == listen_to or \
                               chunk['name'] == listen_to:
                                listen_to = {chunk['state']: chunk['__id__']}
                                found = True
                        if not found:
                            continue
                    for lkey, lval in six.iteritems(listen_to):
                        if (lkey, lval) not in crefs:
                            rerror = {_l_tag(lkey, lval):
                                      {
                                          'comment': 'Referenced state {0}: {1} does not exist'.format(lkey, lval),
                                          'name': 'listen_{0}:{1}'.format(lkey, lval),
                                          'result': False,
                                          'changes': {}
                                      }}
                            errors.update(rerror)
                            continue
                        to_tag = _gen_tag(crefs[(lkey, lval)])
                        if to_tag not in running:
                            continue
                        if running[to_tag]['changes']:
                            if key not in crefs:
                                rerror = {_l_tag(key[0], key[1]):
                                             {'comment': 'Referenced state {0}: {1} does not exist'.format(key[0], key[1]),
                                              'name': 'listen_{0}:{1}'.format(key[0], key[1]),
                                              'result': False,
                                              'changes': {}}}
                                errors.update(rerror)
                                continue
                            chunk = crefs[key]
                            low = chunk.copy()
                            low['sfun'] = chunk['fun']
                            low['fun'] = 'mod_watch'
                            low['__id__'] = 'listener_{0}'.format(low['__id__'])
                            for req in STATE_REQUISITE_KEYWORDS:
                                if req in low:
                                    low.pop(req)
                            mod_watchers.append(low)
        ret = self.call_chunks(mod_watchers)
        running.update(ret)
        for err in errors:
            errors[err]['__run_num__'] = self.__run_num
            self.__run_num += 1
        running.update(errors)
        return running

    def call_high(self, high, orchestration_jid=None):
        '''
        Process a high data call and ensure the defined states.
        '''
        errors = []
        # If there is extension data reconcile it
        high, ext_errors = self.reconcile_extend(high)
        errors.extend(ext_errors)
        errors.extend(self.verify_high(high))
        if errors:
            return errors
        high, req_in_errors = self.requisite_in(high)
        errors.extend(req_in_errors)
        high = self.apply_exclude(high)
        # Verify that the high data is structurally sound
        if errors:
            return errors
        # Compile and verify the raw chunks
        chunks = self.compile_high_data(high, orchestration_jid)

        # If there are extensions in the highstate, process them and update
        # the low data chunks
        if errors:
            return errors
        ret = self.call_chunks(chunks)
        ret = self.call_listen(chunks, ret)

        def _cleanup_accumulator_data():
            accum_data_path = os.path.join(
                get_accumulator_dir(self.opts['cachedir']),
                self.instance_id
            )
            try:
                os.remove(accum_data_path)
                log.debug('Deleted accumulator data file %s', accum_data_path)
            except OSError:
                log.debug('File %s does not exist, no need to cleanup', accum_data_path)
        _cleanup_accumulator_data()
        if self.jid is not None:
            pause_path = os.path.join(self.opts['cachedir'], 'state_pause', self.jid)
            if os.path.isfile(pause_path):
                try:
                    os.remove(pause_path)
                except OSError:
                    # File is not present, all is well
                    pass

        return ret

    def render_template(self, high, template):
        errors = []
        if not high:
            return high, errors

        if not isinstance(high, dict):
            errors.append(
                'Template {0} does not render to a dictionary'.format(template)
            )
            return high, errors

        invalid_items = ('include', 'exclude', 'extends')
        for item in invalid_items:
            if item in high:
                errors.append(
                    'The \'{0}\' declaration found on \'{1}\' is invalid when '
                    'rendering single templates'.format(item, template)
                )
                return high, errors

        for name in high:
            if not isinstance(high[name], dict):
                if isinstance(high[name], six.string_types):
                    # Is this is a short state, it needs to be padded
                    if '.' in high[name]:
                        comps = high[name].split('.')
                        high[name] = {
                            # '__sls__': template,
                            # '__env__': None,
                            comps[0]: [comps[1]]
                        }
                        continue

                    errors.append(
                        'ID {0} in template {1} is not a dictionary'.format(
                            name, template
                        )
                    )
                    continue
            skeys = set()
            for key in sorted(high[name]):
                if key.startswith('_'):
                    continue
                if high[name][key] is None:
                    errors.append(
                        'ID \'{0}\' in template {1} contains a short '
                        'declaration ({2}) with a trailing colon. When not '
                        'passing any arguments to a state, the colon must be '
                        'omitted.'.format(name, template, key)
                    )
                    continue
                if not isinstance(high[name][key], list):
                    continue
                if '.' in key:
                    comps = key.split('.')
                    # Salt doesn't support state files such as:
                    #
                    # /etc/redis/redis.conf:
                    #   file.managed:
                    #     - user: redis
                    #     - group: redis
                    #     - mode: 644
                    #   file.comment:
                    #     - regex: ^requirepass
                    if comps[0] in skeys:
                        errors.append(
                            'ID \'{0}\' in template \'{1}\' contains multiple '
                            'state declarations of the same type'
                            .format(name, template)
                        )
                        continue
                    high[name][comps[0]] = high[name].pop(key)
                    high[name][comps[0]].append(comps[1])
                    skeys.add(comps[0])
                    continue
                skeys.add(key)

        return high, errors

    def call_template(self, template):
        '''
        Enforce the states in a template
        '''
        high = compile_template(template,
                                self.rend,
                                self.opts['renderer'],
                                self.opts['renderer_blacklist'],
                                self.opts['renderer_whitelist'])
        if not high:
            return high
        high, errors = self.render_template(high, template)
        if errors:
            return errors
        return self.call_high(high)

    def call_template_str(self, template):
        '''
        Enforce the states in a template, pass the template as a string
        '''
        high = compile_template_str(template,
                                    self.rend,
                                    self.opts['renderer'],
                                    self.opts['renderer_blacklist'],
                                    self.opts['renderer_whitelist'])
        if not high:
            return high
        high, errors = self.render_template(high, '<template-str>')
        if errors:
            return errors
        return self.call_high(high)


class BaseHighState(object):
    '''
    The BaseHighState is an abstract base class that is the foundation of
    running a highstate, extend it and add a self.state object of type State.

    When extending this class, please note that ``self.client`` and
    ``self.matcher`` should be instantiated and handled.
    '''
    def __init__(self, opts):
        self.opts = self.__gen_opts(opts)
        self.iorder = 10000
        self.avail = self.__gather_avail()
        self.serial = salt.payload.Serial(self.opts)
        self.building_highstate = OrderedDict()

    def __gather_avail(self):
        '''
        Gather the lists of available sls data from the master
        '''
        avail = {}
        for saltenv in self._get_envs():
            avail[saltenv] = self.client.list_states(saltenv)
        return avail

    def __gen_opts(self, opts):
        '''
        The options used by the High State object are derived from options
        on the minion and the master, or just the minion if the high state
        call is entirely local.
        '''
        # If the state is intended to be applied locally, then the local opts
        # should have all of the needed data, otherwise overwrite the local
        # data items with data from the master
        if 'local_state' in opts:
            if opts['local_state']:
                return opts
        mopts = self.client.master_opts()
        if not isinstance(mopts, dict):
            # An error happened on the master
            opts['renderer'] = 'yaml_jinja'
            opts['failhard'] = False
            opts['state_top'] = salt.utils.url.create('top.sls')
            opts['nodegroups'] = {}
            opts['file_roots'] = {'base': [syspaths.BASE_FILE_ROOTS_DIR]}
        else:
            opts['renderer'] = mopts['renderer']
            opts['failhard'] = mopts.get('failhard', False)
            if mopts['state_top'].startswith('salt://'):
                opts['state_top'] = mopts['state_top']
            elif mopts['state_top'].startswith('/'):
                opts['state_top'] = salt.utils.url.create(mopts['state_top'][1:])
            else:
                opts['state_top'] = salt.utils.url.create(mopts['state_top'])
            opts['state_top_saltenv'] = mopts.get('state_top_saltenv', None)
            opts['nodegroups'] = mopts.get('nodegroups', {})
            opts['state_auto_order'] = mopts.get(
                'state_auto_order',
                opts['state_auto_order'])
            opts['file_roots'] = mopts['file_roots']
            opts['top_file_merging_strategy'] = mopts.get('top_file_merging_strategy',
                                                           opts.get('top_file_merging_strategy'))
            opts['env_order'] = mopts.get('env_order', opts.get('env_order', []))
            opts['default_top'] = mopts.get('default_top', opts.get('default_top'))
            opts['state_events'] = mopts.get('state_events')
            opts['state_aggregate'] = mopts.get('state_aggregate', opts.get('state_aggregate', False))
            opts['jinja_env'] = mopts.get('jinja_env', {})
            opts['jinja_sls_env'] = mopts.get('jinja_sls_env', {})
            opts['jinja_lstrip_blocks'] = mopts.get('jinja_lstrip_blocks', False)
            opts['jinja_trim_blocks'] = mopts.get('jinja_trim_blocks', False)
        return opts

    def _get_envs(self):
        '''
        Pull the file server environments out of the master options
        '''
        envs = ['base']
        if 'file_roots' in self.opts:
            envs.extend([x for x in list(self.opts['file_roots'])
                         if x not in envs])
        env_order = self.opts.get('env_order', [])
        # Remove duplicates while preserving the order
        members = set()
        env_order = [env for env in env_order if not (env in members or members.add(env))]
        client_envs = self.client.envs()
        if env_order and client_envs:
            return [env for env in env_order if env in client_envs]

        elif env_order:
            return env_order
        else:
            envs.extend([env for env in client_envs if env not in envs])
            return envs

    def get_tops(self):
        '''
        Gather the top files
        '''
        tops = DefaultOrderedDict(list)
        include = DefaultOrderedDict(list)
        done = DefaultOrderedDict(list)
        found = 0  # did we find any contents in the top files?
        # Gather initial top files
        merging_strategy = self.opts['top_file_merging_strategy']
        if merging_strategy == 'same' and not self.opts['saltenv']:
            if not self.opts['default_top']:
                raise SaltRenderError(
                    'top_file_merging_strategy set to \'same\', but no '
                    'default_top configuration option was set'
                )

        if self.opts['saltenv']:
            contents = self.client.cache_file(
                self.opts['state_top'],
                self.opts['saltenv']
            )
            if contents:
                found = 1
                tops[self.opts['saltenv']] = [
                    compile_template(
                        contents,
                        self.state.rend,
                        self.state.opts['renderer'],
                        self.state.opts['renderer_blacklist'],
                        self.state.opts['renderer_whitelist'],
                        saltenv=self.opts['saltenv']
                    )
                ]
            else:
                tops[self.opts['saltenv']] = [{}]

        else:
            found = 0
            state_top_saltenv = self.opts.get('state_top_saltenv', False)
            if state_top_saltenv \
                    and not isinstance(state_top_saltenv, six.string_types):
                state_top_saltenv = six.text_type(state_top_saltenv)

            for saltenv in [state_top_saltenv] if state_top_saltenv \
                    else self._get_envs():
                contents = self.client.cache_file(
                    self.opts['state_top'],
                    saltenv
                )
                if contents:
                    found = found + 1
                    tops[saltenv].append(
                        compile_template(
                            contents,
                            self.state.rend,
                            self.state.opts['renderer'],
                            self.state.opts['renderer_blacklist'],
                            self.state.opts['renderer_whitelist'],
                            saltenv=saltenv
                        )
                    )
                else:
                    tops[saltenv].append({})
                    log.debug('No contents loaded for saltenv \'%s\'', saltenv)

            if found > 1 and merging_strategy == 'merge' and not self.opts.get('env_order', None):
                log.warning(
                    'top_file_merging_strategy is set to \'%s\' and '
                    'multiple top files were found. Merging order is not '
                    'deterministic, it may be desirable to either set '
                    'top_file_merging_strategy to \'same\' or use the '
                    '\'env_order\' configuration parameter to specify the '
                    'merging order.', merging_strategy
                )

        if found == 0:
            log.debug(
                'No contents found in top file. If this is not expected, '
                'verify that the \'file_roots\' specified in \'etc/master\' '
                'are accessible. The \'file_roots\' configuration is: %s',
                repr(self.state.opts['file_roots'])
            )

        # Search initial top files for includes
        for saltenv, ctops in six.iteritems(tops):
            for ctop in ctops:
                if 'include' not in ctop:
                    continue
                for sls in ctop['include']:
                    include[saltenv].append(sls)
                ctop.pop('include')
        # Go through the includes and pull out the extra tops and add them
        while include:
            pops = []
            for saltenv, states in six.iteritems(include):
                pops.append(saltenv)
                if not states:
                    continue
                for sls_match in states:
                    for sls in fnmatch.filter(self.avail[saltenv], sls_match):
                        if sls in done[saltenv]:
                            continue
                        tops[saltenv].append(
                            compile_template(
                                self.client.get_state(
                                    sls,
                                    saltenv
                                ).get('dest', False),
                                self.state.rend,
                                self.state.opts['renderer'],
                                self.state.opts['renderer_blacklist'],
                                self.state.opts['renderer_whitelist'],
                                saltenv
                            )
                        )
                        done[saltenv].append(sls)
            for saltenv in pops:
                if saltenv in include:
                    include.pop(saltenv)
        return tops

    def merge_tops(self, tops):
        '''
        Cleanly merge the top files
        '''
        merging_strategy = self.opts['top_file_merging_strategy']
        try:
            merge_attr = '_merge_tops_{0}'.format(merging_strategy)
            merge_func = getattr(self, merge_attr)
            if not hasattr(merge_func, '__call__'):
                msg = '\'{0}\' is not callable'.format(merge_attr)
                log.error(msg)
                raise TypeError(msg)
        except (AttributeError, TypeError):
            log.warning(
                'Invalid top_file_merging_strategy \'%s\', falling back to '
                '\'merge\'', merging_strategy
            )
            merge_func = self._merge_tops_merge
        return merge_func(tops)

    def _merge_tops_merge(self, tops):
        '''
        The default merging strategy. The base env is authoritative, so it is
        checked first, followed by the remaining environments. In top files
        from environments other than "base", only the section matching the
        environment from the top file will be considered, and it too will be
        ignored if that environment was defined in the "base" top file.
        '''
        top = DefaultOrderedDict(OrderedDict)

        # Check base env first as it is authoritative
        base_tops = tops.pop('base', DefaultOrderedDict(OrderedDict))
        for ctop in base_tops:
            for saltenv, targets in six.iteritems(ctop):
                if saltenv == 'include':
                    continue
                try:
                    for tgt in targets:
                        top[saltenv][tgt] = ctop[saltenv][tgt]
                except TypeError:
                    raise SaltRenderError('Unable to render top file. No targets found.')

        for cenv, ctops in six.iteritems(tops):
            for ctop in ctops:
                for saltenv, targets in six.iteritems(ctop):
                    if saltenv == 'include':
                        continue
                    elif saltenv != cenv:
                        log.debug(
                            'Section for saltenv \'%s\' in the \'%s\' '
                            'saltenv\'s top file will be ignored, as the '
                            'top_file_merging_strategy is set to \'merge\' '
                            'and the saltenvs do not match',
                            saltenv, cenv
                        )
                        continue
                    elif saltenv in top:
                        log.debug(
                            'Section for saltenv \'%s\' in the \'%s\' '
                            'saltenv\'s top file will be ignored, as this '
                            'saltenv was already defined in the \'base\' top '
                            'file', saltenv, cenv
                        )
                        continue
                    try:
                        for tgt in targets:
                            top[saltenv][tgt] = ctop[saltenv][tgt]
                    except TypeError:
                        raise SaltRenderError('Unable to render top file. No targets found.')
        return top

    def _merge_tops_same(self, tops):
        '''
        For each saltenv, only consider the top file from that saltenv. All
        sections matching a given saltenv, which appear in a different
        saltenv's top file, will be ignored.
        '''
        top = DefaultOrderedDict(OrderedDict)
        for cenv, ctops in six.iteritems(tops):
            if all([x == {} for x in ctops]):
                # No top file found in this env, check the default_top
                default_top = self.opts['default_top']
                fallback_tops = tops.get(default_top, [])
                if all([x == {} for x in fallback_tops]):
                    # Nothing in the fallback top file
                    log.error(
                        'The \'%s\' saltenv has no top file, and the fallback '
                        'saltenv specified by default_top (%s) also has no '
                        'top file', cenv, default_top
                    )
                    continue

                for ctop in fallback_tops:
                    for saltenv, targets in six.iteritems(ctop):
                        if saltenv != cenv:
                            continue
                        log.debug(
                            'The \'%s\' saltenv has no top file, using the '
                            'default_top saltenv (%s)', cenv, default_top
                        )
                        for tgt in targets:
                            top[saltenv][tgt] = ctop[saltenv][tgt]
                        break
                    else:
                        log.error(
                            'The \'%s\' saltenv has no top file, and no '
                            'matches were found in the top file for the '
                            'default_top saltenv (%s)', cenv, default_top
                        )

                continue

            else:
                for ctop in ctops:
                    for saltenv, targets in six.iteritems(ctop):
                        if saltenv == 'include':
                            continue
                        elif saltenv != cenv:
                            log.debug(
                                'Section for saltenv \'%s\' in the \'%s\' '
                                'saltenv\'s top file will be ignored, as the '
                                'top_file_merging_strategy is set to \'same\' '
                                'and the saltenvs do not match',
                                saltenv, cenv
                            )
                            continue

                        try:
                            for tgt in targets:
                                top[saltenv][tgt] = ctop[saltenv][tgt]
                        except TypeError:
                            raise SaltRenderError('Unable to render top file. No targets found.')
        return top

    def _merge_tops_merge_all(self, tops):
        '''
        Merge the top files into a single dictionary
        '''
        def _read_tgt(tgt):
            match_type = None
            states = []
            for item in tgt:
                if isinstance(item, dict):
                    match_type = item
                if isinstance(item, six.string_types):
                    states.append(item)
            return match_type, states

        top = DefaultOrderedDict(OrderedDict)
        for ctops in six.itervalues(tops):
            for ctop in ctops:
                for saltenv, targets in six.iteritems(ctop):
                    if saltenv == 'include':
                        continue
                    try:
                        for tgt in targets:
                            if tgt not in top[saltenv]:
                                top[saltenv][tgt] = ctop[saltenv][tgt]
                                continue
                            m_type1, m_states1 = _read_tgt(top[saltenv][tgt])
                            m_type2, m_states2 = _read_tgt(ctop[saltenv][tgt])
                            merged = []
                            match_type = m_type2 or m_type1
                            if match_type is not None:
                                merged.append(match_type)
                            merged.extend(m_states1)
                            merged.extend([x for x in m_states2 if x not in merged])
                            top[saltenv][tgt] = merged
                    except TypeError:
                        raise SaltRenderError('Unable to render top file. No targets found.')
        return top

    def verify_tops(self, tops):
        '''
        Verify the contents of the top file data
        '''
        errors = []
        if not isinstance(tops, dict):
            errors.append('Top data was not formed as a dict')
            # No further checks will work, bail out
            return errors
        for saltenv, matches in six.iteritems(tops):
            if saltenv == 'include':
                continue
            if not isinstance(saltenv, six.string_types):
                errors.append(
                    'Environment {0} in top file is not formed as a '
                    'string'.format(saltenv)
                )
            if saltenv == '':
                errors.append('Empty saltenv statement in top file')
            if not isinstance(matches, dict):
                errors.append(
                    'The top file matches for saltenv {0} are not '
                    'formatted as a dict'.format(saltenv)
                )
            for slsmods in six.itervalues(matches):
                if not isinstance(slsmods, list):
                    errors.append('Malformed topfile (state declarations not '
                                  'formed as a list)')
                    continue
                for slsmod in slsmods:
                    if isinstance(slsmod, dict):
                        # This value is a match option
                        for val in six.itervalues(slsmod):
                            if not val:
                                errors.append(
                                    'Improperly formatted top file matcher '
                                    'in saltenv {0}: {1} file'.format(
                                        slsmod,
                                        val
                                    )
                                )
                    elif isinstance(slsmod, six.string_types):
                        # This is a sls module
                        if not slsmod:
                            errors.append(
                                'Environment {0} contains an empty sls '
                                'index'.format(saltenv)
                            )

        return errors

    def get_top(self):
        '''
        Returns the high data derived from the top file
        '''
        try:
            tops = self.get_tops()
        except SaltRenderError as err:
            log.error('Unable to render top file: %s', err.error)
            return {}
        return self.merge_tops(tops)

    def top_matches(self, top):
        '''
        Search through the top high data for matches and return the states
        that this minion needs to execute.

        Returns:
        {'saltenv': ['state1', 'state2', ...]}
        '''
        matches = DefaultOrderedDict(OrderedDict)
        # pylint: disable=cell-var-from-loop
        for saltenv, body in six.iteritems(top):
            if self.opts['saltenv']:
                if saltenv != self.opts['saltenv']:
                    continue
            for match, data in six.iteritems(body):
                def _filter_matches(_match, _data, _opts):
                    if isinstance(_data, six.string_types):
                        _data = [_data]
                    if self.matcher.confirm_top(
                            _match,
                            _data,
                            _opts
                            ):
                        if saltenv not in matches:
                            matches[saltenv] = []
                        for item in _data:
                            if 'subfilter' in item:
                                _tmpdata = item.pop('subfilter')
                                for match, data in six.iteritems(_tmpdata):
                                    _filter_matches(match, data, _opts)
                            if isinstance(item, six.string_types):
                                matches[saltenv].append(item)
                            elif isinstance(item, dict):
                                env_key, inc_sls = item.popitem()
                                if env_key not in self.avail:
                                    continue
                                if env_key not in matches:
                                    matches[env_key] = []
                                matches[env_key].append(inc_sls)
                _filter_matches(match, data, self.opts['nodegroups'])
        ext_matches = self._master_tops()
        for saltenv in ext_matches:
            top_file_matches = matches.get(saltenv, [])
            if self.opts['master_tops_first']:
                first = ext_matches[saltenv]
                second = top_file_matches
            else:
                first = top_file_matches
                second = ext_matches[saltenv]
            matches[saltenv] = first + [x for x in second if x not in first]

        # pylint: enable=cell-var-from-loop
        return matches

    def _master_tops(self):
        '''
        Get results from the master_tops system. Override this function if the
        execution of the master_tops needs customization.
        '''
        return self.client.master_tops()

    def load_dynamic(self, matches):
        '''
        If autoload_dynamic_modules is True then automatically load the
        dynamic modules
        '''
        if not self.opts['autoload_dynamic_modules']:
            return
        syncd = self.state.functions['saltutil.sync_all'](list(matches),
                                                          refresh=False)
        if syncd['grains']:
            self.opts['grains'] = salt.loader.grains(self.opts)
            self.state.opts['pillar'] = self.state._gather_pillar()
        self.state.module_refresh()

    def render_state(self, sls, saltenv, mods, matches, local=False):
        '''
        Render a state file and retrieve all of the include states
        '''
        errors = []
        if not local:
            state_data = self.client.get_state(sls, saltenv)
            fn_ = state_data.get('dest', False)
        else:
            fn_ = sls
            if not os.path.isfile(fn_):
                errors.append(
                    'Specified SLS {0} on local filesystem cannot '
                    'be found.'.format(sls)
                )
        if not fn_:
            errors.append(
                'Specified SLS {0} in saltenv {1} is not '
                'available on the salt master or through a configured '
                'fileserver'.format(sls, saltenv)
            )
        state = None
        try:
            state = compile_template(fn_,
                                     self.state.rend,
                                     self.state.opts['renderer'],
                                     self.state.opts['renderer_blacklist'],
                                     self.state.opts['renderer_whitelist'],
                                     saltenv,
                                     sls,
                                     rendered_sls=mods
                                     )
        except SaltRenderError as exc:
            msg = 'Rendering SLS \'{0}:{1}\' failed: {2}'.format(
                saltenv, sls, exc
            )
            log.critical(msg)
            errors.append(msg)
        except Exception as exc:
            msg = 'Rendering SLS {0} failed, render error: {1}'.format(
                sls, exc
            )
            log.critical(
                msg,
                # Show the traceback if the debug logging level is enabled
                exc_info_on_loglevel=logging.DEBUG
            )
            errors.append('{0}\n{1}'.format(msg, traceback.format_exc()))
        try:
            mods.add('{0}:{1}'.format(saltenv, sls))
        except AttributeError:
            pass
        if state:
            if not isinstance(state, dict):
                errors.append(
                    'SLS {0} does not render to a dictionary'.format(sls)
                )
            else:
                include = []
                if 'include' in state:
                    if not isinstance(state['include'], list):
                        err = ('Include Declaration in SLS {0} is not formed '
                               'as a list'.format(sls))
                        errors.append(err)
                    else:
                        include = state.pop('include')

                self._handle_extend(state, sls, saltenv, errors)
                self._handle_exclude(state, sls, saltenv, errors)
                self._handle_state_decls(state, sls, saltenv, errors)

                for inc_sls in include:
                    # inc_sls may take the form of:
                    #   'sls.to.include' <- same as {<saltenv>: 'sls.to.include'}
                    #   {<env_key>: 'sls.to.include'}
                    #   {'_xenv': 'sls.to.resolve'}
                    xenv_key = '_xenv'

                    if isinstance(inc_sls, dict):
                        env_key, inc_sls = inc_sls.popitem()
                    else:
                        env_key = saltenv

                    if env_key not in self.avail:
                        msg = ('Nonexistent saltenv \'{0}\' found in include '
                               'of \'{1}\' within SLS \'{2}:{3}\''
                               .format(env_key, inc_sls, saltenv, sls))
                        log.error(msg)
                        errors.append(msg)
                        continue

                    if inc_sls.startswith('.'):
                        match = re.match(r'^(\.+)(.*)$', inc_sls)
                        if match:
                            levels, include = match.groups()
                        else:
                            msg = ('Badly formatted include {0} found in include '
                                    'in SLS \'{2}:{3}\''
                                    .format(inc_sls, saltenv, sls))
                            log.error(msg)
                            errors.append(msg)
                            continue
                        level_count = len(levels)
                        p_comps = sls.split('.')
                        if state_data.get('source', '').endswith('/init.sls'):
                            p_comps.append('init')
                        if level_count > len(p_comps):
                            msg = ('Attempted relative include of \'{0}\' '
                                   'within SLS \'{1}:{2}\' '
                                   'goes beyond top level package '
                                   .format(inc_sls, saltenv, sls))
                            log.error(msg)
                            errors.append(msg)
                            continue
                        inc_sls = '.'.join(p_comps[:-level_count] + [include])

                    if env_key != xenv_key:
                        if matches is None:
                            matches = []
                        # Resolve inc_sls in the specified environment
                        if env_key in matches or fnmatch.filter(self.avail[env_key], inc_sls):
                            resolved_envs = [env_key]
                        else:
                            resolved_envs = []
                    else:
                        # Resolve inc_sls in the subset of environment matches
                        resolved_envs = [
                            aenv for aenv in matches
                            if fnmatch.filter(self.avail[aenv], inc_sls)
                        ]

                    # An include must be resolved to a single environment, or
                    # the include must exist in the current environment
                    if len(resolved_envs) == 1 or saltenv in resolved_envs:
                        # Match inc_sls against the available states in the
                        # resolved env, matching wildcards in the process. If
                        # there were no matches, then leave inc_sls as the
                        # target so that the next recursion of render_state
                        # will recognize the error.
                        sls_targets = fnmatch.filter(
                            self.avail[saltenv],
                            inc_sls
                        ) or [inc_sls]

                        for sls_target in sls_targets:
                            r_env = resolved_envs[0] if len(resolved_envs) == 1 else saltenv
                            mod_tgt = '{0}:{1}'.format(r_env, sls_target)
                            if mod_tgt not in mods:
                                nstate, err = self.render_state(
                                    sls_target,
                                    r_env,
                                    mods,
                                    matches
                                )
                                if nstate:
                                    self.merge_included_states(state, nstate, errors)
                                    state.update(nstate)
                                if err:
                                    errors.extend(err)
                    else:
                        msg = ''
                        if not resolved_envs:
                            msg = ('Unknown include: Specified SLS {0}: {1} is not available on the salt '
                                   'master in saltenv(s): {2} '
                                   ).format(env_key,
                                            inc_sls,
                                            ', '.join(matches) if env_key == xenv_key else env_key)
                        elif len(resolved_envs) > 1:
                            msg = ('Ambiguous include: Specified SLS {0}: {1} is available on the salt master '
                                   'in multiple available saltenvs: {2}'
                                   ).format(env_key,
                                            inc_sls,
                                            ', '.join(resolved_envs))
                        log.critical(msg)
                        errors.append(msg)
                try:
                    self._handle_iorder(state)
                except TypeError:
                    log.critical('Could not render SLS %s. Syntax error detected.', sls)
        else:
            state = {}
        return state, errors

    def _handle_iorder(self, state):
        '''
        Take a state and apply the iorder system
        '''
        if self.opts['state_auto_order']:
            for name in state:
                for s_dec in state[name]:
                    if not isinstance(s_dec, six.string_types):
                        # PyDSL OrderedDict?
                        continue

                    if not isinstance(state[name], dict):
                        # Include's or excludes as lists?
                        continue
                    if not isinstance(state[name][s_dec], list):
                        # Bad syntax, let the verify seq pick it up later on
                        continue

                    found = False
                    if s_dec.startswith('_'):
                        continue

                    for arg in state[name][s_dec]:
                        if isinstance(arg, dict):
                            if len(arg) > 0:
                                if next(six.iterkeys(arg)) == 'order':
                                    found = True
                    if not found:
                        if not isinstance(state[name][s_dec], list):
                            # quite certainly a syntax error, managed elsewhere
                            continue
                        state[name][s_dec].append(
                                {'order': self.iorder}
                                )
                        self.iorder += 1
        return state

    def _handle_state_decls(self, state, sls, saltenv, errors):
        '''
        Add sls and saltenv components to the state
        '''
        for name in state:
            if not isinstance(state[name], dict):
                if name == '__extend__':
                    continue
                if name == '__exclude__':
                    continue

                if isinstance(state[name], six.string_types):
                    # Is this is a short state, it needs to be padded
                    if '.' in state[name]:
                        comps = state[name].split('.')
                        state[name] = {'__sls__': sls,
                                       '__env__': saltenv,
                                       comps[0]: [comps[1]]}
                        continue
                errors.append(
                    'ID {0} in SLS {1} is not a dictionary'.format(name, sls)
                )
                continue
            skeys = set()
            for key in list(state[name]):
                if key.startswith('_'):
                    continue
                if not isinstance(state[name][key], list):
                    continue
                if '.' in key:
                    comps = key.split('.')
                    # Salt doesn't support state files such as:
                    #
                    #     /etc/redis/redis.conf:
                    #       file.managed:
                    #         - source: salt://redis/redis.conf
                    #         - user: redis
                    #         - group: redis
                    #         - mode: 644
                    #       file.comment:
                    #           - regex: ^requirepass
                    if comps[0] in skeys:
                        errors.append(
                            'ID \'{0}\' in SLS \'{1}\' contains multiple state '
                            'declarations of the same type'.format(name, sls)
                        )
                        continue
                    state[name][comps[0]] = state[name].pop(key)
                    state[name][comps[0]].append(comps[1])
                    skeys.add(comps[0])
                    continue
                skeys.add(key)
            if '__sls__' not in state[name]:
                state[name]['__sls__'] = sls
            if '__env__' not in state[name]:
                state[name]['__env__'] = saltenv

    def _handle_extend(self, state, sls, saltenv, errors):
        '''
        Take the extend dec out of state and apply to the highstate global
        dec
        '''
        if 'extend' in state:
            ext = state.pop('extend')
            if not isinstance(ext, dict):
                errors.append(('Extension value in SLS \'{0}\' is not a '
                               'dictionary').format(sls))
                return
            for name in ext:
                if not isinstance(ext[name], dict):
                    errors.append(('Extension name \'{0}\' in SLS \'{1}\' is '
                                   'not a dictionary'
                                   .format(name, sls)))
                    continue
                if '__sls__' not in ext[name]:
                    ext[name]['__sls__'] = sls
                if '__env__' not in ext[name]:
                    ext[name]['__env__'] = saltenv
                for key in list(ext[name]):
                    if key.startswith('_'):
                        continue
                    if not isinstance(ext[name][key], list):
                        continue
                    if '.' in key:
                        comps = key.split('.')
                        ext[name][comps[0]] = ext[name].pop(key)
                        ext[name][comps[0]].append(comps[1])
            state.setdefault('__extend__', []).append(ext)

    def _handle_exclude(self, state, sls, saltenv, errors):
        '''
        Take the exclude dec out of the state and apply it to the highstate
        global dec
        '''
        if 'exclude' in state:
            exc = state.pop('exclude')
            if not isinstance(exc, list):
                err = ('Exclude Declaration in SLS {0} is not formed '
                       'as a list'.format(sls))
                errors.append(err)
            state.setdefault('__exclude__', []).extend(exc)

    def render_highstate(self, matches):
        '''
        Gather the state files and render them into a single unified salt
        high data structure.
        '''
        highstate = self.building_highstate
        all_errors = []
        mods = set()
        statefiles = []
        for saltenv, states in six.iteritems(matches):
            for sls_match in states:
                try:
                    statefiles = fnmatch.filter(self.avail[saltenv], sls_match)
                except KeyError:
                    all_errors.extend(
                        ['No matching salt environment for environment '
                         '\'{0}\' found'.format(saltenv)]
                    )
                # if we did not found any sls in the fileserver listing, this
                # may be because the sls was generated or added later, we can
                # try to directly execute it, and if it fails, anyway it will
                # return the former error
                if not statefiles:
                    statefiles = [sls_match]

                for sls in statefiles:
                    r_env = '{0}:{1}'.format(saltenv, sls)
                    if r_env in mods:
                        continue
                    state, errors = self.render_state(
                        sls, saltenv, mods, matches)
                    if state:
                        self.merge_included_states(highstate, state, errors)
                    for i, error in enumerate(errors[:]):
                        if 'is not available' in error:
                            # match SLS foobar in environment
                            this_sls = 'SLS {0} in saltenv'.format(
                                sls_match)
                            if this_sls in error:
                                errors[i] = (
                                    'No matching sls found for \'{0}\' '
                                    'in env \'{1}\''.format(sls_match, saltenv))
                    all_errors.extend(errors)

        self.clean_duplicate_extends(highstate)
        return highstate, all_errors

    def clean_duplicate_extends(self, highstate):
        if '__extend__' in highstate:
            highext = []
            for items in (six.iteritems(ext) for ext in highstate['__extend__']):
                for item in items:
                    if item not in highext:
                        highext.append(item)
            highstate['__extend__'] = [{t[0]: t[1]} for t in highext]

    def merge_included_states(self, highstate, state, errors):
        # The extend members can not be treated as globally unique:
        if '__extend__' in state:
            highstate.setdefault('__extend__',
                                 []).extend(state.pop('__extend__'))
        if '__exclude__' in state:
            highstate.setdefault('__exclude__',
                                 []).extend(state.pop('__exclude__'))
        for id_ in state:
            if id_ in highstate:
                if highstate[id_] != state[id_]:
                    errors.append((
                            'Detected conflicting IDs, SLS'
                            ' IDs need to be globally unique.\n    The'
                            ' conflicting ID is \'{0}\' and is found in SLS'
                            ' \'{1}:{2}\' and SLS \'{3}:{4}\'').format(
                                    id_,
                                    highstate[id_]['__env__'],
                                    highstate[id_]['__sls__'],
                                    state[id_]['__env__'],
                                    state[id_]['__sls__'])
                    )
        try:
            highstate.update(state)
        except ValueError:
            errors.append(
                'Error when rendering state with contents: {0}'.format(state)
            )

    def _check_pillar(self, force=False):
        '''
        Check the pillar for errors, refuse to run the state if there are
        errors in the pillar and return the pillar errors
        '''
        if force:
            return True
        if '_errors' in self.state.opts['pillar']:
            return False
        return True

    def matches_whitelist(self, matches, whitelist):
        '''
        Reads over the matches and returns a matches dict with just the ones
        that are in the whitelist
        '''
        if not whitelist:
            return matches
        ret_matches = {}
        if not isinstance(whitelist, list):
            whitelist = whitelist.split(',')
        for env in matches:
            for sls in matches[env]:
                if sls in whitelist:
                    ret_matches[env] = ret_matches[env] if env in ret_matches else []
                    ret_matches[env].append(sls)
        return ret_matches

    def call_highstate(self, exclude=None, cache=None, cache_name='highstate',
                       force=False, whitelist=None, orchestration_jid=None):
        '''
        Run the sequence to execute the salt highstate for this minion
        '''
        # Check that top file exists
        tag_name = 'no_|-states_|-states_|-None'
        ret = {tag_name: {
                'result': False,
                'comment': 'No states found for this minion',
                'name': 'No States',
                'changes': {},
                '__run_num__': 0,
        }}
        cfn = os.path.join(
                self.opts['cachedir'],
                '{0}.cache.p'.format(cache_name)
        )

        if cache:
            if os.path.isfile(cfn):
                with salt.utils.files.fopen(cfn, 'rb') as fp_:
                    high = self.serial.load(fp_)
                    return self.state.call_high(high, orchestration_jid)
        # File exists so continue
        err = []
        try:
            top = self.get_top()
        except SaltRenderError as err:
            ret[tag_name]['comment'] = 'Unable to render top file: '
            ret[tag_name]['comment'] += six.text_type(err.error)
            return ret
        except Exception:
            trb = traceback.format_exc()
            err.append(trb)
            return err
        err += self.verify_tops(top)
        matches = self.top_matches(top)
        if not matches:
            msg = 'No Top file or master_tops data matches found.'
            ret[tag_name]['comment'] = msg
            return ret
        matches = self.matches_whitelist(matches, whitelist)
        self.load_dynamic(matches)
        if not self._check_pillar(force):
            err += ['Pillar failed to render with the following messages:']
            err += self.state.opts['pillar']['_errors']
        else:
            high, errors = self.render_highstate(matches)
            if exclude:
                if isinstance(exclude, six.string_types):
                    exclude = exclude.split(',')
                if '__exclude__' in high:
                    high['__exclude__'].extend(exclude)
                else:
                    high['__exclude__'] = exclude
            err += errors
        if err:
            return err
        if not high:
            return ret
<<<<<<< HEAD
        cumask = os.umask(0o77)
        try:
            if salt.utils.platform.is_windows():
                # Make sure cache file isn't read-only
                self.state.functions['cmd.run'](
                    ['attrib', '-R', cfn],
                    python_shell=False,
                    output_loglevel='quiet')
            with salt.utils.files.fopen(cfn, 'w+b') as fp_:
                try:
                    self.serial.dump(high, fp_)
                except TypeError:
                    # Can't serialize pydsl
                    pass
        except (IOError, OSError):
            log.error('Unable to write to "state.highstate" cache file %s', cfn)
=======
        with salt.utils.files.set_umask(0o077):
            try:
                if salt.utils.is_windows():
                    # Make sure cache file isn't read-only
                    self.state.functions['cmd.run']('attrib -R "{0}"'.format(cfn), output_loglevel='quiet')
                with salt.utils.fopen(cfn, 'w+b') as fp_:
                    try:
                        self.serial.dump(high, fp_)
                    except TypeError:
                        # Can't serialize pydsl
                        pass
            except (IOError, OSError):
                msg = 'Unable to write to "state.highstate" cache file {0}'
                log.error(msg.format(cfn))
>>>>>>> 95586678

        return self.state.call_high(high, orchestration_jid)

    def compile_highstate(self):
        '''
        Return just the highstate or the errors
        '''
        err = []
        top = self.get_top()
        err += self.verify_tops(top)
        matches = self.top_matches(top)
        high, errors = self.render_highstate(matches)
        err += errors

        if err:
            return err

        return high

    def compile_low_chunks(self):
        '''
        Compile the highstate but don't run it, return the low chunks to
        see exactly what the highstate will execute
        '''
        top = self.get_top()
        matches = self.top_matches(top)
        high, errors = self.render_highstate(matches)

        # If there is extension data reconcile it
        high, ext_errors = self.state.reconcile_extend(high)
        errors += ext_errors

        # Verify that the high data is structurally sound
        errors += self.state.verify_high(high)
        high, req_in_errors = self.state.requisite_in(high)
        errors += req_in_errors
        high = self.state.apply_exclude(high)

        if errors:
            return errors

        # Compile and verify the raw chunks
        chunks = self.state.compile_high_data(high)

        return chunks

    def compile_state_usage(self):
        '''
        Return all used and unused states for the minion based on the top match data
        '''
        err = []
        top = self.get_top()
        err += self.verify_tops(top)

        if err:
            return err

        matches = self.top_matches(top)
        state_usage = {}

        for saltenv, states in self.avail.items():
            env_usage = {
                'used': [],
                'unused': [],
                'count_all': 0,
                'count_used': 0,
                'count_unused': 0
            }

            env_matches = matches.get(saltenv)

            for state in states:
                env_usage['count_all'] += 1
                if state in env_matches:
                    env_usage['count_used'] += 1
                    env_usage['used'].append(state)
                else:
                    env_usage['count_unused'] += 1
                    env_usage['unused'].append(state)

            state_usage[saltenv] = env_usage

        return state_usage


class HighState(BaseHighState):
    '''
    Generate and execute the salt "High State". The High State is the
    compound state derived from a group of template files stored on the
    salt master or in the local cache.
    '''
    # a stack of active HighState objects during a state.highstate run
    stack = []

    def __init__(
            self,
            opts,
            pillar_override=None,
            jid=None,
            pillar_enc=None,
            proxy=None,
            context=None,
            mocked=False,
            loader='states',
            initial_pillar=None):
        self.opts = opts
        self.client = salt.fileclient.get_file_client(self.opts)
        BaseHighState.__init__(self, opts)
        self.state = State(self.opts,
                           pillar_override,
                           jid,
                           pillar_enc,
                           proxy=proxy,
                           context=context,
                           mocked=mocked,
                           loader=loader,
                           initial_pillar=initial_pillar)
        self.matcher = salt.minion.Matcher(self.opts)
        self.proxy = proxy

        # tracks all pydsl state declarations globally across sls files
        self._pydsl_all_decls = {}

        # a stack of current rendering Sls objects, maintained and used by the pydsl renderer.
        self._pydsl_render_stack = []

    def push_active(self):
        self.stack.append(self)

    @classmethod
    def clear_active(cls):
        # Nuclear option
        #
        # Blow away the entire stack. Used primarily by the test runner but also
        # useful in custom wrappers of the HighState class, to reset the stack
        # to a fresh state.
        cls.stack = []

    @classmethod
    def pop_active(cls):
        cls.stack.pop()

    @classmethod
    def get_active(cls):
        try:
            return cls.stack[-1]
        except IndexError:
            return None


class MasterState(State):
    '''
    Create a State object for master side compiling
    '''
    def __init__(self, opts, minion):
        State.__init__(self, opts)

    def load_modules(self, data=None, proxy=None):
        '''
        Load the modules into the state
        '''
        log.info('Loading fresh modules for state activity')
        # Load a modified client interface that looks like the interface used
        # from the minion, but uses remote execution
        #
        self.functions = salt.client.FunctionWrapper(
                self.opts,
                self.opts['id']
                )
        # Load the states, but they should not be used in this class apart
        # from inspection
        self.utils = salt.loader.utils(self.opts)
        self.serializers = salt.loader.serializers(self.opts)
        self.states = salt.loader.states(self.opts, self.functions, self.utils, self.serializers)
        self.rend = salt.loader.render(self.opts, self.functions, states=self.states)


class MasterHighState(HighState):
    '''
    Execute highstate compilation from the master
    '''
    def __init__(self, master_opts, minion_opts, grains, id_,
                 saltenv=None):
        # Force the fileclient to be local
        opts = copy.deepcopy(minion_opts)
        opts['file_client'] = 'local'
        opts['file_roots'] = master_opts['master_roots']
        opts['renderer'] = master_opts['renderer']
        opts['state_top'] = master_opts['state_top']
        opts['id'] = id_
        opts['grains'] = grains
        HighState.__init__(self, opts)


class RemoteHighState(object):
    '''
    Manage gathering the data from the master
    '''
    def __init__(self, opts, grains):
        self.opts = opts
        self.grains = grains
        self.serial = salt.payload.Serial(self.opts)
        # self.auth = salt.crypt.SAuth(opts)
        self.channel = salt.transport.Channel.factory(self.opts['master_uri'])

    def compile_master(self):
        '''
        Return the state data from the master
        '''
        load = {'grains': self.grains,
                'opts': self.opts,
                'cmd': '_master_state'}
        try:
            return self.channel.send(load, tries=3, timeout=72000)
        except SaltReqTimeoutError:
            return {}<|MERGE_RESOLUTION|>--- conflicted
+++ resolved
@@ -3890,39 +3890,22 @@
             return err
         if not high:
             return ret
-<<<<<<< HEAD
-        cumask = os.umask(0o77)
-        try:
-            if salt.utils.platform.is_windows():
-                # Make sure cache file isn't read-only
-                self.state.functions['cmd.run'](
-                    ['attrib', '-R', cfn],
-                    python_shell=False,
-                    output_loglevel='quiet')
-            with salt.utils.files.fopen(cfn, 'w+b') as fp_:
-                try:
-                    self.serial.dump(high, fp_)
-                except TypeError:
-                    # Can't serialize pydsl
-                    pass
-        except (IOError, OSError):
-            log.error('Unable to write to "state.highstate" cache file %s', cfn)
-=======
         with salt.utils.files.set_umask(0o077):
             try:
-                if salt.utils.is_windows():
+                if salt.utils.platform.is_windows():
                     # Make sure cache file isn't read-only
-                    self.state.functions['cmd.run']('attrib -R "{0}"'.format(cfn), output_loglevel='quiet')
-                with salt.utils.fopen(cfn, 'w+b') as fp_:
+                    self.state.functions['cmd.run'](
+                        ['attrib', '-R', cfn],
+                        python_shell=False,
+                        output_loglevel='quiet')
+                with salt.utils.files.fopen(cfn, 'w+b') as fp_:
                     try:
                         self.serial.dump(high, fp_)
                     except TypeError:
                         # Can't serialize pydsl
                         pass
             except (IOError, OSError):
-                msg = 'Unable to write to "state.highstate" cache file {0}'
-                log.error(msg.format(cfn))
->>>>>>> 95586678
+                log.error('Unable to write to "state.highstate" cache file %s', cfn)
 
         return self.state.call_high(high, orchestration_jid)
 
