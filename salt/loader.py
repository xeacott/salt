# -*- coding: utf-8 -*-
'''
Routines to set up a minion
'''

from __future__ import absolute_import

# Import python libs
import os
import imp
import sys
import salt
import logging
import inspect
import tempfile
import time

from collections import MutableMapping

# Import salt libs
from salt.exceptions import LoaderError
from salt.template import check_render_pipe_str
from salt.utils.decorators import Depends
from salt.utils.odict import OrderedDict

# Solve the Chicken and egg problem where grains need to run before any
# of the modules are loaded and are generally available for any usage.
import salt.modules.cmdmod

__salt__ = {
    'cmd.run': salt.modules.cmdmod._run_quiet
}
log = logging.getLogger(__name__)

SALT_BASE_PATH = os.path.abspath(os.path.dirname(salt.__file__))
LOADED_BASE_NAME = 'salt.loaded'

# Because on the cloud drivers we do `from salt.cloud.libcloudfuncs import *`
# which simplifies code readability, it adds some unsupported functions into
# the driver's module scope.
# We list un-supported functions here. These will be removed from the loaded.
LIBCLOUD_FUNCS_NOT_SUPPORTED = (
    'parallels.avail_sizes',
    'parallels.avail_locations',
    'proxmox.avail_sizes',
    'saltify.destroy',
    'saltify.avail_sizes',
    'saltify.avail_images',
    'saltify.avail_locations',
    'rackspace.reboot',
    'openstack.list_locations',
    'rackspace.list_locations'
)


def _create_loader(
        opts,
        ext_type,
        tag,
        int_type=None,
        ext_dirs=True,
        ext_type_dirs=None,
        base_path=None,
        loaded_base_name=None,
        mod_type_check=None):
    '''
    Creates Loader instance

    Order of module_dirs:
        cli flag -m MODULE_DIRS
        opts[ext_type_dirs],
        extension types,
        base types.
    '''
    sys_types = os.path.join(base_path or SALT_BASE_PATH, int_type or ext_type)
    ext_types = os.path.join(opts['extension_modules'], ext_type)

    ext_type_types = []
    if ext_dirs:
        if ext_type_dirs is None:
            ext_type_dirs = '{0}_dirs'.format(tag)
        if ext_type_dirs in opts:
            ext_type_types.extend(opts[ext_type_dirs])

    cli_module_dirs = []
    # The dirs can be any module dir, or a in-tree _{ext_type} dir
    for _dir in opts.get('module_dirs', []):
        # Prepend to the list to match cli argument ordering
        maybe_dir = os.path.join(_dir, ext_type)
        if os.path.isdir(maybe_dir):
            cli_module_dirs.insert(0, maybe_dir)
            continue

        maybe_dir = os.path.join(_dir, '_{0}'.format(ext_type))
        if os.path.isdir(maybe_dir):
            cli_module_dirs.insert(0, maybe_dir)

    if loaded_base_name is None:
        loaded_base_name = LOADED_BASE_NAME

    if mod_type_check is None:
        mod_type_check = _mod_type

    module_dirs = cli_module_dirs + ext_type_types + [ext_types, sys_types]
    _generate_module('{0}.int'.format(loaded_base_name))
    _generate_module('{0}.int.{1}'.format(loaded_base_name, tag))
    _generate_module('{0}.ext'.format(loaded_base_name))
    _generate_module('{0}.ext.{1}'.format(loaded_base_name, tag))
    return Loader(
        module_dirs,
        opts,
        tag,
        loaded_base_name=loaded_base_name,
        mod_type_check=mod_type_check
    )


def minion_mods(opts, context=None, whitelist=None, include_errors=False, initial_load=False):
    '''
    Load execution modules

    Returns a dictionary of execution modules appropriate for the current
    system by evaluating the __virtual__() function in each module.

    .. code-block:: python

        import salt.config
        import salt.loader

        __opts__ = salt.config.minion_config('/etc/salt/minion')
        __salt__ = salt.loader.minion_mods(__opts__)
        __salt__['test.ping']()
    '''
    load = _create_loader(opts, 'modules', 'module')
    if context is None:
        context = {}
    pack = {'name': '__context__',
            'value': context}
    if not whitelist:
        whitelist = opts.get('whitelist_modules', None)
    functions = load.gen_functions(
        pack,
        whitelist=whitelist,
        provider_overrides=True,
        include_errors=include_errors,
        initial_load=initial_load
    )
    # Enforce dependencies of module functions from "functions"
    Depends.enforce_dependencies(functions)
    return functions


def raw_mod(opts, name, functions, mod='modules'):
    '''
    Returns a single module loaded raw and bypassing the __virtual__ function

    .. code-block:: python

        import salt.config
        import salt.loader

        __opts__ = salt.config.minion_config('/etc/salt/minion')
        testmod = salt.loader.raw_mod(__opts__, 'test', None)
        testmod['test.ping']()
    '''
    load = _create_loader(opts, mod, 'rawmodule')
    return load.gen_module(name, functions)


def proxy(opts, functions, whitelist=None):
    '''
    Returns the proxy module for this salt-proxy-minion
    '''
    load = _create_loader(opts, 'proxy', 'proxy')
    pack = {'name': '__proxy__',
            'value': functions}
    return load.gen_functions(pack, whitelist=whitelist)


def returners(opts, functions, whitelist=None):
    '''
    Returns the returner modules
    '''
    load = _create_loader(opts, 'returners', 'returner')
    pack = {'name': '__salt__',
            'value': functions}
    return LazyLoader(load,
                      functions,
                      pack,
                      whitelist=whitelist,
                      )


def utils(opts, whitelist=None):
    '''
    Returns the utility modules
    '''
    load = _create_loader(opts, 'utils', 'utils',
                          ext_type_dirs='utils_dirs')
    return LazyLoader(load, whitelist=whitelist)


def pillars(opts, functions):
    '''
    Returns the pillars modules
    '''
    load = _create_loader(opts, 'pillar', 'pillar')
    pack = {'name': '__salt__',
            'value': functions}
    return load.filter_func('ext_pillar', pack)


def tops(opts):
    '''
    Returns the tops modules
    '''
    if 'master_tops' not in opts:
        return {}
    whitelist = list(opts['master_tops'].keys())
    load = _create_loader(opts, 'tops', 'top')
    topmodules = load.filter_func('top', whitelist=whitelist)
    return topmodules


def wheels(opts, whitelist=None):
    '''
    Returns the wheels modules
    '''
    load = _create_loader(opts, 'wheel', 'wheel')
    return load.gen_functions(whitelist=whitelist)


def outputters(opts):
    '''
    Returns the outputters modules
    '''
    load = _create_loader(
        opts,
        'output',
        'output',
        ext_type_dirs='outputter_dirs')
    return load.filter_func('output')


def auth(opts, whitelist=None):
    '''
    Returns the auth modules
    '''
    load = _create_loader(opts, 'auth', 'auth')
    return load.gen_functions(whitelist=whitelist)


def fileserver(opts, backends):
    '''
    Returns the file server modules
    '''
    load = _create_loader(opts, 'fileserver', 'fileserver')
    return load.gen_functions(whitelist=backends)


def roster(opts, whitelist=None):
    '''
    Returns the roster modules
    '''
    load = _create_loader(opts, 'roster', 'roster')
    return load.gen_functions(whitelist=whitelist)


def states(opts, functions, whitelist=None):
    '''
    Returns the state modules

    .. code-block:: python

        import salt.config
        import salt.loader

        __opts__ = salt.config.minion_config('/etc/salt/minion')
        statemods = salt.loader.states(__opts__, None)
    '''
    load = _create_loader(opts, 'states', 'states')
    pack = {'name': '__salt__',
            'value': functions}
    return load.gen_functions(pack, whitelist=whitelist)


def search(opts, returners, whitelist=None):
    '''
    Returns the search modules
    '''
    load = _create_loader(opts, 'search', 'search')
    pack = {'name': '__ret__',
            'value': returners}
    return LazyLoader(load, pack=pack, whitelist=whitelist)


def log_handlers(opts):
    '''
    Returns the custom logging handler modules
    '''
    load = _create_loader(
        opts,
        'log_handlers',
        'log_handlers',
        int_type='handlers',
        base_path=os.path.join(SALT_BASE_PATH, 'log')
    )
    return load.filter_func('setup_handlers')


def ssh_wrapper(opts, functions=None, context=None):
    '''
    Returns the custom logging handler modules
    '''
    if context is None:
        context = {}
    if functions is None:
        functions = {}
    load = _create_loader(
        opts,
        'wrapper',
        'wrapper',
        base_path=os.path.join(SALT_BASE_PATH, os.path.join(
            'client',
            'ssh'))
    )
    pack = [{'name': '__salt__',
             'value': functions},
            {'name': '__context__',
             'value': context}]
    return load.gen_functions(pack)


def render(opts, functions, states=None):
    '''
    Returns the render modules
    '''
    load = _create_loader(
        opts, 'renderers', 'render', ext_type_dirs='render_dirs'
    )
    pack = [{'name': '__salt__',
             'value': functions},
            {'name': '__pillar__',
             'value': opts.get('pillar', {})}]

    if states:
        pack.append({'name': '__states__', 'value': states})
    rend = load.filter_func('render', pack)
    if not check_render_pipe_str(opts['renderer'], rend):
        err = ('The renderer {0} is unavailable, this error is often because '
               'the needed software is unavailable'.format(opts['renderer']))
        log.critical(err)
        raise LoaderError(err)
    return rend


def grains(opts, force_refresh=False):
    '''
    Return the functions for the dynamic grains and the values for the static
    grains.

    .. code-block:: python

        import salt.config
        import salt.loader

        __opts__ = salt.config.minion_config('/etc/salt/minion')
        __grains__ = salt.loader.grains(__opts__)
        print __grains__['id']
    '''
    if opts.get('skip_grains', False):
        return {}
    if 'conf_file' in opts:
        pre_opts = {}
        pre_opts.update(salt.config.load_config(
            opts['conf_file'], 'SALT_MINION_CONFIG',
            salt.config.DEFAULT_MINION_OPTS['conf_file']
        ))
        default_include = pre_opts.get(
            'default_include', opts['default_include']
        )
        include = pre_opts.get('include', [])
        pre_opts.update(salt.config.include_config(
            default_include, opts['conf_file'], verbose=False
        ))
        pre_opts.update(salt.config.include_config(
            include, opts['conf_file'], verbose=True
        ))
        if 'grains' in pre_opts:
            opts['grains'] = pre_opts['grains']
        else:
            opts['grains'] = {}
    else:
        opts['grains'] = {}
    load = _create_loader(opts, 'grains', 'grain', ext_type_dirs='grains_dirs')
    grains_info = load.gen_grains(force_refresh)
    grains_info.update(opts['grains'])
    return grains_info


def call(fun, **kwargs):
    '''
    Directly call a function inside a loader directory
    '''
    args = kwargs.get('args', [])
    dirs = kwargs.get('dirs', [])
    module_dirs = [os.path.join(SALT_BASE_PATH, 'modules')] + dirs
    load = Loader(module_dirs)
    return load.call(fun, args)


def runner(opts):
    '''
    Directly call a function inside a loader directory
    '''
    load = _create_loader(
        opts, 'runners', 'runner', ext_type_dirs='runner_dirs'
    )
    return load.gen_functions()


def queues(opts):
    '''
    Directly call a function inside a loader directory
    '''
    load = _create_loader(
        opts, 'queues', 'queue', ext_type_dirs='queue_dirs'
    )
    return load.gen_functions()


def sdb(opts, functions=None, whitelist=None):
    '''
    Make a very small database call
    '''
    load = _create_loader(opts, 'sdb', 'sdb')
    pack = {'name': '__sdb__',
            'value': functions}
    return LazyLoader(load,
                      functions,
                      pack,
                      whitelist=whitelist,
                      )


def clouds(opts):
    '''
    Return the cloud functions
    '''
    load = _create_loader(opts,
                          'clouds',
                          'cloud',
                          base_path=os.path.join(SALT_BASE_PATH, 'cloud'),
                          int_type='clouds')

    # Let's bring __active_provider_name__, defaulting to None, to all cloud
    # drivers. This will get temporarily updated/overridden with a context
    # manager when needed.
    pack = {
        'name': '__active_provider_name__',
        'value': None
    }

    functions = load.gen_functions(pack)
    for funcname in LIBCLOUD_FUNCS_NOT_SUPPORTED:
        log.trace(
            '{0!r} has been marked as not supported. Removing from the list '
            'of supported cloud functions'.format(
                funcname
            )
        )
        functions.pop(funcname, None)
    return functions


def netapi(opts):
    '''
    Return the network api functions
    '''
    load = salt.loader._create_loader(opts, 'netapi', 'netapi')
    return load.gen_functions()


def _generate_module(name):
    if name in sys.modules:
        return

    code = "'''Salt loaded {0} parent module'''".format(name.split('.')[-1])
    module = imp.new_module(name)
    exec(code, module.__dict__)
    sys.modules[name] = module


def _mod_type(module_path):
    if module_path.startswith(SALT_BASE_PATH):
        return 'int'
    return 'ext'


def in_pack(pack, name):
    '''
    Returns if the passed name is in the pack
    '''
    if isinstance(pack, list):
        for chunk in pack:
            if not isinstance(chunk, dict):
                continue
            try:
                if name == chunk['name']:
                    return True
            except KeyError:
                pass
    elif isinstance(pack, dict):
        try:
            if name == pack['name']:
                return True
        except KeyError:
            pass
    return False


class Loader(object):
    '''
    Used to load in arbitrary modules from a directory, the Loader can
    also be used to only load specific functions from a directory, or to
    call modules in an arbitrary directory directly.
    '''
    def __init__(self,
                 module_dirs,
                 opts=None,
                 tag='module',
                 loaded_base_name=None,
                 mod_type_check=None):
        self.module_dirs = module_dirs
        if opts is None:
            opts = {}
        self.tag = tag
        if 'grains' in opts:
            self.grains = opts['grains']
        else:
            self.grains = {}
        if 'pillar' in opts:
            self.pillar = opts['pillar']
        else:
            self.pillar = {}
        self.opts = self.__prep_mod_opts(opts)
        self.loaded_base_name = loaded_base_name or LOADED_BASE_NAME
        self.mod_type_check = mod_type_check or _mod_type
        if self.opts.get('grains_cache', False):
            self.serial = salt.payload.Serial(self.opts)

    def __prep_mod_opts(self, opts):
        '''
        Strip out of the opts any logger instance
        '''
        mod_opts = {}
        for key, val in opts.items():
            if key in ('logger', 'grains'):
                continue
            mod_opts[key] = val
        return mod_opts

    def call(self, fun, arg=None):
        '''
        Call a function in the load path.
        '''
        if arg is None:
            arg = []
        name = fun[:fun.rindex('.')]
        try:
            fn_, path, desc = imp.find_module(name, self.module_dirs)
            mod = imp.load_module(name, fn_, path, desc)
        except ImportError:
            if self.opts.get('cython_enable', True) is True:
                # The module was not found, try to find a cython module
                try:
                    import pyximport  # pylint: disable=import-error
                    pyximport.install()

                    for mod_dir in self.module_dirs:
                        for fn_ in os.listdir(mod_dir):
                            if name == fn_[:fn_.rindex('.')]:
                                # Found it, load the mod and break the loop
                                mod = pyximport.load_module(
                                    name, os.path.join(mod_dir, fn_)
                                )
                                return getattr(
                                    mod, fun[fun.rindex('.') + 1:])(*arg)
                except ImportError:
                    log.info('Cython is enabled in options though it\'s not '
                             'present in the system path. Skipping Cython '
                             'modules.')
        return getattr(mod, fun[fun.rindex('.') + 1:])(*arg)

    def gen_module(self, name, functions, pack=None, virtual_enable=False):
        '''
        Load a single module and pack it with the functions passed
        '''
        if not name:
            return {}

        full = ''
        mod = None
        for mod_dir in self.module_dirs:
            if not os.path.isabs(mod_dir):
                continue
            if not os.path.isdir(mod_dir):
                continue
            fn_ = os.path.join(mod_dir, name)
            if os.path.isdir(fn_):
                full = fn_
                break
            else:
                for ext in ('.py', '.pyo', '.pyc', '.so'):
                    full_test = '{0}{1}'.format(fn_, ext)
                    if os.path.isfile(full_test):
                        full = full_test
                        break
                if full:
                    break
        if not full:
            return None

        cython_enabled = False
        if self.opts.get('cython_enable', True) is True:
            try:
                import pyximport  # pylint: disable=import-error
                pyximport.install()
                cython_enabled = True
            except ImportError:
                log.info('Cython is enabled in the options but not present '
                         'in the system path. Skipping Cython modules.')
        try:
            if full.endswith('.pyx') and cython_enabled:
                # If there's a name which ends in .pyx it means the above
                # cython_enabled is True. Continue...
                mod = pyximport.load_module(name, full, tempfile.gettempdir())
            else:
                fn_, path, desc = imp.find_module(name, self.module_dirs)
                mod = imp.load_module(
                    '{0}.{1}.{2}.{3}'.format(
                        self.loaded_base_name,
                        self.mod_type_check(path),
                        self.tag,
                        name
                    ), fn_, path, desc
                )
        except ImportError:
            log.debug(
                'Failed to import {0} {1}:\n'.format(
                    self.tag, name
                ),
                exc_info=True
            )
            return mod
        except Exception:
            log.error(
                'Failed to import {0} {1}, this is due most likely to a '
                'syntax error:\n'.format(
                    self.tag, name
                ),
                exc_info=True
            )
            return mod
        if hasattr(mod, '__opts__'):
            mod.__opts__.update(self.opts)
        else:
            mod.__opts__ = self.opts

        mod.__grains__ = self.grains

        if pack:
            if isinstance(pack, list):
                for chunk in pack:
                    try:
                        setattr(mod, chunk['name'], chunk['value'])
                    except KeyError:
                        pass
            else:
                setattr(mod, pack['name'], pack['value'])

        # Call a module's initialization method if it exists
        module_init = getattr(mod, '__init__', None)
        if inspect.isfunction(module_init):
            try:
                module_init(self.opts)
            except TypeError:
                pass
        funcs = {}
        module_name = mod.__name__[mod.__name__.rindex('.') + 1:]
        if virtual_enable:
            # if virtual modules are enabled, we need to look for the
            # __virtual__() function inside that module and run it.
            (virtual_ret, virtual_name, _) = self.process_virtual(
                                                                mod,
                                                                module_name)

            # if process_virtual returned a non-True value then we are
            # supposed to not process this module
            if virtual_ret is not True:
                # If a module has information about why it could not be loaded, record it
                return False  # TODO Support virtual_errors here

                # update our module name to reflect the virtual name
        if getattr(mod, '__load__', False) is not False:
            log.info(
                'The functions from module {0!r} are being loaded from the '
                'provided __load__ attribute'.format(
                    module_name
                )
            )
        for attr in getattr(mod, '__load__', dir(mod)):
            if attr.startswith('_'):
                # private functions are skipped
                continue
            func = getattr(mod, attr)
            if not inspect.isfunction(func):
                # Not a function!? Skip it!!!
                continue

            # Let's get the function name.
            # If the module has the __func_alias__ attribute, it must be a
            # dictionary mapping in the form of(key -> value):
            #   <real-func-name> -> <desired-func-name>
            #
            # It default's of course to the found callable attribute name
            # if no alias is defined.
            funcname = getattr(mod, '__func_alias__', {}).get(attr, attr)
            funcs['{0}.{1}'.format(module_name, funcname)] = func
            self._apply_outputter(func, mod)
        if not hasattr(mod, '__salt__'):
            mod.__salt__ = functions
        try:
            context = sys.modules[
                functions[next(iter(functions.keys()))].__module__
            ].__context__
        except (AttributeError, StopIteration):
            context = {}
        mod.__context__ = context
        return funcs

    def gen_functions(self, pack=None, virtual_enable=True, whitelist=None,
                      provider_overrides=False, include_errors=False, initial_load=False):
        '''
        Return a dict of functions found in the defined module_dirs
        '''
<<<<<<< HEAD
        funcs = {}
        error_funcs = {}
        if not hasattr(self, 'modules'):
            self.load_modules()
=======
        funcs = OrderedDict()
        self.load_modules()
>>>>>>> 55cb7fda
        for mod in self.modules:
            # If this is a proxy minion then MOST modules cannot work.  Therefore, require that
            # any module that does work with salt-proxy-minion define __proxyenabled__ as a list
            # containing the names of the proxy types that the module supports.
            if not hasattr(mod, 'render') and 'proxy' in self.opts:
                if not hasattr(mod, '__proxyenabled__'):
                    # This is a proxy minion but this module doesn't support proxy
                    # minions at all
                    continue
                if not (self.opts['proxy']['proxytype'] in mod.__proxyenabled__ or
                        '*' in mod.__proxyenabled__):
                    # This is a proxy minion, this module supports proxy
                    # minions, but not this particular minion
                    log.debug(mod)
                    continue

            if hasattr(mod, '__opts__'):
                mod.__opts__.update(self.opts)
            else:
                mod.__opts__ = self.opts

            mod.__grains__ = self.grains
            mod.__pillar__ = self.pillar

            if pack:
                if isinstance(pack, list):
                    for chunk in pack:
                        if not isinstance(chunk, dict):
                            continue
                        try:
                            setattr(mod, chunk['name'], chunk['value'])
                        except KeyError:
                            pass
                else:
                    setattr(mod, pack['name'], pack['value'])

            # Call a module's initialization method if it exists
            module_init = getattr(mod, '__init__', None)
            if inspect.isfunction(module_init):
                try:
                    module_init(self.opts)
                except TypeError:
                    pass

            # Trim the full pathname to just the module
            # this will be the short name that other salt modules and state
            # will refer to it as.
            module_name = mod.__name__.rsplit('.', 1)[-1]

            if virtual_enable:
                # if virtual modules are enabled, we need to look for the
                # __virtual__() function inside that module and run it.
                (virtual_ret, virtual_name, virtual_errors) = self.process_virtual(
                                                                    mod,
                                                                    module_name)

                # if process_virtual returned a non-True value then we are
                # supposed to not process this module
                if virtual_ret is not True:
                    # If a module has information about why it could not be loaded, record it
                    if virtual_errors:
                        error_funcs[module_name] = virtual_errors
                    continue

                # update our module name to reflect the virtual name
                module_name = virtual_name

            if whitelist:
                # If a whitelist is defined then only load the module if it is
                # in the whitelist
                if module_name not in whitelist:
                    continue

            # load the functions from the module and update our dict
            funcs.update(self.load_functions(mod, module_name))

        # Handle provider overrides
        if provider_overrides and self.opts.get('providers', False):
            if isinstance(self.opts['providers'], dict):
                for mod, provider in self.opts['providers'].items():
                    newfuncs = raw_mod(self.opts, provider, funcs)
                    if newfuncs:
                        for newfunc in newfuncs:
                            f_key = '{0}{1}'.format(
                                mod, newfunc[newfunc.rindex('.'):]
                            )
                            funcs[f_key] = newfuncs[newfunc]

        # now that all the functions have been collected, iterate back over
        # the available modules and inject the special __salt__ namespace that
        # contains these functions.
        for mod in self.modules:
            if not hasattr(mod, '__salt__') or (
                not in_pack(pack, '__salt__') and
                (not str(mod.__name__).startswith('salt.loaded.int.grain') and
                 not str(mod.__name__).startswith('salt.loaded.ext.grain'))
            ):
                mod.__salt__ = funcs
#                if include_errors:
#                    mod.__errors__ = error_funcs
            elif not in_pack(pack, '__salt__') and \
                    (str(mod.__name__).startswith('salt.loaded.int.grain') or
                     str(mod.__name__).startswith('salt.loaded.ext.grain')):
                mod.__salt__.update(funcs)
        if include_errors:
            funcs['_errors'] = error_funcs
        return funcs

    def load_modules(self, initial_load=False):
        '''
        Loads all of the modules from module_dirs and returns a list of them
        '''

        self.modules = []

        log.trace('loading {0} in {1}'.format(self.tag, self.module_dirs))
        names = OrderedDict()
        disable = set(self.opts.get('disable_{0}s'.format(self.tag), []))

        cython_enabled = False
        if self.opts.get('cython_enable', True) is True:
            try:
                import pyximport  # pylint: disable=import-error
                pyximport.install()
                cython_enabled = True
            except ImportError:
                log.info('Cython is enabled in the options but not present '
                         'in the system path. Skipping Cython modules.')
        for mod_dir in self.module_dirs:
            if not os.path.isabs(mod_dir):
                log.trace(
                    'Skipping {0}, it is not an absolute path'.format(
                        mod_dir
                    )
                )
                continue
            if not os.path.isdir(mod_dir):
                log.trace(
                    'Skipping {0}, it is not a directory'.format(
                        mod_dir
                    )
                )
                continue
            for fn_ in os.listdir(mod_dir):
                if fn_.startswith('_'):
                    # skip private modules
                    # log messages omitted for obviousness
                    continue
                if fn_.split('.')[0] in disable:
                    log.trace(
                        'Skipping {0}, it is disabled by configuration'.format(
                            fn_
                        )
                    )
                    continue

                if fn_.endswith(('.pyc', '.pyo')):
                    non_compiled_filename = '{0}.py'.format(os.path.splitext(fn_)[0])
                    if os.path.exists(os.path.join(mod_dir, non_compiled_filename)):
                        # Let's just process the non compiled python modules
                        continue

                if (fn_.endswith(('.py', '.pyc', '.pyo', '.so'))
                        or (cython_enabled and fn_.endswith('.pyx'))
                        or os.path.isdir(os.path.join(mod_dir, fn_))):

                    extpos = fn_.rfind('.')
                    if extpos > 0:
                        _name = fn_[:extpos]
                    else:
                        _name = fn_

                    if _name in names:
                        # Since we load custom modules first, if this logic is true it means
                        # that an internal module was shadowed by an external custom module
                        log.trace(
                            'The {0!r} module from {1!r} was shadowed by '
                            'the module in {2!r}'.format(
                                _name,
                                mod_dir,
                                names[_name],
                            )
                        )
                        continue

                    names[_name] = os.path.join(mod_dir, fn_)
                else:
                    log.trace(
                        'Skipping {0}, it does not end with an expected '
                        'extension'.format(
                            fn_
                        )
                    )
        failed_loads = {}

        def load_names(names, failhard=False, initial_load=False):
            for name in names:
                try:
                    if names[name].endswith('.pyx'):
                        # If there's a name which ends in .pyx it means the above
                        # cython_enabled is True. Continue...
                        mod = pyximport.load_module(
                            '{0}.{1}.{2}.{3}'.format(
                                self.loaded_base_name,
                                self.mod_type_check(names[name]),
                                self.tag,
                                name
                            ), names[name], tempfile.gettempdir()
                        )
                    else:
                        fn_, path, desc = imp.find_module(name, self.module_dirs)
                        mod = imp.load_module(
                            '{0}.{1}.{2}.{3}'.format(
                                self.loaded_base_name,
                                self.mod_type_check(path),
                                self.tag,
                                name
                            ), fn_, path, desc
                        )
                        if not initial_load:
                            # reload all submodules if necessary
                            submodules = [
                                getattr(mod, sname) for sname in dir(mod) if
                                isinstance(getattr(mod, sname), mod.__class__)
                            ]

                            # reload only custom "sub"modules i.e. is a submodule in
                            # parent module that are still available on disk (i.e. not
                            # removed during sync_modules)
                            for submodule in submodules:
                                try:
                                    smname = '{0}.{1}.{2}'.format(
                                        self.loaded_base_name,
                                        self.tag,
                                        name
                                    )
                                    smfile = '{0}.py'.format(
                                        os.path.splitext(submodule.__file__)[0]
                                    )
                                    if submodule.__name__.startswith(smname) and \
                                            os.path.isfile(smfile):
                                        reload(submodule)
                                except AttributeError:
                                    continue
                except ImportError:
                    if failhard:
                        log.debug(
                            'Failed to import {0} {1}, this is most likely NOT a '
                            'problem:\n'.format(
                                self.tag, name
                            ),
                            exc_info=True
                        )
                    if not failhard:
                        log.debug('Failed to import {0} {1}. Another attempt will be made to try to resolve dependencies.'.format(
                            self.tag, name))
                        failed_loads[name] = path
                    continue
                except Exception:
                    log.warning(
                        'Failed to import {0} {1}, this is due most likely to a '
                        'syntax error. Traceback raised:\n'.format(
                            self.tag, name
                        ),
                        exc_info=True
                    )
                    continue
                self.modules.append(mod)
        load_names(names, failhard=False, initial_load=initial_load)
        if failed_loads:
            load_names(failed_loads, failhard=True)

    def load_functions(self, mod, module_name):
        '''
        Load functions returns a dict of all the functions from a module
        '''
        funcs = {}

        if getattr(mod, '__load__', False) is not False:
            log.info(
                'The functions from module {0!r} are being loaded from '
                'the provided __load__ attribute'.format(
                    module_name
                )
            )

        for attr in getattr(mod, '__load__', dir(mod)):
            if attr.startswith('_'):
                # skip private attributes
                # log messages omitted for obviousness
                continue

            func = getattr(mod, attr)
            if not inspect.isfunction(func):
                # Not a function!? Skip it!!!
                continue

            # Once confirmed that "func" is a function, add it to the
            # library of available functions

            # Let's get the function name.
            # If the module has the __func_alias__ attribute, it must
            # be a dictionary mapping in the form of(key -> value):
            #   <real-func-name> -> <desired-func-name>
            #
            # It default's of course to the found callable attribute
            # name if no alias is defined.
            funcname = getattr(mod, '__func_alias__', {}).get(
                attr, attr
            )

            # functions are namespaced with their module name, unless
            # the module_name is None (this is a special case added for
            # pyobjects), in which case just the function name is used
            if module_name is None:
                module_func_name = funcname
            else:
                module_func_name = '{0}.{1}'.format(module_name, funcname)

            funcs[module_func_name] = func
            log.trace(
                'Added {0} to {1}'.format(module_func_name, self.tag)
            )
            self._apply_outputter(func, mod)
        return funcs

    def process_virtual(self, mod, module_name):
        '''
        Given a loaded module and its default name determine its virtual name

        This function returns a tuple. The first value will be either True or
        False and will indicate if the module should be loaded or not (i.e. if
        it threw and exception while processing its __virtual__ function). The
        second value is the determined virtual name, which may be the same as
        the value provided.

        The default name can be calculated as follows::

            module_name = mod.__name__.rsplit('.', 1)[-1]
        '''

        # The __virtual__ function will return either a True or False value.
        # If it returns a True value it can also set a module level attribute
        # named __virtualname__ with the name that the module should be
        # referred to as.
        #
        # This allows us to have things like the pkg module working on all
        # platforms under the name 'pkg'. It also allows for modules like
        # augeas_cfg to be referred to as 'augeas', which would otherwise have
        # namespace collisions. And finally it allows modules to return False
        # if they are not intended to run on the given platform or are missing
        # dependencies.
        try:
            error_reasons = []
            if hasattr(mod, '__virtual__') and inspect.isfunction(mod.__virtual__):
                if self.opts.get('virtual_timer', False):
                    start = time.time()
                    virtual = mod.__virtual__()
                    if isinstance(virtual, tuple):
                        error_reasons = virtual[1]
                        virtual = virtual[0]
                    end = time.time() - start
                    msg = 'Virtual function took {0} seconds for {1}'.format(
                            end, module_name)
                    log.warning(msg)
                else:
                    virtual = mod.__virtual__()
                    if isinstance(virtual, tuple):
                        error_reasons = virtual[1]
                        virtual = virtual[0]
                # Get the module's virtual name
                virtualname = getattr(mod, '__virtualname__', virtual)
                if not virtual:
                    # if __virtual__() evaluates to False then the module
                    # wasn't meant for this platform or it's not supposed to
                    # load for some other reason.

                    # Some modules might accidentally return None and are
                    # improperly loaded
                    if virtual is None:
                        log.warning(
                            '{0}.__virtual__() is wrongly returning `None`. '
                            'It should either return `True`, `False` or a new '
                            'name. If you\'re the developer of the module '
                            '{1!r}, please fix this.'.format(
                                mod.__name__,
                                module_name
                            )
                        )

                    return (False, module_name, error_reasons)

                # At this point, __virtual__ did not return a
                # boolean value, let's check for deprecated usage
                # or module renames
                if virtual is not True and module_name == virtual:
                    # The module was not renamed, it should
                    # have returned True instead
                    #salt.utils.warn_until(
                    #    'Helium',
                    #    'The {0!r} module is NOT renaming itself and is '
                    #    'returning a string. In this case the __virtual__() '
                    #    'function should simply return `True`. This usage will '
                    #    'become an error in Salt Helium'.format(
                    #        mod.__name__,
                    #    )
                    #)
                    pass

                elif virtual is not True and module_name != virtual:
                    # The module is renaming itself. Updating the module name
                    # with the new name
                    log.trace('Loaded {0} as virtual {1}'.format(
                        module_name, virtual
                    ))

                    if not hasattr(mod, '__virtualname__'):
                        salt.utils.warn_until(
                            'Hydrogen',
                            'The {0!r} module is renaming itself in it\'s '
                            '__virtual__() function ({1} => {2}). Please '
                            'set it\'s virtual name as the '
                            '\'__virtualname__\' module attribute. '
                            'Example: "__virtualname__ = {2!r}"'.format(
                                mod.__name__,
                                module_name,
                                virtual
                            )
                        )

                    if virtualname != virtual:
                        # The __virtualname__ attribute does not match what's
                        # being returned by the __virtual__() function. This
                        # should be considered an error.
                        log.error(
                            'The module {0!r} is showing some bad usage. It\'s '
                            '__virtualname__ attribute is set to {1!r} yet the '
                            '__virtual__() function is returning {2!r}. These '
                            'values should match!'.format(
                                mod.__name__,
                                virtualname,
                                virtual
                            )
                        )

                    module_name = virtualname

                # If the __virtual__ function returns True and __virtualname__ is set then use it
                elif virtual is True and virtualname != module_name:
                    if virtualname is not True:
                        module_name = virtualname

        except KeyError:
            # Key errors come out of the virtual function when passing
            # in incomplete grains sets, these can be safely ignored
            # and logged to debug, still, it includes the traceback to
            # help debugging.
            log.debug(
                'KeyError when loading {0}'.format(module_name),
                exc_info=True
            )

        except Exception:
            # If the module throws an exception during __virtual__()
            # then log the information and continue to the next.
            log.error(
                'Failed to read the virtual function for '
                '{0}: {1}'.format(
                    self.tag, module_name
                ),
                exc_info=True
            )
            return (False, module_name, error_reasons)

        return (True, module_name, [])

    def _apply_outputter(self, func, mod):
        '''
        Apply the __outputter__ variable to the functions
        '''
        if hasattr(mod, '__outputter__'):
            outp = mod.__outputter__
            if func.__name__ in outp:
                func.__outputter__ = outp[func.__name__]

    def filter_func(self, name, pack=None, whitelist=None):
        '''
        Filter a specific function out of the functions, this is used to load
        the returners for the salt minion
        '''
        funcs = {}
        gen = self.gen_functions(pack=pack, whitelist=whitelist)
        for key, fun in gen.items():
            # if the name (after '.') is "name", then rename to mod_name: fun
            if key == '_errors':
                continue
            if key[key.index('.') + 1:] == name:
                funcs[key[:key.index('.')]] = fun
        return funcs

    def chop_mods(self):
        '''
        Chop off the module names so that the raw functions are exposed,
        used to generate the grains
        '''
        funcs = {}
        for key, fun in self.gen_functions().items():
            funcs[key[key.rindex('.')] + 1:] = fun
        return funcs

    def gen_grains(self, force_refresh=False):
        '''
        Read the grains directory and execute all of the public callable
        members. Then verify that the returns are python dict's and return
        a dict containing all of the returned values.
        '''
        if self.opts.get('grains_cache', False):
            cfn = os.path.join(
                self.opts['cachedir'],
                '{0}.cache.p'.format('grains')
            )
            if os.path.isfile(cfn):
                grains_cache_age = int(time.time() - os.path.getmtime(cfn))
                if self.opts.get('grains_cache_expiration', 300) >= grains_cache_age and not \
                        self.opts.get('refresh_grains_cache', False) and not force_refresh:
                    log.debug('Retrieving grains from cache')
                    try:
                        with salt.utils.fopen(cfn, 'rb') as fp_:
                            cached_grains = self.serial.load(fp_)
                        return cached_grains
                    except (IOError, OSError):
                        pass
                else:
                    if force_refresh:
                        log.debug('Grains refresh requested. Refreshing grains.')
                    else:
                        log.debug('Grains cache last modified {0} seconds ago and '
                                  'cache expiration is set to {1}. '
                                  'Grains cache expired. Refreshing.'.format(
                                      grains_cache_age,
                                      self.opts.get('grains_cache_expiration', 300)
                                  ))
            else:
                log.debug('Grains cache file does not exist.')
        grains_data = {}
        funcs = self.gen_functions()
        for key, fun in funcs.items():
<<<<<<< HEAD
            if not key.startswith('core.'):
                continue
            ret = fun()
            if not isinstance(ret, dict):
                continue
            grains_data.update(ret)
        for key, fun in funcs.items():
            if key.startswith('core.') or key == '_errors':
                continue
=======
>>>>>>> 55cb7fda
            try:
                ret = fun()
            except Exception:
                log.critical(
                    'Failed to load grains defined in grain file {0} in '
                    'function {1}, error:\n'.format(
                        key, fun
                    ),
                    exc_info=True
                )
                continue
            if not isinstance(ret, dict):
                continue
            # The OrderedDict of funcs has core grains at the end. So earlier
            # grains are the ones which should override
            ret.update(grains_data)
            grains_data = ret
        # Write cache if enabled
        if self.opts.get('grains_cache', False):
            cumask = os.umask(0o77)
            try:
                if salt.utils.is_windows():
                    # Make sure cache file isn't read-only
                    __salt__['cmd.run']('attrib -R "{0}"'.format(cfn))
                with salt.utils.fopen(cfn, 'w+b') as fp_:
                    try:
                        self.serial.dump(grains_data, fp_)
                    except TypeError:
                        # Can't serialize pydsl
                        pass
            except (IOError, OSError):
                msg = 'Unable to write to grains cache file {0}'
                log.error(msg.format(cfn))
            os.umask(cumask)
        return grains_data


class LazyLoader(MutableMapping):
    '''
    Lazily load things modules. If anyone asks for len or attempts to iterate this
    will load them all.

    TODO: negative caching? If you ask for 'foo.bar' and it doesn't exist it will
    look EVERY time unless someone calls load_all()
    '''
    def __init__(self,
                 loader,
                 functions=None,
                 pack=None,
                 whitelist=None):
        # create a dict to store module functions in
        self._dict = {}

        self.loader = loader
        if not functions:
            self.functions = {}
        else:
            self.functions = functions
        self.pack = pack
        self.whitelist = whitelist

        # have we already loded everything?
        self.loaded = False

    def _load(self, key):
        '''
        Load a single item if you have it
        '''
        # if the key doesn't have a '.' then it isn't valid for this mod dict
        if '.' not in key:
            raise KeyError
        mod_key = key.split('.', 1)[0]
        if self.whitelist:
            # if the modulename isn't in the whitelist, don't bother
            if mod_key not in self.whitelist:
                raise KeyError
        mod_funcs = self.loader.gen_module(mod_key,
                                           self.functions,
                                           pack=self.pack,
                                           virtual_enable=True
                                           )
        # if you loaded nothing, then we don't have it
        if mod_funcs is None:
            # if we couldn't find it, then it could be a virtual or we don't have it
            # until we have a better way, we have to load them all to know
            # TODO: maybe do a load until, with some glob match first?
            self.load_all()
            return self._dict[key]
        elif mod_funcs is False:  # i.e., the virtual check failed
            return False
        self._dict.update(mod_funcs)
        return True

    def load_all(self):
        '''
        Load all of them
        '''
        self._dict.update(self.loader.gen_functions(pack=self.pack,
                                                    whitelist=self.whitelist))
        self.loaded = True

    def __setitem__(self, key, val):
        self._dict[key] = val

    def __delitem__(self, key):
        del self._dict[key]

    def __getitem__(self, key):
        '''
        Check if the key is ttld out, then do the get
        '''
        if key not in self._dict and not self.loaded:
            # load the item
            mod_load = self._load(key)
            if mod_load:
                log.debug('LazyLoaded {0}'.format(key))
                return self._dict[key]
            elif mod_load is False:
                log.debug('Could not LazyLoad {0}'.format(key))
                return None
        else:
            return self._dict[key]

    def __len__(self):
        # if not loaded,
        if not self.loaded:
            self.load_all()
        return len(self._dict)

    def __iter__(self):
        if not self.loaded:
            self.load_all()
        return iter(self._dict)


class LazyFilterLoader(LazyLoader):
    '''
    Subclass of LazyLoader which filters the module names (for things such as ext_pillar)
    which have all modules with a single function that we care about
    '''
    def __init__(self,
                 loader,
                 name,
                 functions=None,
                 pack=None,
                 whitelist=None):
        self.name = name
        LazyLoader.__init__(self,
                            loader,
                            functions=functions,
                            pack=pack,
                            whitelist=whitelist)

    def _load(self, key):
        if self.whitelist:
            # if the modulename isn't in the whitelist, don't bother
            if key not in self.whitelist:
                raise KeyError
        mod_funcs = self.loader.gen_module(key,
                                           self.functions,
                                           pack=self.pack,
                                           )
        # if you loaded nothing, then we don't have it
        if mod_funcs is None:
            # if we couldn't find it, then it could be a virtual or we don't have it
            # until we have a better way, we have to load them all to know
            # TODO: maybe do a load until, with some glob match first?
            self.load_all()
            return self._dict[key]

        # if we got one, now lets check if we have the function name we want
        for mod_key, mod_fun in mod_funcs.items():
            # if the name (after '.') is "name", then rename to mod_name: fun
            if mod_key[mod_key.index('.') + 1:] == self.name:
                self._dict[mod_key[:mod_key.index('.')]] = mod_fun

    def load_all(self):
        filtered_funcs = self.loader.filter_func(self.name,
                                                 pack=self.pack,
                                                 whitelist=self.whitelist)
        self._dict.update(filtered_funcs)<|MERGE_RESOLUTION|>--- conflicted
+++ resolved
@@ -744,15 +744,10 @@
         '''
         Return a dict of functions found in the defined module_dirs
         '''
-<<<<<<< HEAD
-        funcs = {}
+        funcs = OrderedDict()
         error_funcs = {}
         if not hasattr(self, 'modules'):
             self.load_modules()
-=======
-        funcs = OrderedDict()
-        self.load_modules()
->>>>>>> 55cb7fda
         for mod in self.modules:
             # If this is a proxy minion then MOST modules cannot work.  Therefore, require that
             # any module that does work with salt-proxy-minion define __proxyenabled__ as a list
@@ -1300,18 +1295,8 @@
         grains_data = {}
         funcs = self.gen_functions()
         for key, fun in funcs.items():
-<<<<<<< HEAD
-            if not key.startswith('core.'):
+            if key == '_errors':
                 continue
-            ret = fun()
-            if not isinstance(ret, dict):
-                continue
-            grains_data.update(ret)
-        for key, fun in funcs.items():
-            if key.startswith('core.') or key == '_errors':
-                continue
-=======
->>>>>>> 55cb7fda
             try:
                 ret = fun()
             except Exception:
