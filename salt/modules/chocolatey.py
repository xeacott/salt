# -*- coding: utf-8 -*-
'''
A dead simple module wrapping calls to the Chocolatey package manager
(http://chocolatey.org)

.. versionadded:: 2014.1.0
'''
from __future__ import absolute_import

# Import python libs
import logging
import os.path
import re
import tempfile
from distutils.version import LooseVersion as _LooseVersion  # pylint: disable=import-error,no-name-in-module

# Import salt libs
import salt.utils
from salt.exceptions import CommandExecutionError, CommandNotFoundError


log = logging.getLogger(__name__)

__func_alias__ = {
    'list_': 'list'
}


def __virtual__():
    '''
    Confirm this module is on a Windows system running Vista or later.

    While it is possible to make Chocolatey run under XP and Server 2003 with
    an awful lot of hassle (e.g. SSL is completely broken), the PowerShell shim
    for simulating UAC forces a GUI prompt, and is not compatible with
    salt-minion running as SYSTEM.
    '''
    if not salt.utils.is_windows():
        return False
    elif __grains__['osrelease'] in ('XP', '2003Server'):
        return False
    return 'chocolatey'


def _clear_context(context):
    '''
    Clear variables stored in __context__. Run this function when a new version
    of chocolatey is installed.
    '''
    for var in (x for x in __context__ if x.startswith('chocolatey.')):
        context.pop(var)


def _yes(context):
    '''
    Returns ['--yes'] if on v0.9.9.0 or later, otherwise returns an empty list
    '''
    if 'chocolatey._yes' in __context__:
        return context['chocolatey._yes']
    if _LooseVersion(chocolatey_version()) >= _LooseVersion('0.9.9'):
        answer = ['--yes']
    else:
        answer = []
    context['chocolatey._yes'] = answer
    return answer


def _find_chocolatey(context, salt):
    '''
    Returns the full path to chocolatey.bat on the host.
    '''
    if 'chocolatey._path' in context:
        return context['chocolatey._path']
    choc_defaults = ['C:\\Chocolatey\\bin\\chocolatey.bat',
                        'C:\\ProgramData\\Chocolatey\\bin\\chocolatey.exe', ]

    choc_path = salt['cmd.which']('chocolatey.exe')
    if not choc_path:
        for choc_dir in choc_defaults:
            if salt['cmd.has_exec'](choc_dir):
                choc_path = choc_dir
    if not choc_path:
        err = ('Chocolatey not installed. Use chocolatey.bootstrap to '
                'install the Chocolatey package manager.')
        log.error(err)
        raise CommandExecutionError(err)
    context['chocolatey._path'] = choc_path
    return choc_path


def chocolatey_version():
    '''
    .. versionadded:: 2014.7.0

    Returns the version of Chocolatey installed on the minion.

    CLI Example:

    .. code-block:: bash

        salt '*' chocolatey.chocolatey_version
    '''
    if 'chocolatey._version' in __context__:
        return __context__['chocolatey._version']
    cmd = [_find_chocolatey(__context__, __salt__), 'help']
    out = __salt__['cmd.run'](cmd, python_shell=False)
    for line in out.splitlines():
        line = line.lower()
        if line.startswith('chocolatey v'):
            __context__['chocolatey._version'] = line[12:]
            return __context__['chocolatey._version']
        elif line.startswith('version: '):
            try:
                __context__['chocolatey._version'] = \
                    line.split(None, 1)[-1].strip("'")
                return __context__['chocolatey._version']
            except Exception:
                pass
    raise CommandExecutionError('Unable to determine Chocolatey version')


def bootstrap(force=False):
    '''
    Download and install the latest version of the Chocolatey package manager
    via the official bootstrap.

    Chocolatey requires Windows PowerShell and the .NET v4.0 runtime. Depending
    on the host's version of Windows, chocolatey.bootstrap will attempt to
    ensure these prerequisites are met by downloading and executing the
    appropriate installers from Microsoft.

    Note that if PowerShell is installed, you may have to restart the host
    machine for Chocolatey to work.

    force
        Run the bootstrap process even if Chocolatey is found in the path.

    CLI Example:

    .. code-block:: bash

        salt '*' chocolatey.bootstrap
        salt '*' chocolatey.bootstrap force=True
    '''
    # Check if Chocolatey is already present in the path
    try:
        choc_path = _find_chocolatey(__context__, __salt__)
    except CommandExecutionError:
        choc_path = None
    if choc_path and not force:
        return 'Chocolatey found at {0}'.format(choc_path)

    # The following lookup tables are required to determine the correct
    # download required to install PowerShell. That's right, there's more
    # than one! You're welcome.
    ps_downloads = {
        ('Vista', 'x86'): 'http://download.microsoft.com/download/A/7/5/A75BC017-63CE-47D6-8FA4-AFB5C21BAC54/Windows6.0-KB968930-x86.msu',
        ('Vista', 'AMD64'): 'http://download.microsoft.com/download/3/C/8/3C8CF51E-1D9D-4DAA-AAEA-5C48D1CD055C/Windows6.0-KB968930-x64.msu',
        ('2008Server', 'x86'): 'http://download.microsoft.com/download/F/9/E/F9EF6ACB-2BA8-4845-9C10-85FC4A69B207/Windows6.0-KB968930-x86.msu',
        ('2008Server', 'AMD64'): 'http://download.microsoft.com/download/2/8/6/28686477-3242-4E96-9009-30B16BED89AF/Windows6.0-KB968930-x64.msu'
    }

    # It took until .NET v4.0 for Microsoft got the hang of making installers,
    # this should work under any version of Windows
    net4_url = 'http://download.microsoft.com/download/1/B/E/1BE39E79-7E39-46A3-96FF-047F95396215/dotNetFx40_Full_setup.exe'

    temp_dir = tempfile.gettempdir()

    # Check if PowerShell is installed. This should be the case for every
    # Windows release following Server 2008.
    ps_path = 'C:\\Windows\\SYSTEM32\\WindowsPowerShell\\v1.0\\powershell.exe'

    if not __salt__['cmd.has_exec'](ps_path):
        if (__grains__['osrelease'], __grains__['cpuarch']) in ps_downloads:
            # Install the appropriate release of PowerShell v2.0
            url = ps_downloads[(__grains__['osrelease'], __grains__['cpuarch'])]
            dest = os.path.join(temp_dir, 'powershell.exe')
            __salt__['cp.get_url'](url, dest)
            cmd = [dest, '/quiet', '/norestart']
            result = __salt__['cmd.run_all'](cmd, python_shell=False)
            if result['retcode'] != 0:
                err = ('Installing Windows PowerShell failed. Please run the '
                       'installer GUI on the host to get a more specific '
                       'reason.')
                log.error(err)
                raise CommandExecutionError(err)
        else:
            err = 'Windows PowerShell not found'
            log.error(err)
            raise CommandNotFoundError(err)

    # Run the .NET Framework 4 web installer
    dest = os.path.join(temp_dir, 'dotnet4.exe')
    __salt__['cp.get_url'](net4_url, dest)
    cmd = [dest, '/q', '/norestart']
    result = __salt__['cmd.run_all'](cmd, python_shell=False)
    if result['retcode'] != 0:
        err = ('Installing .NET v4.0 failed. Please run the installer GUI on '
               'the host to get a more specific reason.')
        log.error(err)
        raise CommandExecutionError(err)

    # Run the Chocolatey bootstrap.
    cmd = (
        '{0} -NoProfile -ExecutionPolicy unrestricted '
        '-Command "iex ((new-object net.webclient).'
        'DownloadString(\'https://chocolatey.org/install.ps1\'))" '
        '&& SET PATH=%PATH%;%systemdrive%\\chocolatey\\bin'
        .format(ps_path)
    )
    result = __salt__['cmd.run_all'](cmd, python_shell=True)

    if result['retcode'] != 0:
        err = 'Bootstrapping Chocolatey failed: {0}'.format(result['stderr'])
        log.error(err)
        raise CommandExecutionError(err)

    return result['stdout']


def list_(narrow=None,
          all_versions=False,
          pre_versions=False,
          source=None,
          local_only=False):
    '''
    Instructs Chocolatey to pull a vague package list from the repository.

    narrow
        Term used to narrow down results. Searches against name/description/tag.

    all_versions
        Display all available package versions in results. Defaults to False.

    pre_versions
        Display pre-release packages in results. Defaults to False.

    source
        Chocolatey repository (directory, share or remote URL feed) the package
        comes from. Defaults to the official Chocolatey feed.

    local_only
        Display packages only installed locally

    CLI Example:

    .. code-block:: bash

        salt '*' chocolatey.list <narrow>
        salt '*' chocolatey.list <narrow> all_versions=True
    '''
<<<<<<< HEAD
    choc_path = _find_chocolatey()
    cmd = [choc_path, 'list']
    if narrow:
        cmd.append(narrow)
=======
    choc_path = _find_chocolatey(__context__, __salt__)
    cmd = [choc_path, 'list', narrow]
>>>>>>> af2326af
    if salt.utils.is_true(all_versions):
        cmd.append('-AllVersions')
    if salt.utils.is_true(pre_versions):
        cmd.append('-Prerelease')
    if source:
        cmd.extend(['-Source', source])
    if local_only:
        cmd.extend(['-localonly'])

    result = __salt__['cmd.run_all'](cmd, python_shell=False)

    if result['retcode'] != 0:
        err = 'Running chocolatey failed: {0}'.format(result['stderr'])
        log.error(err)
        raise CommandExecutionError(err)

    ret = {}
    pkg_re = re.compile(r'(\S+)\s+(\S+)')
    for line in result['stdout'].split('\n'):
        if line.startswith("No packages"):
            return ret
        for name, ver in pkg_re.findall(line):
            if name not in ret:
                ret[name] = []
            ret[name].append(ver)

    return ret


def list_webpi():
    '''
    Instructs Chocolatey to pull a full package list from the Microsoft Web PI
    repository.

    CLI Example:

    .. code-block:: bash

        salt '*' chocolatey.list_webpi
    '''
    choc_path = _find_chocolatey(__context__, __salt__)
    cmd = [choc_path, 'list', '-Source', 'webpi']
    result = __salt__['cmd.run_all'](cmd, python_shell=False)

    if result['retcode'] != 0:
        err = 'Running chocolatey failed: {0}'.format(result['stderr'])
        log.error(err)
        raise CommandExecutionError(err)

    return result['stdout']


def list_windowsfeatures():
    '''
    Instructs Chocolatey to pull a full package list from the Windows Features
    list, via the Deployment Image Servicing and Management tool.

    CLI Example:

    .. code-block:: bash

        salt '*' chocolatey.list_windowsfeatures
    '''
    choc_path = _find_chocolatey(__context__, __salt__)
    cmd = [choc_path, 'list', '-Source', 'windowsfeatures']
    result = __salt__['cmd.run_all'](cmd, python_shell=False)

    if result['retcode'] != 0:
        err = 'Running chocolatey failed: {0}'.format(result['stderr'])
        log.error(err)
        raise CommandExecutionError(err)

    return result['stdout']


def install(name,
            version=None,
            source=None,
            force=False,
            install_args=None,
            override_args=False,
            force_x86=False):
    '''
    Instructs Chocolatey to install a package.

    name
        The name of the package to be installed. Only accepts a single argument.

    version
        Install a specific version of the package. Defaults to latest version.

    source
        Chocolatey repository (directory, share or remote URL feed) the package
        comes from. Defaults to the official Chocolatey feed.

    force
        Reinstall the current version of an existing package.

    install_args
        A list of install arguments you want to pass to the installation process
        i.e product key or feature list

    override_args
        Set to true if you want to override the original install arguments (for the native installer)
         in the package and use your own. When this is set to False install_args will be appended to the end of the
         default arguments

    force_x86
        Force x86 (32bit) installation on 64 bit systems. Defaults to false.

    CLI Example:

    .. code-block:: bash

        salt '*' chocolatey.install <package name>
        salt '*' chocolatey.install <package name> version=<package version>
        salt '*' chocolatey.install <package name> install_args=<args> override_args=True
    '''
    choc_path = _find_chocolatey(__context__, __salt__)
    # chocolatey helpfully only supports a single package argument
    cmd = [choc_path, 'install', name]
    if version:
        cmd.extend(['-Version', version])
    if source:
        cmd.extend(['-Source', source])
    if salt.utils.is_true(force):
<<<<<<< HEAD
        cmd.extend(['-Force'])
    if install_args:
        cmd.extend(['-InstallArguments', install_args])
    if override_args:
        cmd.extend(['-OverrideArguments'])
    if force_x86:
        cmd.extend(['-forcex86'])
    cmd.extend(_yes())
=======
        cmd.append('-Force')
    cmd.extend(_yes(__context__))
>>>>>>> af2326af
    result = __salt__['cmd.run_all'](cmd, python_shell=False)

    if result['retcode'] != 0:
        err = 'Running chocolatey failed: {0}'.format(result['stderr'])
        log.error(err)
        raise CommandExecutionError(err)
    elif name == 'chocolatey':
        _clear_context(__context__)

    return result['stdout']


def install_cygwin(name, install_args=None, override_args=False):
    '''
    Instructs Chocolatey to install a package via Cygwin.

    name
        The name of the package to be installed. Only accepts a single argument.

    install_args
        A list of install arguments you want to pass to the installation process
        i.e product key or feature list

    override_args
        Set to true if you want to override the original install arguments (for the native installer)
         in the package and use your own. When this is set to False install_args will be appended to the end of the
         default arguments

    CLI Example:

    .. code-block:: bash

        salt '*' chocolatey.install_cygwin <package name>
        salt '*' chocolatey.install_cygwin <package name> install_args=<args> override_args=True
    '''
    choc_path = _find_chocolatey(__context__, __salt__)
    cmd = [choc_path, 'cygwin', name]
<<<<<<< HEAD
    if install_args:
        cmd.extend(['-InstallArguments', install_args])
    if override_args:
        cmd.extend(['-OverrideArguments'])
    cmd.extend(_yes())
=======
    cmd.extend(_yes(__context__))
>>>>>>> af2326af
    result = __salt__['cmd.run_all'](cmd, python_shell=False)

    if result['retcode'] != 0:
        err = 'Running chocolatey failed: {0}'.format(result['stderr'])
        log.error(err)
        raise CommandExecutionError(err)

    return result['stdout']


def install_gem(name, version=None, install_args=None, override_args=False):
    '''
    Instructs Chocolatey to install a package via Ruby's Gems.

    name
        The name of the package to be installed. Only accepts a single argument.

    version
        Install a specific version of the package. Defaults to latest version
        available.

    install_args
        A list of install arguments you want to pass to the installation process
        i.e product key or feature list

    override_args
        Set to true if you want to override the original install arguments (for the native installer)
         in the package and use your own. When this is set to False install_args will be appended to the end of the
         default arguments


    CLI Example:

    .. code-block:: bash

        salt '*' chocolatey.install_gem <package name>
        salt '*' chocolatey.install_gem <package name> version=<package version>
        salt '*' chocolatey.install_gem <package name> install_args=<args> override_args=True
    '''
    choc_path = _find_chocolatey(__context__, __salt__)
    cmd = [choc_path, 'gem', name]
    if version:
        cmd.extend(['-Version', version])
<<<<<<< HEAD
    if install_args:
        cmd.extend(['-InstallArguments', install_args])
    if override_args:
        cmd.extend(['-OverrideArguments'])
    cmd.extend(_yes())
=======
    cmd.extend(_yes(__context__))
>>>>>>> af2326af
    result = __salt__['cmd.run_all'](cmd, python_shell=False)

    if result['retcode'] != 0:
        err = 'Running chocolatey failed: {0}'.format(result['stderr'])
        log.error(err)
        raise CommandExecutionError(err)

    return result['stdout']


def install_missing(name, version=None, source=None):
    '''
    Instructs Chocolatey to install a package if it doesn't already exist.

    .. versionchanged:: 2014.7.0
        If the minion has Chocolatey >= 0.9.8.24 installed, this function calls
        :mod:`chocolatey.install <salt.modules.chocolatey.install>` instead, as
        ``installmissing`` is deprecated as of that version and will be removed
        in Chocolatey 1.0.

    name
        The name of the package to be installed. Only accepts a single argument.

    version
        Install a specific version of the package. Defaults to latest version
        available.

    source
        Chocolatey repository (directory, share or remote URL feed) the package
        comes from. Defaults to the official Chocolatey feed.

    CLI Example:

    .. code-block:: bash

        salt '*' chocolatey.install_missing <package name>
        salt '*' chocolatey.install_missing <package name> version=<package version>
    '''
    choc_path = _find_chocolatey(__context__, __salt__)
    if _LooseVersion(chocolatey_version()) >= _LooseVersion('0.9.8.24'):
        log.warning('installmissing is deprecated, using install')
        return install(name, version=version)

    # chocolatey helpfully only supports a single package argument
    cmd = [choc_path, 'installmissing', name]
    if version:
        cmd.extend(['-Version', version])
    if source:
        cmd.extend(['-Source', source])
    # Shouldn't need this as this code should never run on v0.9.9 and newer
    cmd.extend(_yes(__context__))
    result = __salt__['cmd.run_all'](cmd, python_shell=False)

    if result['retcode'] != 0:
        err = 'Running chocolatey failed: {0}'.format(result['stderr'])
        log.error(err)
        raise CommandExecutionError(err)

    return result['stdout']


def install_python(name, version=None, install_args=None, override_args=False):
    '''
    Instructs Chocolatey to install a package via Python's easy_install.

    name
        The name of the package to be installed. Only accepts a single argument.

    version
        Install a specific version of the package. Defaults to latest version
        available.

    install_args
        A list of install arguments you want to pass to the installation process
        i.e product key or feature list

    override_args
        Set to true if you want to override the original install arguments (for the native installer)
         in the package and use your own. When this is set to False install_args will be appended to the end of the
         default arguments

    CLI Example:

    .. code-block:: bash

        salt '*' chocolatey.install_python <package name>
        salt '*' chocolatey.install_python <package name> version=<package version>
        salt '*' chocolatey.install_python <package name> install_args=<args> override_args=True
    '''
    choc_path = _find_chocolatey(__context__, __salt__)
    cmd = [choc_path, 'python', name]
    if version:
        cmd.extend(['-Version', version])
<<<<<<< HEAD
    if install_args:
        cmd.extend(['-InstallArguments', install_args])
    if override_args:
        cmd.extend(['-OverrideArguments'])
    cmd.extend(_yes())
=======
    cmd.extend(_yes(__context__))
>>>>>>> af2326af
    result = __salt__['cmd.run_all'](cmd, python_shell=False)

    if result['retcode'] != 0:
        err = 'Running chocolatey failed: {0}'.format(result['stderr'])
        log.error(err)
        raise CommandExecutionError(err)

    return result['stdout']


def install_windowsfeatures(name):
    '''
    Instructs Chocolatey to install a Windows Feature via the Deployment Image
    Servicing and Management tool.

    name
        The name of the feature to be installed. Only accepts a single argument.

    CLI Example:

    .. code-block:: bash

        salt '*' chocolatey.install_windowsfeatures <package name>
    '''
    choc_path = _find_chocolatey(__context__, __salt__)
    cmd = [choc_path, 'windowsfeatures', name]
    cmd.extend(_yes(__context__))
    result = __salt__['cmd.run_all'](cmd, python_shell=False)

    if result['retcode'] != 0:
        err = 'Running chocolatey failed: {0}'.format(result['stderr'])
        log.error(err)
        raise CommandExecutionError(err)

    return result['stdout']


def install_webpi(name, install_args=None, override_args=False):
    '''
    Instructs Chocolatey to install a package via the Microsoft Web PI service.

    name
        The name of the package to be installed. Only accepts a single argument.

    install_args
        A list of install arguments you want to pass to the installation process
        i.e product key or feature list

    override_args
        Set to true if you want to override the original install arguments (for the native installer)
         in the package and use your own. When this is set to False install_args will be appended to the end of the
         default arguments

    CLI Example:

    .. code-block:: bash

        salt '*' chocolatey.install_webpi <package name>
        salt '*' chocolatey.install_webpi <package name> install_args=<args> override_args=True
    '''
    choc_path = _find_chocolatey(__context__, __salt__)
    cmd = [choc_path, 'webpi', name]
<<<<<<< HEAD
    if install_args:
        cmd.extend(['-InstallArguments', install_args])
    if override_args:
        cmd.extend(['-OverrideArguments'])
    cmd.extend(_yes())
=======
    cmd.extend(_yes(__context__))
>>>>>>> af2326af
    result = __salt__['cmd.run_all'](cmd, python_shell=False)

    if result['retcode'] != 0:
        err = 'Running chocolatey failed: {0}'.format(result['stderr'])
        log.error(err)
        raise CommandExecutionError(err)

    return result['stdout']


def uninstall(name, version=None, uninstall_args=None, override_args=False):
    '''
    Instructs Chocolatey to uninstall a package.

    name
        The name of the package to be uninstalled. Only accepts a single argument.

    version
        Uninstalls a specific version of the package. Defaults to latest version
        installed.

    uninstall_args
        A list of uninstall arguments you want to pass to the uninstallation process
        i.e product key or feature list

    override_args
        Set to true if you want to override the original uninstall arguments (for the native uninstaller)
         in the package and use your own. When this is set to False uninstall_args will be appended to the end of the
         default arguments

    CLI Example:

    .. code-block:: bash

        salt '*' chocolatey.uninstall <package name>
        salt '*' chocolatey.uninstall <package name> version=<package version>
        salt '*' chocolatey.uninstall <package name> version=<package version> uninstall_args=<args> override_args=True
    '''
    choc_path = _find_chocolatey(__context__, __salt__)
    # chocolatey helpfully only supports a single package argument
    cmd = [choc_path, 'uninstall', name]
    if version:
        cmd.extend(['-Version', version])
<<<<<<< HEAD
    if uninstall_args:
        cmd.extend(['-UninstallArguments', uninstall_args])
    if override_args:
        cmd.extend(['-OverrideArguments'])
    cmd.extend(_yes())
=======
    cmd.extend(_yes(__context__))
>>>>>>> af2326af
    result = __salt__['cmd.run_all'](cmd, python_shell=False)

    if result['retcode'] != 0:
        err = 'Running chocolatey failed: {0}'.format(result['stderr'])
        log.error(err)
        raise CommandExecutionError(err)

    return result['stdout']


def update(name, source=None, pre_versions=False):
    '''
    Instructs Chocolatey to update packages on the system.

    name
        The name of the package to update, or "all" to update everything
        installed on the system.

    source
        Chocolatey repository (directory, share or remote URL feed) the package
        comes from. Defaults to the official Chocolatey feed.

    pre_versions
        Include pre-release packages in comparison. Defaults to False.

    CLI Example:

    .. code-block:: bash

        salt "*" chocolatey.update all
        salt "*" chocolatey.update <package name> pre_versions=True
    '''
    # chocolatey helpfully only supports a single package argument
    choc_path = _find_chocolatey(__context__, __salt__)
    cmd = [choc_path, 'update', name]
    if source:
        cmd.extend(['-Source', source])
    if salt.utils.is_true(pre_versions):
        cmd.append('-PreRelease')
    cmd.extend(_yes(__context__))
    result = __salt__['cmd.run_all'](cmd, python_shell=False)

    if result['retcode'] != 0:
        err = 'Running chocolatey failed: {0}'.format(result['stderr'])
        log.error(err)
        raise CommandExecutionError(err)

    return result['stdout']


def version(name, check_remote=False, source=None, pre_versions=False):
    '''
    Instructs Chocolatey to check an installed package version, and optionally
    compare it to one available from a remote feed.

    name
        The name of the package to check.

    check_remote
        Get the version number of the latest package from the remote feed.
        Defaults to False.

    source
        Chocolatey repository (directory, share or remote URL feed) the package
        comes from. Defaults to the official Chocolatey feed.

    pre_versions
        Include pre-release packages in comparison. Defaults to False.

    CLI Example:

    .. code-block:: bash

        salt "*" chocolatey.version <package name>
        salt "*" chocolatey.version <package name> check_remote=True
    '''
    choc_path = _find_chocolatey(__context__, __salt__)
    if not choc_path:
        err = 'Chocolatey not installed. Use chocolatey.bootstrap to install the Chocolatey package manager.'
        log.error(err)
        raise CommandExecutionError(err)

    cmd = [choc_path, 'version', name]
    if not salt.utils.is_true(check_remote):
        cmd.append('-LocalOnly')
    if salt.utils.is_true(pre_versions):
        cmd.append('-Prerelease')
    if source:
        cmd.extend(['-Source', source])

    result = __salt__['cmd.run_all'](cmd, python_shell=False)

    if result['retcode'] != 0:
        err = 'Running chocolatey failed: {0}'.format(result['stderr'])
        log.error(err)
        raise CommandExecutionError(err)

    ret = {}

    # the next bit is to deal with the stupid default PowerShell formatting.
    # printing two value pairs is shown in columns, whereas printing six
    # pairs is shown in rows...
    if not salt.utils.is_true(check_remote):
        ver_re = re.compile(r'(\S+)\s+(.+)')
        for line in result['stdout'].split('\n'):
            for name, ver in ver_re.findall(line):
                ret['name'] = name
                ret['found'] = ver
    else:
        ver_re = re.compile(r'(\S+)\s+:\s*(.*)')
        for line in result['stdout'].split('\n'):
            for key, value in ver_re.findall(line):
                ret[key] = value

    return ret<|MERGE_RESOLUTION|>--- conflicted
+++ resolved
@@ -249,15 +249,10 @@
         salt '*' chocolatey.list <narrow>
         salt '*' chocolatey.list <narrow> all_versions=True
     '''
-<<<<<<< HEAD
-    choc_path = _find_chocolatey()
+    choc_path = _find_chocolatey(__context__, __salt__)
     cmd = [choc_path, 'list']
     if narrow:
         cmd.append(narrow)
-=======
-    choc_path = _find_chocolatey(__context__, __salt__)
-    cmd = [choc_path, 'list', narrow]
->>>>>>> af2326af
     if salt.utils.is_true(all_versions):
         cmd.append('-AllVersions')
     if salt.utils.is_true(pre_versions):
@@ -384,7 +379,6 @@
     if source:
         cmd.extend(['-Source', source])
     if salt.utils.is_true(force):
-<<<<<<< HEAD
         cmd.extend(['-Force'])
     if install_args:
         cmd.extend(['-InstallArguments', install_args])
@@ -392,11 +386,7 @@
         cmd.extend(['-OverrideArguments'])
     if force_x86:
         cmd.extend(['-forcex86'])
-    cmd.extend(_yes())
-=======
-        cmd.append('-Force')
     cmd.extend(_yes(__context__))
->>>>>>> af2326af
     result = __salt__['cmd.run_all'](cmd, python_shell=False)
 
     if result['retcode'] != 0:
@@ -434,15 +424,11 @@
     '''
     choc_path = _find_chocolatey(__context__, __salt__)
     cmd = [choc_path, 'cygwin', name]
-<<<<<<< HEAD
     if install_args:
         cmd.extend(['-InstallArguments', install_args])
     if override_args:
         cmd.extend(['-OverrideArguments'])
-    cmd.extend(_yes())
-=======
     cmd.extend(_yes(__context__))
->>>>>>> af2326af
     result = __salt__['cmd.run_all'](cmd, python_shell=False)
 
     if result['retcode'] != 0:
@@ -486,15 +472,11 @@
     cmd = [choc_path, 'gem', name]
     if version:
         cmd.extend(['-Version', version])
-<<<<<<< HEAD
     if install_args:
         cmd.extend(['-InstallArguments', install_args])
     if override_args:
         cmd.extend(['-OverrideArguments'])
-    cmd.extend(_yes())
-=======
     cmd.extend(_yes(__context__))
->>>>>>> af2326af
     result = __salt__['cmd.run_all'](cmd, python_shell=False)
 
     if result['retcode'] != 0:
@@ -588,15 +570,11 @@
     cmd = [choc_path, 'python', name]
     if version:
         cmd.extend(['-Version', version])
-<<<<<<< HEAD
     if install_args:
         cmd.extend(['-InstallArguments', install_args])
     if override_args:
         cmd.extend(['-OverrideArguments'])
-    cmd.extend(_yes())
-=======
     cmd.extend(_yes(__context__))
->>>>>>> af2326af
     result = __salt__['cmd.run_all'](cmd, python_shell=False)
 
     if result['retcode'] != 0:
@@ -659,15 +637,11 @@
     '''
     choc_path = _find_chocolatey(__context__, __salt__)
     cmd = [choc_path, 'webpi', name]
-<<<<<<< HEAD
     if install_args:
         cmd.extend(['-InstallArguments', install_args])
     if override_args:
         cmd.extend(['-OverrideArguments'])
-    cmd.extend(_yes())
-=======
     cmd.extend(_yes(__context__))
->>>>>>> af2326af
     result = __salt__['cmd.run_all'](cmd, python_shell=False)
 
     if result['retcode'] != 0:
@@ -711,15 +685,11 @@
     cmd = [choc_path, 'uninstall', name]
     if version:
         cmd.extend(['-Version', version])
-<<<<<<< HEAD
     if uninstall_args:
         cmd.extend(['-UninstallArguments', uninstall_args])
     if override_args:
         cmd.extend(['-OverrideArguments'])
-    cmd.extend(_yes())
-=======
     cmd.extend(_yes(__context__))
->>>>>>> af2326af
     result = __salt__['cmd.run_all'](cmd, python_shell=False)
 
     if result['retcode'] != 0:
