# -*- coding: utf-8 -*-
'''
Work with virtual machines managed by libvirt

:depends: libvirt Python module
'''
# Special Thanks to Michael Dehann, many of the concepts, and a few structures
# of his in the virt func module have been used

# Import python libs
from __future__ import absolute_import
import os
import re
import sys
import shutil
import subprocess
import string  # pylint: disable=deprecated-module
import logging

# Import third party libs
import yaml
import jinja2
import jinja2.exceptions
from xml.dom import minidom
import salt.ext.six as six
from salt.ext.six.moves import StringIO as _StringIO  # pylint: disable=import-error
from xml.dom import minidom
try:
    import libvirt  # pylint: disable=import-error
<<<<<<< HEAD
    HAS_LIBVIRT = True
=======
    HAS_ALL_IMPORTS = True
>>>>>>> 3d9e7104
except ImportError:
    HAS_LIBVIRT = False

# Import salt libs
import salt.utils
import salt.utils.files
import salt.utils.templates
import salt.utils.validate.net
from salt.exceptions import CommandExecutionError, SaltInvocationError

log = logging.getLogger(__name__)

# Set up template environment
JINJA = jinja2.Environment(
    loader=jinja2.FileSystemLoader(
        os.path.join(salt.utils.templates.TEMPLATE_DIRNAME, 'virt')
    )
)

VIRT_STATE_NAME_MAP = {0: 'running',
                       1: 'running',
                       2: 'running',
                       3: 'paused',
                       4: 'shutdown',
                       5: 'shutdown',
                       6: 'crashed'}

VIRT_DEFAULT_HYPER = 'kvm'


def __virtual__():
    if not HAS_LIBVIRT:
        return False
    return 'virt'


def __get_conn():
    '''
    Detects what type of dom this node is and attempts to connect to the
    correct hypervisor via libvirt.
    '''
    # This has only been tested on kvm and xen, it needs to be expanded to
    # support all vm layers supported by libvirt

    def __esxi_uri():
        '''
        Connect to an ESXi host with a configuration like so:

        .. code-block:: yaml

            libvirt:
              hypervisor: esxi
              connection: esx01

        The connection setting can either be an explicit libvirt URI,
        or a libvirt URI alias as in this example. No, it cannot be
        just a hostname.


        Example libvirt `/etc/libvirt/libvirt.conf`:

        .. code-block::

            uri_aliases = [
              "esx01=esx://10.1.1.101/?no_verify=1&auto_answer=1",
              "esx02=esx://10.1.1.102/?no_verify=1&auto_answer=1",
            ]

        Reference:

         - http://libvirt.org/drvesx.html#uriformat
         - http://libvirt.org/uri.html#URI_config
        '''
        connection = __salt__['config.get']('libvirt:connection', 'esx')
        return connection

    def __esxi_auth():
        '''
        We rely on that the credentials is provided to libvirt through
        its built in mechanisms.

        Example libvirt `/etc/libvirt/auth.conf`:

        .. code-block::

            [credentials-myvirt]
            username=user
            password=secret

            [auth-esx-10.1.1.101]
            credentials=myvirt

            [auth-esx-10.1.1.102]
            credentials=myvirt

        Reference:

          - http://libvirt.org/auth.html#Auth_client_config
        '''
        return [[libvirt.VIR_CRED_EXTERNAL], lambda: 0, None]

    if 'virt.connect' in __opts__:
        conn_str = __opts__['virt.connect']
    else:
        conn_str = 'qemu:///system'

    conn_func = {
        'esxi': [libvirt.openAuth, [__esxi_uri(),
                                    __esxi_auth(),
                                    0]],
        'qemu': [libvirt.open, [conn_str]],
        }

    hypervisor = __salt__['config.get']('libvirt:hypervisor', 'qemu')

    try:
        conn = conn_func[hypervisor][0](*conn_func[hypervisor][1])
    except Exception:
        raise CommandExecutionError(
            'Sorry, {0} failed to open a connection to the hypervisor '
            'software at {1}'.format(
                __grains__['fqdn'],
                conn_func[hypervisor][1][0]
            )
        )
    return conn


def _get_dom(vm_):
    '''
    Return a domain object for the named vm
    '''
    conn = __get_conn()
    if vm_ not in list_vms():
        raise CommandExecutionError('The specified vm is not present')
    return conn.lookupByName(vm_)


def _libvirt_creds():
    '''
    Returns the user and group that the disk images should be owned by
    '''
    g_cmd = 'grep ^\\s*group /etc/libvirt/qemu.conf'
    u_cmd = 'grep ^\\s*user /etc/libvirt/qemu.conf'
    try:
        group = subprocess.Popen(g_cmd,
            shell=True,
            stdout=subprocess.PIPE).communicate()[0].split('"')[1]
    except IndexError:
        group = 'root'
    try:
        user = subprocess.Popen(u_cmd,
            shell=True,
            stdout=subprocess.PIPE).communicate()[0].split('"')[1]
    except IndexError:
        user = 'root'
    return {'user': user, 'group': group}


def _get_migrate_command():
    '''
    Returns the command shared by the different migration types
    '''
    if __salt__['config.option']('virt.tunnel'):
        return ('virsh migrate --p2p --tunnelled --live --persistent '
                '--undefinesource ')
    return 'virsh migrate --live --persistent --undefinesource '


def _get_target(target, ssh):
    proto = 'qemu'
    if ssh:
        proto += '+ssh'
    return ' {0}://{1}/{2}'.format(proto, target, 'system')


def _gen_xml(name,
             cpu,
             mem,
             diskp,
             nicp,
             hypervisor,
             **kwargs):
    '''
    Generate the XML string to define a libvirt vm
    '''
    hypervisor = 'vmware' if hypervisor == 'esxi' else hypervisor
    mem = mem * 1024  # MB
    context = {
        'hypervisor': hypervisor,
        'name': name,
        'cpu': str(cpu),
        'mem': str(mem),
    }
    if hypervisor in ['qemu', 'kvm']:
        context['controller_model'] = False
    elif hypervisor in ['esxi', 'vmware']:
        # TODO: make bus and model parameterized, this works for 64-bit Linux
        context['controller_model'] = 'lsilogic'

    if 'boot_dev' in kwargs:
        context['boot_dev'] = []
        for dev in kwargs['boot_dev'].split():
            context['boot_dev'].append(dev)
    else:
        context['boot_dev'] = ['hd']

    if 'serial_type' in kwargs:
        context['serial_type'] = kwargs['serial_type']
    if 'serial_type' in context and context['serial_type'] == 'tcp':
        if 'telnet_port' in kwargs:
            context['telnet_port'] = kwargs['telnet_port']
        else:
            context['telnet_port'] = 23023  # FIXME: use random unused port
    if 'serial_type' in context:
        if 'console' in kwargs:
            context['console'] = kwargs['console']
        else:
            context['console'] = True

    context['disks'] = {}
    for i, disk in enumerate(diskp):
        for disk_name, args in six.iteritems(disk):
            context['disks'][disk_name] = {}
            fn_ = '{0}.{1}'.format(disk_name, args['format'])
            context['disks'][disk_name]['file_name'] = fn_
            context['disks'][disk_name]['source_file'] = os.path.join(args['pool'],
                                                                      name,
                                                                      fn_)
            if hypervisor in ['qemu', 'kvm']:
                context['disks'][disk_name]['target_dev'] = 'vd{0}'.format(string.ascii_lowercase[i])
                context['disks'][disk_name]['address'] = False
                context['disks'][disk_name]['driver'] = True
            elif hypervisor in ['esxi', 'vmware']:
                context['disks'][disk_name]['target_dev'] = 'sd{0}'.format(string.ascii_lowercase[i])
                context['disks'][disk_name]['address'] = True
                context['disks'][disk_name]['driver'] = False
            context['disks'][disk_name]['disk_bus'] = args['model']
            context['disks'][disk_name]['type'] = args['format']
            context['disks'][disk_name]['index'] = str(i)

    context['nics'] = nicp

    fn_ = 'libvirt_domain.jinja'
    try:
        template = JINJA.get_template(fn_)
    except jinja2.exceptions.TemplateNotFound:
        log.error('Could not load template {0}'.format(fn_))
        return ''

    return template.render(**context)


def _gen_vol_xml(vmname,
                 diskname,
                 size,
                 hypervisor,
                 **kwargs):
    '''
    Generate the XML string to define a libvirt storage volume
    '''
    size = int(size) * 1024  # MB
    disk_info = _get_image_info(hypervisor, vmname, **kwargs)
    context = {
        'name': vmname,
        'filename': '{0}.{1}'.format(diskname, disk_info['disktype']),
        'volname': diskname,
        'disktype': disk_info['disktype'],
        'size': str(size),
        'pool': disk_info['pool'],
    }
    fn_ = 'libvirt_volume.jinja'
    try:
        template = JINJA.get_template(fn_)
    except jinja2.exceptions.TemplateNotFound:
        log.error('Could not load template {0}'.format(fn_))
        return ''
    return template.render(**context)


def _qemu_image_info(path):
    '''
    Detect information for the image at path
    '''
    ret = {}
    out = __salt__['cmd.run']('qemu-img info {0}'.format(path))

    match_map = {'size': r'virtual size: \w+ \((\d+) byte[s]?\)',
                 'format': r'file format: (\w+)'}

    for info, search in six.iteritems(match_map):
        try:
            ret[info] = re.search(search, out).group(1)
        except AttributeError:
            continue
    return ret


# TODO: this function is deprecated, should be replaced with
# _qemu_image_info()
def _image_type(vda):
    '''
    Detect what driver needs to be used for the given image
    '''
    out = __salt__['cmd.run']('qemu-img info {0}'.format(vda))
    if 'file format: qcow2' in out:
        return 'qcow2'
    else:
        return 'raw'


# TODO: this function is deprecated, should be merged and replaced
# with _disk_profile()
def _get_image_info(hypervisor, name, **kwargs):
    '''
    Determine disk image info, such as filename, image format and
    storage pool, based on which hypervisor is used
    '''
    ret = {}
    if hypervisor in ['esxi', 'vmware']:
        ret['disktype'] = 'vmdk'
        ret['filename'] = '{0}{1}'.format(name, '.vmdk')
        ret['pool'] = '[{0}] '.format(kwargs.get('pool', '0'))
    elif hypervisor in ['kvm', 'qemu']:
        ret['disktype'] = 'qcow2'
        ret['filename'] = '{0}{1}'.format(name, '.qcow2')
        ret['pool'] = __salt__['config.option']('virt.images')
    return ret


def _disk_profile(profile, hypervisor, **kwargs):
    '''
    Gather the disk profile from the config or apply the default based
    on the active hypervisor

    This is the ``default`` profile for KVM/QEMU, which can be
    overridden in the configuration:

    .. code-block:: yaml

        virt:
          disk:
            default:
              - system:
                  size: 8192
                  format: qcow2
                  model: virtio

    The ``format`` and ``model`` parameters are optional, and will
    default to whatever is best suitable for the active hypervisor.
    '''
    default = [
          {'system':
             {'size': '8192'}
          }
    ]
    if hypervisor in ['esxi', 'vmware']:
        overlay = {'format': 'vmdk',
                   'model': 'scsi',
                   'pool': '[{0}] '.format(kwargs.get('pool', '0'))
                  }
    elif hypervisor in ['qemu', 'kvm']:
        overlay = {'format': 'qcow2',
                   'model': 'virtio',
                   'pool': __salt__['config.option']('virt.images')
                  }
    else:
        overlay = {}

    disklist = __salt__['config.get']('virt:disk', {}).get(profile, default)
    for key, val in six.iteritems(overlay):
        for i, disks in enumerate(disklist):
            for disk in disks:
                if key not in disks[disk]:
                    disklist[i][disk][key] = val
    return disklist


def _nic_profile(profile_name, hypervisor, **kwargs):

    default = [{'eth0': {}}]
    vmware_overlay = {'type': 'bridge', 'source': 'DEFAULT', 'model': 'e1000'}
    kvm_overlay = {'type': 'bridge', 'source': 'br0', 'model': 'virtio'}
    overlays = {
            'kvm': kvm_overlay,
            'qemu': kvm_overlay,
            'esxi': vmware_overlay,
            'vmware': vmware_overlay,
            }

    # support old location
    config_data = __salt__['config.option']('virt.nic', {}).get(
        profile_name, None
    )

    if config_data is None:
        config_data = __salt__['config.get']('virt:nic', {}).get(
            profile_name, default
        )

    interfaces = []

    def append_dict_profile_to_interface_list(profile_dict):
        for interface_name, attributes in six.iteritems(profile_dict):
            attributes['name'] = interface_name
            interfaces.append(attributes)

    # old style dicts (top-level dicts)
    #
    # virt:
    #    nic:
    #        eth0:
    #            bridge: br0
    #        eth1:
    #            network: test_net
    if isinstance(config_data, dict):
        append_dict_profile_to_interface_list(config_data)

    # new style lists (may contain dicts)
    #
    # virt:
    #   nic:
    #     - eth0:
    #         bridge: br0
    #     - eth1:
    #         network: test_net
    #
    # virt:
    #   nic:
    #     - name: eth0
    #       bridge: br0
    #     - name: eth1
    #       network: test_net
    elif isinstance(config_data, list):
        for interface in config_data:
            if isinstance(interface, dict):
                if len(interface) == 1:
                    append_dict_profile_to_interface_list(interface)
                else:
                    interfaces.append(interface)

    def _normalize_net_types(attributes):
        '''
        Guess which style of definition:

            bridge: br0

             or

            network: net0

             or

            type: network
            source: net0
        '''
        for type_ in ['bridge', 'network']:
            if type_ in attributes:
                attributes['type'] = type_
                # we want to discard the original key
                attributes['source'] = attributes.pop(type_)

        attributes['type'] = attributes.get('type', None)
        attributes['source'] = attributes.get('source', None)

    def _apply_default_overlay(attributes):
        for key, value in six.iteritems(overlays[hypervisor]):
            if key not in attributes or not attributes[key]:
                attributes[key] = value

    def _assign_mac(attributes):
        dmac = '{0}_mac'.format(attributes['name'])
        if dmac in kwargs:
            dmac = kwargs[dmac]
            if salt.utils.validate.net.mac(dmac):
                attributes['mac'] = dmac
            else:
                msg = 'Malformed MAC address: {0}'.format(dmac)
                raise CommandExecutionError(msg)
        else:
            attributes['mac'] = salt.utils.gen_mac()

    for interface in interfaces:
        _normalize_net_types(interface)
        _assign_mac(interface)
        if hypervisor in overlays:
            _apply_default_overlay(interface)

    return interfaces


def init(name,
         cpu,
         mem,
         image=None,
         nic='default',
         hypervisor=VIRT_DEFAULT_HYPER,
         start=True,  # pylint: disable=redefined-outer-name
         disk='default',
         saltenv='base',
         **kwargs):
    '''
    Initialize a new vm

    CLI Example:

    .. code-block:: bash

        salt 'hypervisor' virt.init vm_name 4 512 salt://path/to/image.raw
        salt 'hypervisor' virt.init vm_name 4 512 nic=profile disk=profile
    '''
    hypervisor = __salt__['config.get']('libvirt:hypervisor', hypervisor)

    nicp = _nic_profile(nic, hypervisor, **kwargs)

    diskp = None
    seedable = False
    if image:  # with disk template image
        # if image was used, assume only one disk, i.e. the
        # 'default' disk profile
        # TODO: make it possible to use disk profiles and use the
        # template image as the system disk
        diskp = _disk_profile('default', hypervisor, **kwargs)

        # When using a disk profile extract the sole dict key of the first
        # array element as the filename for disk
        disk_name = next(six.iterkeys(diskp[0]))
        disk_type = diskp[0][disk_name]['format']
        disk_file_name = '{0}.{1}'.format(disk_name, disk_type)

        if hypervisor in ['esxi', 'vmware']:
            # TODO: we should be copying the image file onto the ESX host
            raise SaltInvocationError('virt.init does not support image '
                                      'template template in conjunction '
                                      'with esxi hypervisor')
        elif hypervisor in ['qemu', 'kvm']:
            img_dir = __salt__['config.option']('virt.images')
            img_dest = os.path.join(
                img_dir,
                name,
                disk_file_name
            )
            img_dir = os.path.dirname(img_dest)
            sfn = __salt__['cp.cache_file'](image, saltenv)
            if not os.path.isdir(img_dir):
                os.makedirs(img_dir)
            try:
                salt.utils.files.copyfile(sfn, img_dest)
                mask = os.umask(0)
                os.umask(mask)
                # Apply umask and remove exec bit
                mode = (0o0777 ^ mask) & 0o0666
                os.chmod(img_dest, mode)

            except (IOError, OSError):
                return False
            seedable = True
        else:
            log.error('unsupported hypervisor when handling disk image')

    else:
        # no disk template image specified, create disks based on disk profile
        diskp = _disk_profile(disk, hypervisor, **kwargs)
        if hypervisor in ['qemu', 'kvm']:
            # TODO: we should be creating disks in the local filesystem with
            # qemu-img
            raise SaltInvocationError('virt.init does not support disk '
                                      'profiles in conjunction with '
                                      'qemu/kvm at this time, use image '
                                      'template instead')
        else:
            # assume libvirt manages disks for us
            for disk in diskp:
                for disk_name, args in six.iteritems(disk):
                    xml = _gen_vol_xml(name,
                                       disk_name,
                                       args['size'],
                                       hypervisor)
                    define_vol_xml_str(xml)

    xml = _gen_xml(name, cpu, mem, diskp, nicp, hypervisor, **kwargs)
    define_xml_str(xml)

    if kwargs.get('seed') and seedable:
        install = kwargs.get('install', True)
        seed_cmd = kwargs.get('seed_cmd', 'seed.apply')

        __salt__[seed_cmd](img_dest,
                           id_=name,
                           config=kwargs.get('config'),
                           install=install)
    if start:
        create(name)

    return True


def list_vms():
    '''
    Return a list of virtual machine names on the minion

    CLI Example:

    .. code-block:: bash

        salt '*' virt.list_vms
    '''
    vms = []
    vms.extend(list_active_vms())
    vms.extend(list_inactive_vms())
    return vms


def list_active_vms():
    '''
    Return a list of names for active virtual machine on the minion

    CLI Example:

    .. code-block:: bash

        salt '*' virt.list_active_vms
    '''
    conn = __get_conn()
    vms = []
    for id_ in conn.listDomainsID():
        vms.append(conn.lookupByID(id_).name())
    return vms


def list_inactive_vms():
    '''
    Return a list of names for inactive virtual machine on the minion

    CLI Example:

    .. code-block:: bash

        salt '*' virt.list_inactive_vms
    '''
    conn = __get_conn()
    vms = []
    for id_ in conn.listDefinedDomains():
        vms.append(id_)
    return vms


def vm_info(vm_=None):
    '''
    Return detailed information about the vms on this hyper in a
    list of dicts:

    .. code-block:: python

        [
            'your-vm': {
                'cpu': <int>,
                'maxMem': <int>,
                'mem': <int>,
                'state': '<state>',
                'cputime' <int>
                },
            ...
            ]

    If you pass a VM name in as an argument then it will return info
    for just the named VM, otherwise it will return all VMs.

    CLI Example:

    .. code-block:: bash

        salt '*' virt.vm_info
    '''
    def _info(vm_):
        dom = _get_dom(vm_)
        raw = dom.info()
        return {'cpu': raw[3],
                'cputime': int(raw[4]),
                'disks': get_disks(vm_),
                'graphics': get_graphics(vm_),
                'nics': get_nics(vm_),
                'maxMem': int(raw[1]),
                'mem': int(raw[2]),
                'state': VIRT_STATE_NAME_MAP.get(raw[0], 'unknown')}
    info = {}
    if vm_:
        info[vm_] = _info(vm_)
    else:
        for vm_ in list_vms():
            info[vm_] = _info(vm_)
    return info


def vm_state(vm_=None):
    '''
    Return list of all the vms and their state.

    If you pass a VM name in as an argument then it will return info
    for just the named VM, otherwise it will return all VMs.

    CLI Example:

    .. code-block:: bash

        salt '*' virt.vm_state <vm name>
    '''
    def _info(vm_):
        state = ''
        dom = _get_dom(vm_)
        raw = dom.info()
        state = VIRT_STATE_NAME_MAP.get(raw[0], 'unknown')
        return state
    info = {}
    if vm_:
        info[vm_] = _info(vm_)
    else:
        for vm_ in list_vms():
            info[vm_] = _info(vm_)
    return info


def node_info():
    '''
    Return a dict with information about this node

    CLI Example:

    .. code-block:: bash

        salt '*' virt.node_info
    '''
    conn = __get_conn()
    raw = conn.getInfo()
    info = {'cpucores': raw[6],
            'cpumhz': raw[3],
            'cpumodel': str(raw[0]),
            'cpus': raw[2],
            'cputhreads': raw[7],
            'numanodes': raw[4],
            'phymemory': raw[1],
            'sockets': raw[5]}
    return info


def get_nics(vm_):
    '''
    Return info about the network interfaces of a named vm

    CLI Example:

    .. code-block:: bash

        salt '*' virt.get_nics <vm name>
    '''
    nics = {}
    doc = minidom.parse(_StringIO(get_xml(vm_)))
    for node in doc.getElementsByTagName('devices'):
        i_nodes = node.getElementsByTagName('interface')
        for i_node in i_nodes:
            nic = {}
            nic['type'] = i_node.getAttribute('type')
            for v_node in i_node.getElementsByTagName('*'):
                if v_node.tagName == 'mac':
                    nic['mac'] = v_node.getAttribute('address')
                if v_node.tagName == 'model':
                    nic['model'] = v_node.getAttribute('type')
                if v_node.tagName == 'target':
                    nic['target'] = v_node.getAttribute('dev')
                # driver, source, and match can all have optional attributes
                if re.match('(driver|source|address)', v_node.tagName):
                    temp = {}
                    for key, value in v_node.attributes.items():
                        temp[key] = value
                    nic[str(v_node.tagName)] = temp
                # virtualport needs to be handled separately, to pick up the
                # type attribute of the virtualport itself
                if v_node.tagName == 'virtualport':
                    temp = {}
                    temp['type'] = v_node.getAttribute('type')
                    for key in v_node.attributes:
                        temp[key] = v_node.getAttribute(key)
                    nic['virtualport'] = temp
            if 'mac' not in nic:
                continue
            nics[nic['mac']] = nic
    return nics


def get_macs(vm_):
    '''
    Return a list off MAC addresses from the named vm

    CLI Example:

    .. code-block:: bash

        salt '*' virt.get_macs <vm name>
    '''
    macs = []
    doc = minidom.parse(_StringIO(get_xml(vm_)))
    for node in doc.getElementsByTagName('devices'):
        i_nodes = node.getElementsByTagName('interface')
        for i_node in i_nodes:
            for v_node in i_node.getElementsByTagName('mac'):
                macs.append(v_node.getAttribute('address'))
    return macs


def get_graphics(vm_):
    '''
    Returns the information on vnc for a given vm

    CLI Example:

    .. code-block:: bash

        salt '*' virt.get_graphics <vm name>
    '''
    out = {'autoport': 'None',
           'keymap': 'None',
           'listen': 'None',
           'port': 'None',
           'type': 'vnc'}
    xml = get_xml(vm_)
    ssock = _StringIO(xml)
    doc = minidom.parse(ssock)
    for node in doc.getElementsByTagName('domain'):
        g_nodes = node.getElementsByTagName('graphics')
        for g_node in g_nodes:
            for key, value in g_node.attributes.items():
                out[key] = value
    return out


def get_disks(vm_):
    '''
    Return the disks of a named vm

    CLI Example:

    .. code-block:: bash

        salt '*' virt.get_disks <vm name>
    '''
    disks = {}
    doc = minidom.parse(_StringIO(get_xml(vm_)))
    for elem in doc.getElementsByTagName('disk'):
        sources = elem.getElementsByTagName('source')
        targets = elem.getElementsByTagName('target')
        if len(sources) > 0:
            source = sources[0]
        else:
            continue
        if len(targets) > 0:
            target = targets[0]
        else:
            continue
        if target.hasAttribute('dev'):
            qemu_target = ''
            if source.hasAttribute('file'):
                qemu_target = source.getAttribute('file')
            elif source.hasAttribute('dev'):
                qemu_target = source.getAttribute('dev')
            elif source.hasAttribute('protocol') and \
                    source.hasAttribute('name'):  # For rbd network
                qemu_target = '{0}:{1}'.format(
                        source.getAttribute('protocol'),
                        source.getAttribute('name'))
            if qemu_target:
                disks[target.getAttribute('dev')] = {
                    'file': qemu_target}
    for dev in disks:
        try:
            hypervisor = __salt__['config.get']('libvirt:hypervisor', 'kvm')
            if hypervisor not in ['qemu', 'kvm']:
                break

            output = []
            qemu_output = subprocess.Popen(['qemu-img', 'info',
                disks[dev]['file']],
                shell=False,
                stdout=subprocess.PIPE).communicate()[0]
            snapshots = False
            columns = None
            lines = qemu_output.strip().split('\n')
            for line in lines:
                if line.startswith('Snapshot list:'):
                    snapshots = True
                    continue

                # If this is a copy-on-write image, then the backing file
                # represents the base image
                #
                # backing file: base.qcow2 (actual path: /var/shared/base.qcow2)
                elif line.startswith('backing file'):
                    matches = re.match(r'.*\(actual path: (.*?)\)', line)
                    if matches:
                        output.append('backing file: {0}'.format(matches.group(1)))
                    continue

                elif snapshots:
                    if line.startswith('ID'):  # Do not parse table headers
                        line = line.replace('VM SIZE', 'VMSIZE')
                        line = line.replace('VM CLOCK', 'TIME VMCLOCK')
                        columns = re.split(r'\s+', line)
                        columns = [c.lower() for c in columns]
                        output.append('snapshots:')
                        continue
                    fields = re.split(r'\s+', line)
                    for i, field in enumerate(fields):
                        sep = ' '
                        if i == 0:
                            sep = '-'
                        output.append(
                            '{0} {1}: "{2}"'.format(
                                sep, columns[i], field
                            )
                        )
                    continue
                output.append(line)
            output = '\n'.join(output)
            disks[dev].update(yaml.safe_load(output))
        except TypeError:
            disks[dev].update(yaml.safe_load('image: Does not exist'))
    return disks


def setmem(vm_, memory, config=False):
    '''
    Changes the amount of memory allocated to VM. The VM must be shutdown
    for this to work.

    memory is to be specified in MB
    If config is True then we ask libvirt to modify the config as well

    CLI Example:

    .. code-block:: bash

        salt '*' virt.setmem myvm 768
    '''
    if vm_state(vm_) != 'shutdown':
        return False

    dom = _get_dom(vm_)

    # libvirt has a funny bitwise system for the flags in that the flag
    # to affect the "current" setting is 0, which means that to set the
    # current setting we have to call it a second time with just 0 set
    flags = libvirt.VIR_DOMAIN_MEM_MAXIMUM
    if config:
        flags = flags | libvirt.VIR_DOMAIN_AFFECT_CONFIG

    ret1 = dom.setMemoryFlags(memory * 1024, flags)
    ret2 = dom.setMemoryFlags(memory * 1024, libvirt.VIR_DOMAIN_AFFECT_CURRENT)

    # return True if both calls succeeded
    return ret1 == ret2 == 0


def setvcpus(vm_, vcpus, config=False):
    '''
    Changes the amount of vcpus allocated to VM. The VM must be shutdown
    for this to work.

    vcpus is an int representing the number to be assigned
    If config is True then we ask libvirt to modify the config as well

    CLI Example:

    .. code-block:: bash

        salt '*' virt.setvcpus myvm 2
    '''
    if vm_state(vm_) != 'shutdown':
        return False

    dom = _get_dom(vm_)

    # see notes in setmem
    flags = libvirt.VIR_DOMAIN_VCPU_MAXIMUM
    if config:
        flags = flags | libvirt.VIR_DOMAIN_AFFECT_CONFIG

    ret1 = dom.setVcpusFlags(vcpus, flags)
    ret2 = dom.setVcpusFlags(vcpus, libvirt.VIR_DOMAIN_AFFECT_CURRENT)

    return ret1 == ret2 == 0


def freemem():
    '''
    Return an int representing the amount of memory that has not been given
    to virtual machines on this node

    CLI Example:

    .. code-block:: bash

        salt '*' virt.freemem
    '''
    conn = __get_conn()
    mem = conn.getInfo()[1]
    # Take off just enough to sustain the hypervisor
    mem -= 256
    for vm_ in list_vms():
        dom = _get_dom(vm_)
        if dom.ID() > 0:
            mem -= dom.info()[2] / 1024
    return mem


def freecpu():
    '''
    Return an int representing the number of unallocated cpus on this
    hypervisor

    CLI Example:

    .. code-block:: bash

        salt '*' virt.freecpu
    '''
    conn = __get_conn()
    cpus = conn.getInfo()[2]
    for vm_ in list_vms():
        dom = _get_dom(vm_)
        if dom.ID() > 0:
            cpus -= dom.info()[3]
    return cpus


def full_info():
    '''
    Return the node_info, vm_info and freemem

    CLI Example:

    .. code-block:: bash

        salt '*' virt.full_info
    '''
    return {'freecpu': freecpu(),
            'freemem': freemem(),
            'node_info': node_info(),
            'vm_info': vm_info()}


def get_xml(vm_):
    '''
    Returns the XML for a given vm

    CLI Example:

    .. code-block:: bash

        salt '*' virt.get_xml <vm name>
    '''
    dom = _get_dom(vm_)
    return dom.XMLDesc(0)


def get_profiles(hypervisor=None):
    '''
    Return the virt profiles for hypervisor.

    Currently there are profiles for:

     - nic
     - disk

    CLI Example:

    .. code-block:: bash

        salt '*' virt.get_profiles
        salt '*' virt.get_profiles hypervisor=esxi
    '''
    ret = {}
    if hypervisor:
        hypervisor = hypervisor
    else:
        hypervisor = __salt__['config.get']('libvirt:hypervisor', VIRT_DEFAULT_HYPER)
    virtconf = __salt__['config.get']('virt', {})
    for typ in ['disk', 'nic']:
        _func = getattr(sys.modules[__name__], '_{0}_profile'.format(typ))
        ret[typ] = {'default': _func('default', hypervisor)}
        if typ in virtconf:
            ret.setdefault(typ, {})
            for prf in virtconf[typ]:
                ret[typ][prf] = _func(prf, hypervisor)
    return ret


def shutdown(vm_):
    '''
    Send a soft shutdown signal to the named vm

    CLI Example:

    .. code-block:: bash

        salt '*' virt.shutdown <vm name>
    '''
    dom = _get_dom(vm_)
    return dom.shutdown() == 0


def pause(vm_):
    '''
    Pause the named vm

    CLI Example:

    .. code-block:: bash

        salt '*' virt.pause <vm name>
    '''
    dom = _get_dom(vm_)
    return dom.suspend() == 0


def resume(vm_):
    '''
    Resume the named vm

    CLI Example:

    .. code-block:: bash

        salt '*' virt.resume <vm name>
    '''
    dom = _get_dom(vm_)
    return dom.resume() == 0


def create(vm_):
    '''
    Start a defined domain

    CLI Example:

    .. code-block:: bash

        salt '*' virt.create <vm name>
    '''
    dom = _get_dom(vm_)
    return dom.create() == 0


def start(vm_):
    '''
    Alias for the obscurely named 'create' function

    CLI Example:

    .. code-block:: bash

        salt '*' virt.start <vm name>
    '''
    return create(vm_)


def stop(vm_):
    '''
    Alias for the obscurely named 'destroy' function

    CLI Example:

    .. code-block:: bash

        salt '*' virt.stop <vm name>
    '''
    return destroy(vm_)


def reboot(vm_):
    '''
    Reboot a domain via ACPI request

    CLI Example:

    .. code-block:: bash

        salt '*' virt.reboot <vm name>
    '''
    dom = _get_dom(vm_)

    # reboot has a few modes of operation, passing 0 in means the
    # hypervisor will pick the best method for rebooting
    return dom.reboot(0) == 0


def reset(vm_):
    '''
    Reset a VM by emulating the reset button on a physical machine

    CLI Example:

    .. code-block:: bash

        salt '*' virt.reset <vm name>
    '''
    dom = _get_dom(vm_)

    # reset takes a flag, like reboot, but it is not yet used
    # so we just pass in 0
    # see: http://libvirt.org/html/libvirt-libvirt.html#virDomainReset
    return dom.reset(0) == 0


def ctrl_alt_del(vm_):
    '''
    Sends CTRL+ALT+DEL to a VM

    CLI Example:

    .. code-block:: bash

        salt '*' virt.ctrl_alt_del <vm name>
    '''
    dom = _get_dom(vm_)
    return dom.sendKey(0, 0, [29, 56, 111], 3, 0) == 0


def create_xml_str(xml):
    '''
    Start a domain based on the XML passed to the function

    CLI Example:

    .. code-block:: bash

        salt '*' virt.create_xml_str <XML in string format>
    '''
    conn = __get_conn()
    return conn.createXML(xml, 0) is not None


def create_xml_path(path):
    '''
    Start a domain based on the XML-file path passed to the function

    CLI Example:

    .. code-block:: bash

        salt '*' virt.create_xml_path <path to XML file on the node>
    '''
    if not os.path.isfile(path):
        return False
    return create_xml_str(salt.utils.fopen(path, 'r').read())


def define_xml_str(xml):
    '''
    Define a domain based on the XML passed to the function

    CLI Example:

    .. code-block:: bash

        salt '*' virt.define_xml_str <XML in string format>
    '''
    conn = __get_conn()
    return conn.defineXML(xml) is not None


def define_xml_path(path):
    '''
    Define a domain based on the XML-file path passed to the function

    CLI Example:

    .. code-block:: bash

        salt '*' virt.define_xml_path <path to XML file on the node>

    '''
    if not os.path.isfile(path):
        return False
    return define_xml_str(salt.utils.fopen(path, 'r').read())


def define_vol_xml_str(xml):
    '''
    Define a volume based on the XML passed to the function

    CLI Example:

    .. code-block:: bash

        salt '*' virt.define_vol_xml_str <XML in string format>
    '''
    poolname = __salt__['config.get']('libvirt:storagepool', 'default')
    conn = __get_conn()
    pool = conn.storagePoolLookupByName(str(poolname))
    return pool.createXML(xml, 0) is not None


def define_vol_xml_path(path):
    '''
    Define a volume based on the XML-file path passed to the function

    CLI Example:

    .. code-block:: bash

        salt '*' virt.define_vol_xml_path <path to XML file on the node>

    '''
    if not os.path.isfile(path):
        return False
    return define_vol_xml_str(salt.utils.fopen(path, 'r').read())


def migrate_non_shared(vm_, target, ssh=False):
    '''
    Attempt to execute non-shared storage "all" migration

    CLI Example:

    .. code-block:: bash

        salt '*' virt.migrate_non_shared <vm name> <target hypervisor>
    '''
    cmd = _get_migrate_command() + ' --copy-storage-all ' + vm_\
        + _get_target(target, ssh)

    return subprocess.Popen(cmd,
            shell=True,
            stdout=subprocess.PIPE).communicate()[0]


def migrate_non_shared_inc(vm_, target, ssh=False):
    '''
    Attempt to execute non-shared storage "all" migration

    CLI Example:

    .. code-block:: bash

        salt '*' virt.migrate_non_shared_inc <vm name> <target hypervisor>
    '''
    cmd = _get_migrate_command() + ' --copy-storage-inc ' + vm_\
        + _get_target(target, ssh)

    return subprocess.Popen(cmd,
            shell=True,
            stdout=subprocess.PIPE).communicate()[0]


def migrate(vm_, target, ssh=False):
    '''
    Shared storage migration

    CLI Example:

    .. code-block:: bash

        salt '*' virt.migrate <vm name> <target hypervisor>
    '''
    cmd = _get_migrate_command() + ' ' + vm_\
        + _get_target(target, ssh)

    return subprocess.Popen(cmd,
            shell=True,
            stdout=subprocess.PIPE).communicate()[0]


def seed_non_shared_migrate(disks, force=False):
    '''
    Non shared migration requires that the disks be present on the migration
    destination, pass the disks information via this function, to the
    migration destination before executing the migration.

    CLI Example:

    .. code-block:: bash

        salt '*' virt.seed_non_shared_migrate <disks>
    '''
    for _, data in six.iteritems(disks):
        fn_ = data['file']
        form = data['file format']
        size = data['virtual size'].split()[1][1:]
        if os.path.isfile(fn_) and not force:
            # the target exists, check to see if it is compatible
            pre = yaml.safe_load(subprocess.Popen('qemu-img info arch',
                shell=True,
                stdout=subprocess.PIPE).communicate()[0])
            if pre['file format'] != data['file format']\
                    and pre['virtual size'] != data['virtual size']:
                return False
        if not os.path.isdir(os.path.dirname(fn_)):
            os.makedirs(os.path.dirname(fn_))
        if os.path.isfile(fn_):
            os.remove(fn_)
        cmd = 'qemu-img create -f ' + form + ' ' + fn_ + ' ' + size
        subprocess.call(cmd, shell=True)
        creds = _libvirt_creds()
        cmd = 'chown ' + creds['user'] + ':' + creds['group'] + ' ' + fn_
        subprocess.call(cmd, shell=True)
    return True


def set_autostart(vm_, state='on'):
    '''
    Set the autostart flag on a VM so that the VM will start with the host
    system on reboot.

    CLI Example:

    .. code-block:: bash

        salt "*" virt.set_autostart <vm name> <on | off>
    '''

    dom = _get_dom(vm_)

    if state == 'on':
        return dom.setAutostart(1) == 0

    elif state == 'off':
        return dom.setAutostart(0) == 0

    else:
        # return False if state is set to something other then on or off
        return False


def destroy(vm_):
    '''
    Hard power down the virtual machine, this is equivalent to pulling the
    power

    CLI Example:

    .. code-block:: bash

        salt '*' virt.destroy <vm name>
    '''
    dom = _get_dom(vm_)
    return dom.destroy() == 0


def undefine(vm_):
    '''
    Remove a defined vm, this does not purge the virtual machine image, and
    this only works if the vm is powered down

    CLI Example:

    .. code-block:: bash

        salt '*' virt.undefine <vm name>
    '''
    dom = _get_dom(vm_)
    return dom.undefine() == 0


def purge(vm_, dirs=False):
    '''
    Recursively destroy and delete a virtual machine, pass True for dir's to
    also delete the directories containing the virtual machine disk images -
    USE WITH EXTREME CAUTION!

    CLI Example:

    .. code-block:: bash

        salt '*' virt.purge <vm name>
    '''
    disks = get_disks(vm_)
    try:
        if not destroy(vm_):
            return False
    except libvirt.libvirtError:
        # This is thrown if the machine is already shut down
        pass
    directories = set()
    for disk in disks:
        os.remove(disks[disk]['file'])
        directories.add(os.path.dirname(disks[disk]['file']))
    if dirs:
        for dir_ in directories:
            shutil.rmtree(dir_)
    undefine(vm_)
    return True


def virt_type():
    '''
    Returns the virtual machine type as a string

    CLI Example:

    .. code-block:: bash

        salt '*' virt.virt_type
    '''
    return __grains__['virtual']


def is_kvm_hyper():
    '''
    Returns a bool whether or not this node is a KVM hypervisor

    CLI Example:

    .. code-block:: bash

        salt '*' virt.is_kvm_hyper
    '''
    if __grains__['virtual'] != 'physical':
        return False
    try:
        if 'kvm_' not in salt.utils.fopen('/proc/modules').read():
            return False
    except IOError:
        # No /proc/modules? Are we on Windows? Or Solaris?
        return False
    return 'libvirtd' in __salt__['cmd.run'](__grains__['ps'])


def is_xen_hyper():
    '''
    Returns a bool whether or not this node is a XEN hypervisor

    CLI Example:

    .. code-block:: bash

        salt '*' virt.is_xen_hyper
    '''
    try:
        if __grains__['virtual_subtype'] != 'Xen Dom0':
            return False
    except KeyError:
        # virtual_subtype isn't set everywhere.
        return False
    try:
        if 'xen_' not in salt.utils.fopen('/proc/modules').read():
            return False
    except IOError:
        # No /proc/modules? Are we on Windows? Or Solaris?
        return False
    return 'libvirtd' in __salt__['cmd.run'](__grains__['ps'])


def is_hyper():
    '''
    Returns a bool whether or not this node is a hypervisor of any kind

    CLI Example:

    .. code-block:: bash

        salt '*' virt.is_hyper
    '''
    if HAS_LIBVIRT:
        return is_xen_hyper() or is_kvm_hyper()
    return False


def vm_cputime(vm_=None):
    '''
    Return cputime used by the vms on this hyper in a
    list of dicts:

    .. code-block:: python

        [
            'your-vm': {
                'cputime' <int>
                'cputime_percent' <int>
                },
            ...
            ]

    If you pass a VM name in as an argument then it will return info
    for just the named VM, otherwise it will return all VMs.

    CLI Example:

    .. code-block:: bash

        salt '*' virt.vm_cputime
    '''
    host_cpus = __get_conn().getInfo()[2]

    def _info(vm_):
        dom = _get_dom(vm_)
        raw = dom.info()
        vcpus = int(raw[3])
        cputime = int(raw[4])
        cputime_percent = 0
        if cputime:
            # Divide by vcpus to always return a number between 0 and 100
            cputime_percent = (1.0e-7 * cputime / host_cpus) / vcpus
        return {
                'cputime': int(raw[4]),
                'cputime_percent': int('{0:.0f}'.format(cputime_percent))
               }
    info = {}
    if vm_:
        info[vm_] = _info(vm_)
    else:
        for vm_ in list_vms():
            info[vm_] = _info(vm_)
    return info


def vm_netstats(vm_=None):
    '''
    Return combined network counters used by the vms on this hyper in a
    list of dicts:

    .. code-block:: python

        [
            'your-vm': {
                'rx_bytes'   : 0,
                'rx_packets' : 0,
                'rx_errs'    : 0,
                'rx_drop'    : 0,
                'tx_bytes'   : 0,
                'tx_packets' : 0,
                'tx_errs'    : 0,
                'tx_drop'    : 0
                },
            ...
            ]

    If you pass a VM name in as an argument then it will return info
    for just the named VM, otherwise it will return all VMs.

    CLI Example:

    .. code-block:: bash

        salt '*' virt.vm_netstats
    '''
    def _info(vm_):
        dom = _get_dom(vm_)
        nics = get_nics(vm_)
        ret = {
                'rx_bytes': 0,
                'rx_packets': 0,
                'rx_errs': 0,
                'rx_drop': 0,
                'tx_bytes': 0,
                'tx_packets': 0,
                'tx_errs': 0,
                'tx_drop': 0
               }
        for attrs in six.itervalues(nics):
            if 'target' in attrs:
                dev = attrs['target']
                stats = dom.interfaceStats(dev)
                ret['rx_bytes'] += stats[0]
                ret['rx_packets'] += stats[1]
                ret['rx_errs'] += stats[2]
                ret['rx_drop'] += stats[3]
                ret['tx_bytes'] += stats[4]
                ret['tx_packets'] += stats[5]
                ret['tx_errs'] += stats[6]
                ret['tx_drop'] += stats[7]

        return ret
    info = {}
    if vm_:
        info[vm_] = _info(vm_)
    else:
        for vm_ in list_vms():
            info[vm_] = _info(vm_)
    return info


def vm_diskstats(vm_=None):
    '''
    Return disk usage counters used by the vms on this hyper in a
    list of dicts:

    .. code-block:: python

        [
            'your-vm': {
                'rd_req'   : 0,
                'rd_bytes' : 0,
                'wr_req'   : 0,
                'wr_bytes' : 0,
                'errs'     : 0
                },
            ...
            ]

    If you pass a VM name in as an argument then it will return info
    for just the named VM, otherwise it will return all VMs.

    CLI Example:

    .. code-block:: bash

        salt '*' virt.vm_blockstats
    '''
    def get_disk_devs(vm_):
        doc = minidom.parse(_StringIO(get_xml(vm_)))
        disks = []
        for elem in doc.getElementsByTagName('disk'):
            targets = elem.getElementsByTagName('target')
            target = targets[0]
            disks.append(target.getAttribute('dev'))
        return disks

    def _info(vm_):
        dom = _get_dom(vm_)
        # Do not use get_disks, since it uses qemu-img and is very slow
        # and unsuitable for any sort of real time statistics
        disks = get_disk_devs(vm_)
        ret = {'rd_req': 0,
               'rd_bytes': 0,
               'wr_req': 0,
               'wr_bytes': 0,
               'errs': 0
               }
        for disk in disks:
            stats = dom.blockStats(disk)
            ret['rd_req'] += stats[0]
            ret['rd_bytes'] += stats[1]
            ret['wr_req'] += stats[2]
            ret['wr_bytes'] += stats[3]
            ret['errs'] += stats[4]

        return ret
    info = {}
    if vm_:
        info[vm_] = _info(vm_)
    else:
        # Can not run function blockStats on inactive VMs
        for vm_ in list_active_vms():
            info[vm_] = _info(vm_)
    return info<|MERGE_RESOLUTION|>--- conflicted
+++ resolved
@@ -27,11 +27,7 @@
 from xml.dom import minidom
 try:
     import libvirt  # pylint: disable=import-error
-<<<<<<< HEAD
     HAS_LIBVIRT = True
-=======
-    HAS_ALL_IMPORTS = True
->>>>>>> 3d9e7104
 except ImportError:
     HAS_LIBVIRT = False
 
