# -*- coding: utf-8 -*-
'''
Module for running ZFS zpool command

:codeauthor: Nitin Madhok <nmadhok@clemson.edu>
'''
from __future__ import absolute_import

# Import Python libs
import os
import stat
import logging

# Import Salt libs
import salt.utils
import salt.utils.decorators as decorators
from salt.utils.odict import OrderedDict

log = logging.getLogger(__name__)

__func_alias__ = {
    'import_': 'import',
    'list_': 'list',
}


@decorators.memoize
def _check_zpool():
    '''
    Looks to see if zpool is present on the system
    '''
    return salt.utils.which('zpool')


@decorators.memoize
def _check_features():
    '''
    Looks to see if zpool-features is available
    '''
    # get man location
    man = salt.utils.which('man')
    if not man:
        return False

    cmd = '{man} zpool-features'.format(
        man=man
    )
    res = __salt__['cmd.run_all'](cmd, python_shell=False)
    return res['retcode'] == 0


@decorators.memoize
def _check_mkfile():
    '''
    Looks to see if mkfile is present on the system
    '''
    return salt.utils.which('mkfile')


def __virtual__():
    '''
    Provides zpool.
    '''
    if _check_zpool():
        return 'zpool'
    return (False, "Module zpool: zpool not found")
<<<<<<< HEAD


def healthy():
    '''
    .. versionadded:: Boron
    Check if all zpools are healthy

    CLI Example:

    .. code-block:: bash

        salt '*' zpool.healthy
    '''
    zpool_cmd = _check_zpool()

    cmd = '{zpool_cmd} status -x'.format(
        zpool_cmd=zpool_cmd
    )
    res = __salt__['cmd.run_all'](cmd, python_shell=False)
    return res['stdout'] == 'all pools are healthy'
=======
>>>>>>> d8e1663e


def healthy():
    '''
    .. versionadded:: Boron

    Check if all zpools are healthy

    CLI Example:

    .. code-block:: bash

        salt '*' zpool.healthy
    '''
    zpool_cmd = _check_zpool()

    cmd = '{zpool_cmd} status -x'.format(
        zpool_cmd=zpool_cmd
    )
    res = __salt__['cmd.run_all'](cmd, python_shell=False)
    return res['stdout'] == 'all pools are healthy'


def status(zpool=None):
    '''
    .. versionchanged:: Boron

    Return the status of the named zpool

    zpool : string
        optional name of storage pool

    CLI Example:

    .. code-block:: bash

        salt '*' zpool.status myzpool
    '''
    ret = OrderedDict()

    # get zpool list data
    zpool_cmd = _check_zpool()
    cmd = '{zpool_cmd} status{zpool}'.format(
        zpool_cmd=zpool_cmd,
        zpool=' {0}'.format(zpool) if zpool else ''
    )
    res = __salt__['cmd.run_all'](cmd, python_shell=False)
    if res['retcode'] != 0:
        ret['error'] = res['stderr'] if 'stderr' in res else res['stdout']
        return ret

<<<<<<< HEAD
def list_(properties='size,alloc,free,cap,frag,health', zpool=None):
    '''
    .. versionadded:: 2015.5.0
    .. versionchanged:: Boron

    Return information about (all) zpools

    properties : string
        comma-separated list of properties to list

    .. note::
        the 'name' property will always be included, the 'frag' property will get removed if not available

    zpool : string
        optional zpool

    .. note::
        multiple zpools can be provded as a space seperated list
=======
    # parse zpool status data
    zp_data = {}
    current_pool = None
    current_prop = None
    for zpd in res['stdout'].splitlines():
        if zpd.strip() == '':
            continue
        if ':' in zpd:
            prop = zpd.split(':')[0].strip()
            value = zpd.split(':')[1].strip()
            if prop == 'pool' and current_pool != value:
                current_pool = value
                zp_data[current_pool] = {}
            if prop != 'pool':
                zp_data[current_pool][prop] = value

            current_prop = prop
        else:
            zp_data[current_pool][current_prop] = "{0}\n{1}".format(
                zp_data[current_pool][current_prop],
                zpd
            )

    # parse zpool config data
    for pool in zp_data:
        if 'config' not in zp_data[pool]:
            continue
        header = None
        root_vdev = None
        vdev = None
        dev = None
        config = zp_data[pool]['config']
        config_data = OrderedDict()
        for line in config.splitlines():
            if not header:
                header = line.strip().lower()
                header = [x for x in header.split(' ') if x not in ['']]
                continue

            if line[0:1] == "\t":
                line = line[1:]

            stat_data = OrderedDict()
            stats = [x for x in line.strip().split(' ') if x not in ['']]
            for prop in header:
                if prop == 'name':
                    continue
                if header.index(prop) < len(stats):
                    stat_data[prop] = stats[header.index(prop)]

            dev = line.strip().split()[0]

            if line[0:4] != '    ':
                if line[0:2] == '  ':
                    vdev = line.strip().split()[0]
                    dev = None
                else:
                    root_vdev = line.strip().split()[0]
                    vdev = None
                    dev = None

            if root_vdev:
                if root_vdev not in config_data:
                    config_data[root_vdev] = {}
                    if len(stat_data) > 0:
                        config_data[root_vdev] = stat_data
                if vdev:
                    if vdev not in config_data[root_vdev]:
                        config_data[root_vdev][vdev] = {}
                        if len(stat_data) > 0:
                            config_data[root_vdev][vdev] = stat_data
                    if dev and dev not in config_data[root_vdev][vdev]:
                        config_data[root_vdev][vdev][dev] = {}
                        if len(stat_data) > 0:
                            config_data[root_vdev][vdev][dev] = stat_data

        zp_data[pool]['config'] = config_data

    return zp_data


def iostat(zpool=None, sample_time=0):
    '''
    .. versionchanged:: Boron

    Display I/O statistics for the given pools

    zpool : string
        optional name of storage pool
    sample_time : int
        seconds to capture data before output
>>>>>>> d8e1663e

    CLI Example:

    .. code-block:: bash

        salt '*' zpool.iostat myzpool
    '''
    ret = OrderedDict()

<<<<<<< HEAD
    # remove 'frag' property if not available
    properties = properties.split(',')
    if 'name' in properties:
        properties.remove('name')
    properties.insert(0, 'name')
    if not _check_features() and 'frag' in properties:
        properties.remove('frag')

    # get zpool list data
    zpool_cmd = _check_zpool()
    cmd = '{zpool_cmd} list -H -o {properties}{zpool}'.format(
        zpool_cmd=zpool_cmd,
        properties=','.join(properties),
        zpool=' {0}'.format(zpool) if zpool else ''
    )
    res = __salt__['cmd.run_all'](cmd, python_shell=False)
    if res['retcode'] != 0:
        ret['Error'] = res['stderr'] if 'stderr' in res else res['stdout']
        return ret

    # parse zpool list data
    for zp in res['stdout'].splitlines():
        zp = zp.split("\t")
        zp_data = {}

        for prop in properties:
            zp_data[prop] = zp[properties.index(prop)]

        ret[zp_data['name']] = zp_data
        del ret[zp_data['name']]['name']
=======
    # get zpool list data
    zpool_cmd = _check_zpool()
    cmd = '{zpool_cmd} iostat -v{zpool}{sample_time}'.format(
        zpool_cmd=zpool_cmd,
        zpool=' {0}'.format(zpool) if zpool else '',
        sample_time=' {0} 2'.format(sample_time) if sample_time else ''
    )
    res = __salt__['cmd.run_all'](cmd, python_shell=False)
    if res['retcode'] != 0:
        ret['error'] = res['stderr'] if 'stderr' in res else res['stdout']
        return ret

    # note: hardcoded header fields, the double header is hard to parse
    #                                capacity     operations    bandwidth
    #pool                         alloc   free   read  write   read  write
    header = [
        'pool',
        'capacity-alloc',
        'capacity-free',
        'operations-read',
        'operations-write',
        'bandwith-read',
        'bandwith-write'
    ]
    root_vdev = None
    vdev = None
    dev = None
    config_data = None
    current_pool = None
    for line in res['stdout'].splitlines():
        if line.strip() == '':
            continue

        # ignore header
        if line.startswith('pool') and line.endswith('write'):
            continue
        if line.endswith('bandwidth'):
            continue

        if line.startswith('-') and line.endswith('-'):
            if config_data:
                ret[current_pool] = config_data
            config_data = OrderedDict()
            current_pool = None
        else:
            if not isinstance(config_data, salt.utils.odict.OrderedDict):
                continue

            stat_data = OrderedDict()
            stats = [x for x in line.strip().split(' ') if x not in ['']]
            for prop in header:
                if header.index(prop) < len(stats):
                    if prop == 'pool':
                        if not current_pool:
                            current_pool = stats[header.index(prop)]
                        continue
                    if stats[header.index(prop)] == '-':
                        continue
                    stat_data[prop] = stats[header.index(prop)]

            dev = line.strip().split()[0]

            if line[0:4] != '    ':
                if line[0:2] == '  ':
                    vdev = line.strip().split()[0]
                    dev = None
                else:
                    root_vdev = line.strip().split()[0]
                    vdev = None
                    dev = None

            if root_vdev:
                if root_vdev not in config_data:
                    config_data[root_vdev] = {}
                    if len(stat_data) > 0:
                        config_data[root_vdev] = stat_data
                if vdev:
                    if vdev not in config_data[root_vdev]:
                        config_data[root_vdev][vdev] = {}
                        if len(stat_data) > 0:
                            config_data[root_vdev][vdev] = stat_data
                    if dev and dev not in config_data[root_vdev][vdev]:
                        config_data[root_vdev][vdev][dev] = {}
                        if len(stat_data) > 0:
                            config_data[root_vdev][vdev][dev] = stat_data
>>>>>>> d8e1663e

    return ret


def zpool_list():
    '''
    .. deprecated:: 2014.7.0
       Use :py:func:`~salt.modules.zpool.list` instead.

    Return a list of all pools in the system with health status and space usage

    CLI Example:

    .. code-block:: bash

        salt '*' zpool.zpool_list
    '''
    salt.utils.warn_until(
            'Boron',
            'The \'zpool_list()\' module function is being deprecated and is '
            'being renamed to \'list()\'. This function \'zpool_list()\' will be removed in '
            'Salt Boron.'
        )
    return list_()


def list_(properties='size,alloc,free,cap,frag,health', zpool=None):
    '''
    .. versionadded:: 2015.5.0
    .. versionchanged:: Boron

    Return information about (all) storage pools

    zpool : string
        optional name of storage pool
    properties : string
        comma-separated list of properties to list

    .. note::
        the 'name' property will always be included, the 'frag' property will get removed if not available

    zpool : string
        optional zpool

    .. note::
        multiple storage pool can be provded as a space seperated list

    CLI Example:

    .. code-block:: bash

        salt '*' zpool.list
    '''
    ret = OrderedDict()

    # remove 'frag' property if not available
    properties = properties.split(',')
    if 'name' in properties:
        properties.remove('name')
    properties.insert(0, 'name')
    if not _check_features() and 'frag' in properties:
        properties.remove('frag')

    # get zpool list data
    zpool_cmd = _check_zpool()
    cmd = '{zpool_cmd} list -H -o {properties}{zpool}'.format(
        zpool_cmd=zpool_cmd,
        properties=','.join(properties),
        zpool=' {0}'.format(zpool) if zpool else ''
    )
    res = __salt__['cmd.run_all'](cmd, python_shell=False)
    if res['retcode'] != 0:
        ret['error'] = res['stderr'] if 'stderr' in res else res['stdout']
        return ret

    # parse zpool list data
    for zp in res['stdout'].splitlines():
        zp = zp.split("\t")
        zp_data = {}

        for prop in properties:
            zp_data[prop] = zp[properties.index(prop)]

        ret[zp_data['name']] = zp_data
        del ret[zp_data['name']]['name']

    return ret


def get(zpool, prop=None, show_source=False):
    '''
    .. versionadded:: Boron

    Retrieves the given list of properties

    zpool : string
        name of storage pool
    prop : string
        optional name of property to retrieve
    show_source : boolean
        show source of property

    CLI Example:

    .. code-block:: bash

        salt '*' zpool.get myzpool
    '''
    ret = OrderedDict()
    ret[zpool] = OrderedDict()

    properties = 'property,value,source'.split(',')

    # get zpool list data
    zpool_cmd = _check_zpool()
    cmd = '{zpool_cmd} get -H -o {properties} {prop} {zpool}'.format(
        zpool_cmd=zpool_cmd,
        properties=','.join(properties),
        prop=prop if prop else 'all',
        zpool=zpool
    )
    res = __salt__['cmd.run_all'](cmd, python_shell=False)
    if res['retcode'] != 0:
        ret['error'] = res['stderr'] if 'stderr' in res else res['stdout']
        return ret

    # parse zpool list data
    for zp in res['stdout'].splitlines():
        zp = zp.split("\t")
        zp_data = {}

        for prop in properties:
            zp_data[prop] = zp[properties.index(prop)]

        if show_source:
            ret[zpool][zp_data['property']] = zp_data
            del ret[zpool][zp_data['property']]['property']
        else:
            ret[zpool][zp_data['property']] = zp_data['value']

    return ret


def set(zpool, prop, value):
    '''
    .. versionadded:: Boron

    Sets the given property on the specified pool

    zpool : string
        name of storage pool
    prop : string
        name of property
    value : string
        value to set property to

    CLI Example:

    .. code-block:: bash

        salt '*' zpool.set myzpool readonly yes
    '''
    ret = {}
    ret[zpool] = {}
    if isinstance(value, bool):
        value = 'on' if value else 'off'
    elif ' ' in value:
        value = "'{0}'".format(value)

    # get zpool list data
    zpool_cmd = _check_zpool()
    cmd = '{zpool_cmd} set {prop}={value} {zpool}'.format(
        zpool_cmd=zpool_cmd,
        prop=prop,
        value=value,
        zpool=zpool
    )
    res = __salt__['cmd.run_all'](cmd, python_shell=False)
    if res['retcode'] != 0:
        ret[zpool][prop] = res['stderr'] if 'stderr' in res else res['stdout']
    else:
        ret[zpool][prop] = value
    return ret


def exists(zpool):
    '''
    Check if a ZFS storage pool is active

    zpool : string
        name of storage pool

    CLI Example:

    .. code-block:: bash

        salt '*' zpool.exists myzpool
    '''
    zpool_cmd = _check_zpool()
    cmd = '{zpool_cmd} list {zpool}'.format(
        zpool_cmd=zpool_cmd,
        zpool=zpool
    )
    res = __salt__['cmd.run_all'](cmd, python_shell=False)
    if res['retcode'] != 0:
        return False
    return True


def destroy(zpool, force=False):
    '''
    .. versionchanged:: Boron

    Destroys a storage pool

    zpool : string
        name of storage pool
    force : boolean
        force destroy of pool

    CLI Example:

    .. code-block:: bash

        salt '*' zpool.destroy myzpool
    '''
    ret = {}
    ret[zpool] = {}
    if not exists(zpool):
        ret[zpool] = 'storage pool does not exist'
    else:
        zpool_cmd = _check_zpool()
        cmd = '{zpool_cmd} destroy {force}{zpool}'.format(
            zpool_cmd=zpool_cmd,
            force='-f ' if force else '',
            zpool=zpool
        )
        res = __salt__['cmd.run_all'](cmd, python_shell=False)
        if res['retcode'] != 0:
            ret[zpool] = 'error destroying storage pool'
            if 'stderr' in res and res['stderr'] != '':
                ret[zpool] = res['stderr']
        else:
            ret[zpool] = 'destroyed'

    return ret


def scrub(zpool, stop=False):
    '''
    .. versionchanged:: Boron

    Scrub a storage pool

    zpool : string
        name of storage pool
    stop : boolean
        if true, cancel ongoing scrub

    CLI Example:

    .. code-block:: bash

        salt '*' zpool.scrub myzpool
    '''
    ret = {}
    ret[zpool] = {}
    if exists(zpool):
        zpool_cmd = _check_zpool()
        cmd = '{zpool_cmd} scrub {stop}{zpool}'.format(
            zpool_cmd=zpool_cmd,
            stop='-s ' if stop else '',
            zpool=zpool
        )
        res = __salt__['cmd.run_all'](cmd, python_shell=False)
        ret[zpool] = {}
        if res['retcode'] != 0:
            ret[zpool]['scrubbing'] = False
            if 'stderr' in res:
                if 'currently scrubbing' in res['stderr']:
                    ret[zpool]['scrubbing'] = True
                elif 'no active scrub' not in res['stderr']:
                    ret[zpool]['error'] = res['stderr']
            else:
                ret[zpool]['error'] = res['stdout']
        else:
            ret[zpool]['scrubbing'] = True if not stop else False
    else:
        ret[zpool] = 'storage pool does not exist'

    return ret


def create(zpool, *vdevs, **kwargs):
    '''
    .. versionadded:: 2015.5.0
    .. versionchanged:: Boron

    Create a simple zpool, a mirrored zpool, a zpool having nested VDEVs, a hybrid zpool with cache, spare and log drives or a zpool with RAIDZ-1, RAIDZ-2 or RAIDZ-3

    zpool : string
        name of storage pool
    *vdevs : string
        one or move devices
    force : boolean
        forces use of vdevs, even if they appear in use or specify a conflicting replication level.
    mountpoint : string
        sets the mount point for the root dataset
    altroot : string
        equivalent to "-o cachefile=none,altroot=root"
    properties : dict
        additional pool properties
    filesystem_properties : dict
        additional filesystem properties

    CLI Example:

    .. code-block:: bash

        salt '*' zpool.create myzpool /path/to/vdev1 [...] [force=True|False]
        salt '*' zpool.create myzpool mirror /path/to/vdev1 /path/to/vdev2 [...] [force=True|False]
        salt '*' zpool.create myzpool raidz1 /path/to/vdev1 /path/to/vdev2 raidz2 /path/to/vdev3 /path/to/vdev4 /path/to/vdev5 [...] [force=True|False]
        salt '*' zpool.create myzpool mirror /path/to/vdev1 [...] mirror /path/to/vdev2 /path/to/vdev3 [...] [force=True|False]
        salt '*' zpool.create myhybridzpool mirror /tmp/file1 [...] log mirror /path/to/vdev1 [...] cache /path/to/vdev2 [...] spare /path/to/vdev3 [...] [force=True|False]

    .. note::

        Zpool properties can be specified at the time of creation of the pool by
        passing an additional argument called "properties" and specifying the properties
        with their respective values in the form of a python dictionary::

            properties="{'property1': 'value1', 'property2': 'value2'}"

        Filesystem properties can be specified at the time of creation of the pool by
        passing an additional argument called "filesystem_properties" and specifying the properties
        with their respective values in the form of a python dictionary::

            filesystem_properties="{'property1': 'value1', 'property2': 'value2'}"

        Example:

        .. code-block:: bash

            salt '*' zpool.create myzpool /path/to/vdev1 [...] properties="{'property1': 'value1', 'property2': 'value2'}"
    '''
    ret = {}
    dlist = []

    # Check if the pool_name is already being used
    if exists(zpool):
        ret[zpool] = 'storage pool already exists'
        return ret

    if not vdevs:
        ret[zpool] = 'no devices specified'
        return ret

    # make sure files are present on filesystem
    ret[zpool] = {}
    for vdev in vdevs:
        if vdev not in ['mirror', 'log', 'cache', 'raidz1', 'raidz2', 'raidz3', 'spare']:
            if not os.path.exists(vdev):
                ret[zpool][vdev] = 'not present on filesystem'
                continue
            mode = os.stat(vdev).st_mode
            if not stat.S_ISBLK(mode) and not stat.S_ISREG(mode) and not stat.S_ISCHR(mode):
                ret[zpool][vdev] = 'not a block device, a file vdev or character special device'
                continue
        dlist.append(vdev)

    if len(ret[zpool]) > 0:
        return ret

    devs = ' '.join(dlist)
    zpool_cmd = _check_zpool()
    force = kwargs.get('force', False)
    altroot = kwargs.get('altroot', None)
    mountpoint = kwargs.get('mountpoint', None)
    properties = kwargs.get('properties', None)
    filesystem_properties = kwargs.get('filesystem_properties', None)
    cmd = '{0} create'.format(zpool_cmd)

    # apply extra arguments from kwargs
    if force:  # force creation
        cmd = '{0} -f'.format(cmd)
    if properties:  # create "-o property=value" pairs
        optlist = []
        for prop in properties:
            if ' ' in properties[prop]:
                value = "'{0}'".format(properties[prop])
            else:
                value = properties[prop]
            optlist.append('-o {0}={1}'.format(prop, value))
        opts = ' '.join(optlist)
        cmd = '{0} {1}'.format(cmd, opts)
    if filesystem_properties:  # create "-O property=value" pairs
        optlist = []
        for prop in filesystem_properties:
            if ' ' in filesystem_properties[prop]:
                value = "'{0}'".format(filesystem_properties[prop])
            else:
                value = filesystem_properties[prop]
            optlist.append('-O {0}={1}'.format(prop, value))
        opts = ' '.join(optlist)
        cmd = '{0} {1}'.format(cmd, opts)
    if mountpoint:  # set mountpoint
        cmd = '{0} -m {1}'.format(cmd, mountpoint)
    if altroot:  # set altroot
        cmd = '{0} -R {1}'.format(cmd, altroot)
    cmd = '{0} {1} {2}'.format(cmd, zpool, devs)

    # Create storage pool
    res = __salt__['cmd.run_all'](cmd, python_shell=False)

    # Check and see if the pools is available
    if res['retcode'] != 0:
        ret[zpool] = res['stderr'] if 'stderr' in res else res['stdout']
    else:
        ret[zpool] = 'created'

    return ret


def add(zpool, *vdevs, **kwargs):
    '''
    .. versionchanged:: Boron

    Add the specified vdev\'s to the given storage pool

    zpool : string
        name of storage pool
    *vdevs : string
        one or more devices
    force : boolean
        forces use of device

    CLI Example:

    .. code-block:: bash

        salt '*' zpool.add myzpool /path/to/vdev1 /path/to/vdev2 [...]
    '''
    ret = {}
    dlist = []

    # check for pool
    if not exists(zpool):
        ret[zpool] = 'storage pool does not exist'
        return ret

    if not vdevs:
        ret[zpool] = 'no devices specified'
        return ret

    force = kwargs.get('force', False)

    # make sure files are present on filesystem
    ret[zpool] = {}
    for vdev in vdevs:
        if vdev not in ['mirror', 'log', 'cache', 'raidz1', 'raidz2', 'raidz3', 'spare']:
            if not os.path.exists(vdev):
                ret[zpool][vdev] = 'not present on filesystem'
                continue
            mode = os.stat(vdev).st_mode
            if not stat.S_ISBLK(mode) and not stat.S_ISREG(mode):
                ret[zpool][vdev] = 'not a block device, a file vdev or character special device'
                continue
        dlist.append(vdev)

    if len(ret[zpool]) > 0:
        return ret

    devs = ' '.join(dlist)

    # try and add watch out for mismatched replication levels
    zpool_cmd = _check_zpool()
    cmd = '{zpool_cmd} add {force}{zpool} {devs}'.format(
        zpool_cmd=zpool_cmd,
        force='-f ' if force else '',
        zpool=zpool,
        devs=devs
    )
    res = __salt__['cmd.run_all'](cmd, python_shell=False)
    if res['retcode'] != 0:
        ret[zpool] = res['stderr'] if 'stderr' in res else res['stdout']
    else:
        ret[zpool] = {}
        for device in dlist:
            if device not in ['mirror', 'log', 'cache', 'raidz1', 'raidz2', 'raidz3', 'spare']:
                ret[zpool][device] = 'added'

    return ret


def attach(zpool, device, new_device, force=False):
    '''
    .. versionchanged:: Boron

    Attach specified device to zpool

    zpool : string
        name of storage pool
    device : string
        device to attach too
    new_device : string
        device to attach
    force : boolean
        forces use of device

    CLI Example:

    .. code-block:: bash

        salt '*' zpool.attach myzpool /path/to/vdev1 /path/to/vdev2 [...]
    '''
    ret = {}
    dlist = []

    # check for pool
    if not exists(zpool):
        ret[zpool] = 'storage pool does not exist'
        return ret

    # check devices
    ret[zpool] = {}
    if not os.path.exists(device):
        ret[zpool][device] = 'not present on filesystem'
    else:
        mode = os.stat(device).st_mode
        if not stat.S_ISBLK(mode) and not stat.S_ISREG(mode):
            ret[zpool][device] = 'not a block device, a file vdev or character special device'
    if not os.path.exists(new_device):
        ret[zpool][new_device] = 'not present on filesystem'
    else:
        mode = os.stat(new_device).st_mode
        if not stat.S_ISBLK(mode) and not stat.S_ISREG(mode):
            ret[zpool][new_device] = 'not a block device, a file vdev or character special device'

    if len(ret[zpool]) > 0:
        return ret

    # try and add watch out for mismatched replication levels
    zpool_cmd = _check_zpool()
    cmd = '{zpool_cmd} attach {force}{zpool} {device} {new_device}'.format(
        zpool_cmd=zpool_cmd,
        force='-f ' if force else '',
        zpool=zpool,
        device=device,
        new_device=new_device
    )
    res = __salt__['cmd.run_all'](cmd, python_shell=False)
    if res['retcode'] != 0:
        ret[zpool] = res['stderr'] if 'stderr' in res else res['stdout']
    else:
        ret[zpool] = {}
        ret[zpool][new_device] = 'attached'

    return ret


def detach(zpool, device):
    '''
    .. versionchanged:: Boron

    Detach specified device to zpool

    zpool : string
        name of storage pool
    device : string
        device to detach

    CLI Example:

    .. code-block:: bash

        salt '*' zpool.detach myzpool /path/to/vdev1
    '''
    ret = {}
    dlist = []

    # check for pool
    if not exists(zpool):
        ret[zpool] = 'storage pool does not exist'
        return ret

    # try and add watch out for mismatched replication levels
    zpool_cmd = _check_zpool()
    cmd = '{zpool_cmd} detach {zpool} {device}'.format(
        zpool_cmd=zpool_cmd,
        zpool=zpool,
        device=device
    )
    res = __salt__['cmd.run_all'](cmd, python_shell=False)
    if res['retcode'] != 0:
        ret[zpool] = res['stderr'] if 'stderr' in res else res['stdout']
    else:
        ret[zpool] = {}
        ret[zpool][device] = 'detached'

    return ret


def replace(zpool, old_device, new_device=None, force=False):
    '''
    .. versionchanged:: Boron

    Replaces old_device with new_device.

    .. note::
        This is equivalent to attaching new_device,
        waiting for it to resilver, and then detaching old_device.

        The size of new_device must be greater than or equal to the minimum
        size of all the devices in a mirror or raidz configuration.

    zpool : string
        name of storage pool
    old_device : string
        old device to replace
    new_device : string
        optional new device
    force : boolean
        Forces use of new_device, even if its appears to be in use.

    CLI Example:

    .. code-block:: bash

        salt '*' zpool.replace myzpool /path/to/vdev1 /path/to/vdev2
    '''
    ret = {}
    # Make sure pool is there
    if not exists(zpool):
        ret[zpool] = 'storage pool does not exist'
        return ret

    # check devices
    ret[zpool] = {}
    if not new_device:  # if we have a new device, old_device is probably missing!
        if not os.path.exists(old_device):
            ret[zpool][old_device] = 'not present on filesystem'
        else:
            mode = os.stat(old_device).st_mode
            if not stat.S_ISBLK(mode) and not stat.S_ISREG(mode):
                ret[zpool][old_device] = 'not a block device, a file vdev or character special device'

    if new_device:  # if we are replacing a device in the same slot, new device can be None
        if not os.path.exists(new_device):
            ret[zpool][new_device] = 'not present on filesystem'
        else:
            mode = os.stat(new_device).st_mode
            if not stat.S_ISBLK(mode) and not stat.S_ISREG(mode):
                ret[zpool][new_device] = 'not a block device, a file vdev or character special device'

    if len(ret[zpool]) > 0:
        return ret

    # Replace vdevs
    zpool_cmd = _check_zpool()
    cmd = '{zpool_cmd} replace {force}{zpool} {old_device}{new_device}'.format(
        zpool_cmd=zpool_cmd,
        zpool=zpool,
        force='-f ' if force else '',
        old_device=old_device,
        new_device=' {0}'.format(new_device) if new_device else ''
    )
    res = __salt__['cmd.run_all'](cmd, python_shell=False)
    if res['retcode'] != 0:
        ret[zpool] = res['stderr'] if 'stderr' in res else res['stdout']
    else:
        ret[zpool] = {}
        ret[zpool][old_device] = 'replaced with {0}'.format(new_device)

    return ret


@salt.utils.decorators.which('mkfile')
def create_file_vdev(size, *vdevs):
    '''
    .. versionchanged:: Boron

    Creates file based ``virtual devices`` for a zpool

    ``*vdevs`` is a list of full paths for mkfile to create

    CLI Example:

    .. code-block:: bash

        salt '*' zpool.create_file_vdev 7g /path/to/vdev1 [/path/to/vdev2] [...]

    .. note::

        Depending on file size, the above command may take a while to return.
    '''
    ret = {}
    dlist = []
    # Get file names to create
    for vdev in vdevs:
        # check if file is present if not add it
        if os.path.isfile(vdev):
            ret[vdev] = 'existed'
        else:
            dlist.append(vdev)

    mkfile = _check_mkfile()
    cmd = [mkfile, '{0}'.format(size)]
    cmd.extend(dlist)
    __salt__['cmd.run_all'](cmd, python_shell=False)

    # Makesure the files are there
    for vdev in vdevs:
        if not os.path.isfile(vdev):
            ret[vdev] = 'failed'
        else:
            if vdev not in ret:
                ret[vdev] = 'created'
    return ret


def export(*pools, **kwargs):
    '''
    .. versionadded:: 2015.5.0
    .. versionchanged:: Boron

    Export storage pools

    *pools : string
        one or more storage pools to export
    force : boolean
        force export of storage pools

    CLI Example:

    .. code-block:: bash

        salt '*' zpool.export myzpool ... [force=True|False]
        salt '*' zpool.export myzpool2 myzpool2 ... [force=True|False]
    '''
    ret = {}
    pool_present = []
    if not pools:
        ret['error'] = 'atleast one storage pool must be specified'
        return ret

    for pool in pools:
        if not exists(pool):
            ret[pool] = 'storage pool does not exist'
        else:
            pool_present.append(pool)

    zpool = _check_zpool()
    force = kwargs.get('force', False)
    for pool in pool_present:
        if force is True:
            cmd = '{0} export -f {1}'.format(zpool, pool)
        else:
            cmd = '{0} export {1}'.format(zpool, pool)
        res = __salt__['cmd.run_all'](cmd, ignore_retcode=True)
        if res['retcode'] != 0:
            ret[pool] = res['stderr'] if 'stderr' in res else res['stdout']
        else:
            ret[pool] = 'exported'

    return ret


def import_(zpool=None, new_name=None, **kwargs):
    '''
    .. versionadded:: 2015.5.0
    .. versionchanged:: Boron

    Import storage pools or list pools available for import

    zpool : string
        optional name of storage pool
    new_name : string
        optional new name for the storage pool
    mntopts : string
        comma-separated list of mount options to use when mounting datasets within the pool.
    force : boolean
        forces import, even if the pool appears to be potentially active.
    altroot : string
        equivalent to "-o cachefile=none,altroot=root"
    dir : string
        searches for devices or files in dir, mutiple dirs can be specified as follows:: dir="dir1,dir2"
    no_mount : boolean
        import the pool without mounting any file systems.
    only_destroyed : boolean
        imports destroyed pools only. this also sets force=True.
    properties : dict
        additional pool properties

    .. note::

        Zpool properties can be specified at the time of creation of the pool by
        passing an additional argument called "properties" and specifying the properties
        with their respective values in the form of a python dictionary::

            properties="{'property1': 'value1', 'property2': 'value2'}"

    CLI Example:

    .. code-block:: bash

        salt '*' zpool.import [force=True|False]
        salt '*' zpool.import myzpool [mynewzpool] [force=True|False]
        salt '*' zpool.import myzpool dir='/tmp'
    '''
    ret = {}

    zpool_cmd = _check_zpool()
    force = kwargs.get('force', False)
    altroot = kwargs.get('altroot', None)
    mntopts = kwargs.get('mntopts', None)
    properties = kwargs.get('properties', None)
    dirs = kwargs.get('dir', None)
    no_mount = kwargs.get('no_mount', False)
    only_destroyed = kwargs.get('only_destroyed', False)
    cmd = '{0} import'.format(zpool_cmd)

    # apply extra arguments from kwargs
    if mntopts:  # set mountpoint
        cmd = '{0} -o {1}'.format(cmd, mntopts)
    if properties:  # create "-o property=value" pairs
        optlist = []
        for prop in properties:
            if ' ' in properties[prop]:
                value = "'{0}'".format(properties[prop])
            else:
                value = properties[prop]
            optlist.append('-o {0}={1}'.format(prop, value))
        opts = ' '.join(optlist)
        cmd = '{0} {1}'.format(cmd, opts)
    if dirs:  # append -d params
        dirs = dirs.split(',')
        for d in dirs:
            cmd = '{0} -d {1}'.format(cmd, d)
    if only_destroyed:  # only import destroyed pools (-D)
        force = True
        cmd = '{0} -D'.format(cmd)
    if force:  # force import (-f)
        cmd = '{0} -f'.format(cmd)
    if no_mount:  # set no mount (-N)
        cmd = '{0} -N'.format(cmd)
    if altroot:  # set altroot
        cmd = '{0} -R {1}'.format(cmd, altroot)

    cmd = '{cmd} {zpool}{new_name}'.format(
        cmd=cmd,
        zpool='{0}'.format(zpool) if zpool else '-a',
        new_name=' {0}'.format(new_name) if zpool and new_name else ''
    )
    res = __salt__['cmd.run_all'](cmd, python_shell=False)
    if res['retcode'] != 0 and res['stderr'] != '':
        if zpool:
            ret[zpool] = res['stderr'] if 'stderr' in res else res['stdout']
        else:
            ret['error'] = res['stderr'] if 'stderr' in res else res['stdout']
    else:
        if zpool:
            ret[zpool if not new_name else new_name] = 'imported' if exists(zpool if not new_name else new_name) else 'not found'
        else:
            ret = True
    return ret


def online(zpool, *vdevs, **kwargs):
    '''
    .. versionadded:: 2015.5.0
    .. versionchanged:: Boron

    Ensure that the specified devices are online

    zpool : string
        name of storage pool
    *vdevs : string
        one or more devices
    expand : boolean
        Expand the device to use all available space.

        .. note::
            If the device is part of a mirror or raidz then all devices must be
            expanded before the new space will become available to the pool.

    CLI Example:

    .. code-block:: bash

        salt '*' zpool.online myzpool /path/to/vdev1 [...]

    '''
    ret = {}
    dlist = []

    # Check if the pool_name exists
    if not exists(zpool):
        ret[zpool] = 'storage pool does not exist'
        return ret

    if not vdevs:
        ret[zpool] = 'no devices specified'
        return ret

    # get expand option
    expand = kwargs.get('expand', False)

    # make sure files are present on filesystem
    ret[zpool] = {}
    for vdev in vdevs:
        if not os.path.exists(vdev):
            ret[zpool][vdev] = 'not present on filesystem'
            continue
        mode = os.stat(vdev).st_mode
        if not stat.S_ISBLK(mode) and not stat.S_ISREG(mode):
            ret[zpool][vdev] = 'not a block device, a file vdev or character special device'
            continue
        dlist.append(vdev)

    if len(ret[zpool]) > 0:
        return ret

    devs = ' '.join(dlist)
    zpool_cmd = _check_zpool()
    cmd = '{zpool_cmd} online {expand}{zpool} {devs}'.format(
        zpool_cmd=zpool_cmd,
        expand='-e ' if expand else '',
        zpool=zpool,
        devs=devs
    )
    # Bring all specified devices online
    res = __salt__['cmd.run_all'](cmd, python_shell=False)
    if res['retcode'] != 0:
        ret[zpool] = res['stderr'] if 'stderr' in res else res['stdout']
    else:
        ret[zpool] = {}
        for device in dlist:
            if device not in ['mirror', 'log', 'cache', 'raidz1', 'raidz2', 'raidz3', 'spare']:
                ret[zpool][device] = 'onlined'
    return ret


def offline(zpool, *vdevs, **kwargs):
    '''
    .. versionadded:: 2015.5.0
    .. versionchanged:: Boron

    Ensure that the specified devices are offline

    .. warning::

        By default, the OFFLINE state is persistent. The device remains offline when
        the system is rebooted. To temporarily take a device offline, use ``temporary=True``.

    zpool : string
        name of storage pool
    *vdevs : string
        one or more devices
    temporary : boolean
        enable temporarily offline

    CLI Example:

    .. code-block:: bash

        salt '*' zpool.offline myzpool /path/to/vdev1 [...] [temporary=True|False]
    '''
    ret = {}

    # Check if the pool_name exists
    if not exists(zpool):
        ret[zpool] = 'storage pool does not exist'
        return ret

    if not vdevs or len(vdevs) <= 0:
        ret[zpool] = 'no devices specified'
        return ret

    # note: we don't check if the device exists
    #   a device can be offlined until a replacement is available
    ret[zpool] = {}
    devs = ' '.join(vdevs)
    zpool_cmd = _check_zpool()
    cmd = '{zpool_cmd} offline {temp}{zpool} {devs}'.format(
        zpool_cmd=zpool_cmd,
        temp='-t ' if kwargs.get('temporary', False) else '',
        zpool=zpool,
        devs=devs
    )
    # Bring all specified devices offline
    res = __salt__['cmd.run_all'](cmd, python_shell=False)
    if res['retcode'] != 0:
        ret[zpool] = res['stderr'] if 'stderr' in res else res['stdout']
    else:
        ret[zpool] = {}
        for device in vdevs:
            if device not in ['mirror', 'log', 'cache', 'raidz1', 'raidz2', 'raidz3', 'spare']:
                ret[zpool][device] = 'offlined'
    return ret


def reguid(zpool):
    '''
    .. verionadded:: Boron

    Generates a new unique identifier for the pool

    .. warning::
        You must ensure that all devices in this pool are online
        and healthy before performing this action.

    zpool : string
        name of storage pool

    CLI Example:

    .. code-block:: bash

        salt '*' zpool.reguid myzpool
    '''
    ret = {}
    ret[zpool] = {}

    zpool_cmd = _check_zpool()
    cmd = '{zpool_cmd} reguid {zpool}'.format(
        zpool_cmd=zpool_cmd,
        zpool=zpool
    )
    res = __salt__['cmd.run_all'](cmd, python_shell=False)
    if res['retcode'] != 0:
        ret[zpool] = res['stderr'] if 'stderr' in res and res['stderr'] != '' else res['stdout']
    else:
        ret[zpool] = 'reguided'
    return ret


def reopen(zpool):
    '''
    .. verionadded:: Boron

    Reopen all the vdevs associated with the pool

    zpool : string
        name of storage pool

    CLI Example:

    .. code-block:: bash

        salt '*' zpool.reopen myzpool
    '''
    ret = {}
    ret[zpool] = {}

    zpool_cmd = _check_zpool()
    cmd = '{zpool_cmd} reopen {zpool}'.format(
        zpool_cmd=zpool_cmd,
        zpool=zpool
    )
    res = __salt__['cmd.run_all'](cmd, python_shell=False)
    if res['retcode'] != 0:
        ret[zpool] = res['stderr'] if 'stderr' in res and res['stderr'] != '' else res['stdout']
    else:
        ret[zpool] = 'reopened'
    return ret


def upgrade(zpool=None, version=None):
    '''
    .. verionadded:: Boron

    Enables all supported features on the given pool

    .. warning::
        Once this is done, the pool will no longer be accessible on systems that do not
        support feature flags. See zpool-features(5) for details on compatibility with
        systems that support feature flags, but do not support all features enabled on the pool.

    zpool : string
        optional storage pool, applies to all otherwize
    version : int
        version to upgrade to, if unspecified upgrade to the highest possible

    CLI Example:

    .. code-block:: bash

        salt '*' zpool.upgrade myzpool
    '''
    ret = {}

    zpool_cmd = _check_zpool()
    cmd = '{zpool_cmd} upgrade {version}{zpool}'.format(
        zpool_cmd=zpool_cmd,
        version='-V {0} '.format(version) if version else '',
        zpool=zpool if zpool else '-a'
    )
    res = __salt__['cmd.run_all'](cmd, python_shell=False)
    if res['retcode'] != 0:
        if zpool:
            ret[zpool] = res['stderr'] if 'stderr' in res and res['stderr'] != '' else res['stdout']
        else:
            ret['error'] = res['stderr'] if 'stderr' in res and res['stderr'] != '' else res['stdout']
    else:
<<<<<<< HEAD
        ret[pool_name] = 'Specified devices: {0} are offline.'.format(vdevs)
=======
        if zpool:
            ret[zpool] = 'upgraded to {0}'.format('version {0}'.format(version) if version else 'the highest supported version')
        else:
            ret = 'all pools upgraded to {0}'.format('version {0}'.format(version) if version else 'the highest supported version')
    return ret


def history(zpool=None, internal=False, verbose=False):
    '''
    .. verionadded:: Boron

    Displays the command history of the specified pools or all pools if no pool is specified

    zpool : string
        optional storage pool
    internal : boolean
        toggle display of internally logged ZFS events
    verbose : boolean
        toggle display of the user name, the hostname, and the zone in which the operation was performed

    CLI Example:

    .. code-block:: bash

        salt '*' zpool.upgrade myzpool
    '''
    ret = {}

    zpool_cmd = _check_zpool()
    cmd = '{zpool_cmd} history {verbose}{internal}{zpool}'.format(
        zpool_cmd=zpool_cmd,
        verbose='-l ' if verbose else '',
        internal='-i ' if internal else '',
        zpool=zpool if zpool else ''
    )
    res = __salt__['cmd.run_all'](cmd, python_shell=False)
    if res['retcode'] != 0:
        if zpool:
            ret[zpool] = res['stderr'] if 'stderr' in res and res['stderr'] != '' else res['stdout']
        else:
            ret['error'] = res['stderr'] if 'stderr' in res and res['stderr'] != '' else res['stdout']
    else:
        pool = 'unknown'
        for line in res['stdout'].splitlines():
            if line.startswith('History for'):
                pool = line[13:-2]
                ret[pool] = []
            else:
                if line == '':
                    continue
                ret[pool].append(line)

>>>>>>> d8e1663e
    return ret

# vim: tabstop=4 expandtab shiftwidth=4 softtabstop=4<|MERGE_RESOLUTION|>--- conflicted
+++ resolved
@@ -64,12 +64,12 @@
     if _check_zpool():
         return 'zpool'
     return (False, "Module zpool: zpool not found")
-<<<<<<< HEAD
 
 
 def healthy():
     '''
     .. versionadded:: Boron
+
     Check if all zpools are healthy
 
     CLI Example:
@@ -85,29 +85,6 @@
     )
     res = __salt__['cmd.run_all'](cmd, python_shell=False)
     return res['stdout'] == 'all pools are healthy'
-=======
->>>>>>> d8e1663e
-
-
-def healthy():
-    '''
-    .. versionadded:: Boron
-
-    Check if all zpools are healthy
-
-    CLI Example:
-
-    .. code-block:: bash
-
-        salt '*' zpool.healthy
-    '''
-    zpool_cmd = _check_zpool()
-
-    cmd = '{zpool_cmd} status -x'.format(
-        zpool_cmd=zpool_cmd
-    )
-    res = __salt__['cmd.run_all'](cmd, python_shell=False)
-    return res['stdout'] == 'all pools are healthy'
 
 
 def status(zpool=None):
@@ -138,26 +115,6 @@
         ret['error'] = res['stderr'] if 'stderr' in res else res['stdout']
         return ret
 
-<<<<<<< HEAD
-def list_(properties='size,alloc,free,cap,frag,health', zpool=None):
-    '''
-    .. versionadded:: 2015.5.0
-    .. versionchanged:: Boron
-
-    Return information about (all) zpools
-
-    properties : string
-        comma-separated list of properties to list
-
-    .. note::
-        the 'name' property will always be included, the 'frag' property will get removed if not available
-
-    zpool : string
-        optional zpool
-
-    .. note::
-        multiple zpools can be provded as a space seperated list
-=======
     # parse zpool status data
     zp_data = {}
     current_pool = None
@@ -249,7 +206,6 @@
         optional name of storage pool
     sample_time : int
         seconds to capture data before output
->>>>>>> d8e1663e
 
     CLI Example:
 
@@ -259,38 +215,6 @@
     '''
     ret = OrderedDict()
 
-<<<<<<< HEAD
-    # remove 'frag' property if not available
-    properties = properties.split(',')
-    if 'name' in properties:
-        properties.remove('name')
-    properties.insert(0, 'name')
-    if not _check_features() and 'frag' in properties:
-        properties.remove('frag')
-
-    # get zpool list data
-    zpool_cmd = _check_zpool()
-    cmd = '{zpool_cmd} list -H -o {properties}{zpool}'.format(
-        zpool_cmd=zpool_cmd,
-        properties=','.join(properties),
-        zpool=' {0}'.format(zpool) if zpool else ''
-    )
-    res = __salt__['cmd.run_all'](cmd, python_shell=False)
-    if res['retcode'] != 0:
-        ret['Error'] = res['stderr'] if 'stderr' in res else res['stdout']
-        return ret
-
-    # parse zpool list data
-    for zp in res['stdout'].splitlines():
-        zp = zp.split("\t")
-        zp_data = {}
-
-        for prop in properties:
-            zp_data[prop] = zp[properties.index(prop)]
-
-        ret[zp_data['name']] = zp_data
-        del ret[zp_data['name']]['name']
-=======
     # get zpool list data
     zpool_cmd = _check_zpool()
     cmd = '{zpool_cmd} iostat -v{zpool}{sample_time}'.format(
@@ -376,7 +300,6 @@
                         config_data[root_vdev][vdev][dev] = {}
                         if len(stat_data) > 0:
                             config_data[root_vdev][vdev][dev] = stat_data
->>>>>>> d8e1663e
 
     return ret
 
@@ -1481,9 +1404,6 @@
         else:
             ret['error'] = res['stderr'] if 'stderr' in res and res['stderr'] != '' else res['stdout']
     else:
-<<<<<<< HEAD
-        ret[pool_name] = 'Specified devices: {0} are offline.'.format(vdevs)
-=======
         if zpool:
             ret[zpool] = 'upgraded to {0}'.format('version {0}'.format(version) if version else 'the highest supported version')
         else:
@@ -1536,7 +1456,6 @@
                     continue
                 ret[pool].append(line)
 
->>>>>>> d8e1663e
     return ret
 
 # vim: tabstop=4 expandtab shiftwidth=4 softtabstop=4