# -*- coding: utf-8 -*-
'''
Support for Zabbix

:optdepends:    - zabbix server

:configuration: This module is not usable until the zabbix user and zabbix password are specified either in a pillar
    or in the minion's config file. Zabbix url should be also specified.

    .. code-block:: yaml

        zabbix.user: Admin
        zabbix.password: mypassword
        zabbix.url: http://127.0.0.1/zabbix/api_jsonrpc.php


    Connection arguments from the minion config file can be overridden on the CLI by using arguments with
    ``_connection_`` prefix.

    .. code-block:: bash

        zabbix.apiinfo_version _connection_user=Admin _connection_password=zabbix _connection_url=http://host/zabbix/

:codeauthor: Jiri Kotlin <jiri.kotlin@ultimum.io>
'''
from __future__ import absolute_import, print_function, unicode_literals

# Import Python libs
import logging
import socket
import os

# Import Salt libs
from salt.ext import six
from salt.exceptions import SaltException
import salt.utils.data
import salt.utils.files
import salt.utils.http
import salt.utils.json
from salt.utils.versions import LooseVersion as _LooseVersion
# pylint: disable=import-error,no-name-in-module,unused-import
from salt.ext.six.moves.urllib.error import HTTPError, URLError
# pylint: enable=import-error,no-name-in-module,unused-import

log = logging.getLogger(__name__)

INTERFACE_DEFAULT_PORTS = [10050, 161, 623, 12345]

ZABBIX_TOP_LEVEL_OBJECTS = ('hostgroup', 'template', 'host', 'maintenance', 'action', 'drule', 'service', 'proxy',
                            'screen', 'usergroup', 'mediatype', 'script', 'valuemap')

# Zabbix object and its ID name mapping
ZABBIX_ID_MAPPER = {
    'action': 'actionid',
    'alert': 'alertid',
    'application': 'applicationid',
    'dhost': 'dhostid',
    'dservice': 'dserviceid',
    'dcheck': 'dcheckid',
    'drule': 'druleid',
    'event': 'eventid',
    'graph': 'graphid',
    'graphitem': 'gitemid',
    'graphprototype': 'graphid',
    'history': 'itemid',
    'host': 'hostid',
    'hostgroup': 'groupid',
    'hostinterface': 'interfaceid',
    'hostprototype': 'hostid',
    'iconmap': 'iconmapid',
    'image': 'imageid',
    'item': 'itemid',
    'itemprototype': 'itemid',
    'service': 'serviceid',
    'discoveryrule': 'itemid',
    'maintenance': 'maintenanceid',
    'map': 'sysmapid',
    'usermedia': 'mediaid',
    'mediatype': 'mediatypeid',
    'proxy': 'proxyid',
    'screen': 'screenid',
    'screenitem': 'screenitemid',
    'script': 'scriptid',
    'template': 'templateid',
    'templatescreen': 'screenid',
    'templatescreenitem': 'screenitemid',
    'trend': 'itemid',
    'trigger': 'triggerid',
    'triggerprototype': 'triggerid',
    'user': 'userid',
    'usergroup': 'usrgrpid',
    'usermacro': 'globalmacroid',
    'valuemap': 'valuemapid',
    'httptest': 'httptestid'
}

# Define the module's virtual name
__virtualname__ = 'zabbix'


def __virtual__():
    '''
    Only load the module if all modules are imported correctly.
    '''
    return __virtualname__


def _frontend_url():
    '''
    Tries to guess the url of zabbix frontend.

    .. versionadded:: 2016.3.0
    '''
    hostname = socket.gethostname()
    frontend_url = 'http://' + hostname + '/zabbix/api_jsonrpc.php'
    try:
        try:
            response = salt.utils.http.query(frontend_url)
            error = response['error']
        except HTTPError as http_e:
            error = six.text_type(http_e)
        if error.find('412: Precondition Failed'):
            return frontend_url
        else:
            raise KeyError
    except (ValueError, KeyError):
        return False


def _query(method, params, url, auth=None):
    '''
    JSON request to Zabbix API.

    .. versionadded:: 2016.3.0

    :param method: actual operation to perform via the API
    :param params: parameters required for specific method
    :param url: url of zabbix api
    :param auth: auth token for zabbix api (only for methods with required authentication)

    :return: Response from API with desired data in JSON format. In case of error returns more specific description.

    .. versionchanged:: 2017.7
    '''

    unauthenticated_methods = ['user.login', 'apiinfo.version', ]

    header_dict = {'Content-type': 'application/json'}
    data = {'jsonrpc': '2.0', 'id': 0, 'method': method, 'params': params}

    if method not in unauthenticated_methods:
        data['auth'] = auth

    data = salt.utils.json.dumps(data)

    log.info('_QUERY input:\nurl: %s\ndata: %s', six.text_type(url), six.text_type(data))

    try:
        result = salt.utils.http.query(url,
                                       method='POST',
                                       data=data,
                                       header_dict=header_dict,
                                       decode_type='json',
                                       decode=True,
                                       status=True,
                                       headers=True)
        log.info('_QUERY result: %s', six.text_type(result))
        if 'error' in result:
            raise SaltException('Zabbix API: Status: {0} ({1})'.format(result['status'], result['error']))
        ret = result.get('dict', {})
        if 'error' in ret:
            raise SaltException('Zabbix API: {} ({})'.format(ret['error']['message'], ret['error']['data']))
        return ret
    except ValueError as err:
        raise SaltException('URL or HTTP headers are probably not correct! ({})'.format(err))
    except socket.error as err:
        raise SaltException('Check hostname in URL! ({})'.format(err))


def _login(**kwargs):
    '''
    Log in to the API and generate the authentication token.

    .. versionadded:: 2016.3.0

    :param _connection_user: Optional - zabbix user (can also be set in opts or pillar, see module's docstring)
    :param _connection_password: Optional - zabbix password (can also be set in opts or pillar, see module's docstring)
    :param _connection_url: Optional - url of zabbix frontend (can also be set in opts, pillar, see module's docstring)

    :return: On success connargs dictionary with auth token and frontend url, False on failure.

    '''
    connargs = dict()

    def _connarg(name, key=None):
        '''
        Add key to connargs, only if name exists in our kwargs or, as zabbix.<name> in __opts__ or __pillar__

        Evaluate in said order - kwargs, opts, then pillar. To avoid collision with other functions,
        kwargs-based connection arguments are prefixed with 'connection_' (i.e. '_connection_user', etc.).

        Inspired by mysql salt module.
        '''
        if key is None:
            key = name

        if name in kwargs:
            connargs[key] = kwargs[name]
        else:
            prefix = '_connection_'
            if name.startswith(prefix):
                try:
                    name = name[len(prefix):]
                except IndexError:
                    return
            val = __salt__['config.option']('zabbix.{0}'.format(name), None)
            if val is not None:
                connargs[key] = val

    _connarg('_connection_user', 'user')
    _connarg('_connection_password', 'password')
    _connarg('_connection_url', 'url')

    if 'url' not in connargs:
        connargs['url'] = _frontend_url()

    try:
        if connargs['user'] and connargs['password'] and connargs['url']:
            params = {'user': connargs['user'], 'password': connargs['password']}
            method = 'user.login'
            ret = _query(method, params, connargs['url'])
            auth = ret['result']
            connargs['auth'] = auth
            connargs.pop('user', None)
            connargs.pop('password', None)
            return connargs
        else:
            raise KeyError
    except KeyError as err:
        raise SaltException('URL is probably not correct! ({})'.format(err))


def _params_extend(params, _ignore_name=False, **kwargs):
    '''
    Extends the params dictionary by values from keyword arguments.

    .. versionadded:: 2016.3.0

    :param params: Dictionary with parameters for zabbix API.
    :param _ignore_name: Salt State module is passing first line as 'name' parameter. If API uses optional parameter
    'name' (for ex. host_create, user_create method), please use 'visible_name' or 'firstname' instead of 'name' to
    not mess these values.
    :param _connection_user: Optional - zabbix user (can also be set in opts or pillar, see module's docstring)
    :param _connection_password: Optional - zabbix password (can also be set in opts or pillar, see module's docstring)
    :param _connection_url: Optional - url of zabbix frontend (can also be set in opts, pillar, see module's docstring)

    :return: Extended params dictionary with parameters.

    '''
    # extend params value by optional zabbix API parameters
    for key in kwargs:
        if not key.startswith('_'):
            params.setdefault(key, kwargs[key])

    # ignore name parameter passed from Salt state module, use firstname or visible_name instead
    if _ignore_name:
        params.pop('name', None)
        if 'firstname' in params:
            params['name'] = params.pop('firstname')
        elif 'visible_name' in params:
            params['name'] = params.pop('visible_name')

    return params


def get_zabbix_id_mapper():
    '''
    .. versionadded:: 2017.7

    Make ZABBIX_ID_MAPPER constant available to state modules.

    :return: ZABBIX_ID_MAPPER
    '''
    return ZABBIX_ID_MAPPER


def substitute_params(input_object, extend_params=None, filter_key='name', **kwargs):
    '''
    .. versionadded:: 2017.7

    Go through Zabbix object params specification and if needed get given object ID from Zabbix API and put it back
    as a value. Definition of the object is done via dict with keys "query_object" and "query_name".

    :param input_object: Zabbix object type specified in state file
    :param extend_params: Specify query with params
    :param filter_key: Custom filtering key (default: name)
    :param _connection_user: Optional - zabbix user (can also be set in opts or pillar, see module's docstring)
    :param _connection_password: Optional - zabbix password (can also be set in opts or pillar, see module's docstring)
    :param _connection_url: Optional - url of zabbix frontend (can also be set in opts, pillar, see module's docstring)

    :return: Params structure with values converted to string for further comparison purposes
    '''
    if extend_params is None:
        extend_params = {}
    if isinstance(input_object, list):
        return [substitute_params(oitem, extend_params, filter_key, **kwargs) for oitem in input_object]
    elif isinstance(input_object, dict):
        if 'query_object' in input_object:
            query_params = {}
            if input_object['query_object'] not in ZABBIX_TOP_LEVEL_OBJECTS:
                query_params.update(extend_params)
            try:
                query_params.update({'filter': {filter_key: input_object['query_name']}})
                return get_object_id_by_params(input_object['query_object'], query_params, **kwargs)
            except KeyError:
                raise SaltException('Qyerying object ID requested '
                                    'but object name not provided: {0}'.format(input_object))
        else:
            return {key: substitute_params(val, extend_params, filter_key, **kwargs)
                    for key, val in input_object.items()}
    else:
        # Zabbix response is always str, return everything in str as well
        return six.text_type(input_object)


# pylint: disable=too-many-return-statements,too-many-nested-blocks
def compare_params(defined, existing, return_old_value=False):
    '''
    .. versionadded:: 2017.7

    Compares Zabbix object definition against existing Zabbix object.

    :param defined: Zabbix object definition taken from sls file.
    :param existing: Existing Zabbix object taken from result of an API call.
    :param return_old_value: Default False. If True, returns dict("old"=old_val, "new"=new_val) for rollback purpose.
    :return: Params that are different from existing object. Result extended by object ID can be passed directly to
    Zabbix API update method.
    '''
    # Comparison of data types
    if not isinstance(defined, type(existing)):
        raise SaltException('Zabbix object comparison failed (data type mismatch). Expecting {0}, got {1}. '
                            'Existing value: "{2}", defined value: "{3}").'.format(type(existing),
                                                                                   type(defined),
                                                                                   existing,
                                                                                   defined))

    # Comparison of values
    if not salt.utils.data.is_iter(defined):
        if six.text_type(defined) != six.text_type(existing) and return_old_value:
            return {'new': six.text_type(defined), 'old': six.text_type(existing)}
        elif six.text_type(defined) != six.text_type(existing) and not return_old_value:
            return six.text_type(defined)

    # Comparison of lists of values or lists of dicts
    if isinstance(defined, list):
        if len(defined) != len(existing):
            log.info('Different list length!')
            return {'new': defined, 'old': existing} if return_old_value else defined
        else:
            difflist = []
            for ditem in defined:
                d_in_e = []
                for eitem in existing:
                    comp = compare_params(ditem, eitem, return_old_value)
                    if return_old_value:
                        d_in_e.append(comp['new'])
                    else:
                        d_in_e.append(comp)
                if all(d_in_e):
                    difflist.append(ditem)
            # If there is any difference in a list then whole defined list must be returned and provided for update
            if any(difflist) and return_old_value:
                return {'new': defined, 'old': existing}
            elif any(difflist) and not return_old_value:
                return defined

    # Comparison of dicts
    if isinstance(defined, dict):
        try:
            # defined must be a subset of existing to be compared
            if set(defined) <= set(existing):
                intersection = set(defined) & set(existing)
                diffdict = {'new': {}, 'old': {}} if return_old_value else {}
                for i in intersection:
                    comp = compare_params(defined[i], existing[i], return_old_value)
                    if return_old_value:
                        if comp or (not comp and isinstance(comp, list)):
                            diffdict['new'].update({i: defined[i]})
                            diffdict['old'].update({i: existing[i]})
                    else:
                        if comp or (not comp and isinstance(comp, list)):
                            diffdict.update({i: defined[i]})
                return diffdict

            return {'new': defined, 'old': existing} if return_old_value else defined

        except TypeError:
            raise SaltException('Zabbix object comparison failed (data type mismatch). Expecting {0}, got {1}. '
                                'Existing value: "{2}", defined value: "{3}").'.format(type(existing),
                                                                                       type(defined),
                                                                                       existing,
                                                                                       defined))


def get_object_id_by_params(obj, params=None, **connection_args):
    '''
    .. versionadded:: 2017.7

    Get ID of single Zabbix object specified by its name.

    :param obj: Zabbix object type
    :param params: Parameters by which object is uniquely identified
    :param _connection_user: Optional - zabbix user (can also be set in opts or pillar, see module's docstring)
    :param _connection_password: Optional - zabbix password (can also be set in opts or pillar, see module's docstring)
    :param _connection_url: Optional - url of zabbix frontend (can also be set in opts, pillar, see module's docstring)

    :return: object ID
    '''
    if params is None:
        params = {}
    res = run_query(obj + '.get', params, **connection_args)
    if res and len(res) == 1:
        return six.text_type(res[0][ZABBIX_ID_MAPPER[obj]])
    else:
        raise SaltException('Zabbix API: Object does not exist or bad Zabbix user permissions or other unexpected '
                            'result. Called method {0} with params {1}. '
                            'Result: {2}'.format(obj + '.get', params, res))


def apiinfo_version(**connection_args):
    '''
    Retrieve the version of the Zabbix API.

    .. versionadded:: 2016.3.0

    :param _connection_user: Optional - zabbix user (can also be set in opts or pillar, see module's docstring)
    :param _connection_password: Optional - zabbix password (can also be set in opts or pillar, see module's docstring)
    :param _connection_url: Optional - url of zabbix frontend (can also be set in opts, pillar, see module's docstring)

    :return: On success string with Zabbix API version, False on failure.

    CLI Example:
    .. code-block:: bash

        salt '*' zabbix.apiinfo_version
    '''
    conn_args = _login(**connection_args)
    ret = False
    try:
        if conn_args:
            method = 'apiinfo.version'
            params = {}
            ret = _query(method, params, conn_args['url'], conn_args['auth'])
            return ret['result']
        else:
            raise KeyError
    except KeyError:
        return False


def user_create(alias, passwd, usrgrps, **connection_args):
    '''
    .. versionadded:: 2016.3.0

    Create new zabbix user

    .. note::
        This function accepts all standard user properties: keyword argument
        names differ depending on your zabbix version, see here__.

        .. __: https://www.zabbix.com/documentation/2.0/manual/appendix/api/user/definitions#user

    :param alias: user alias
    :param passwd: user's password
    :param usrgrps: user groups to add the user to

    :param _connection_user: zabbix user (can also be set in opts or pillar, see module's docstring)
    :param _connection_password: zabbix password (can also be set in opts or pillar, see module's docstring)
    :param _connection_url: url of zabbix frontend (can also be set in opts or pillar, see module's docstring)

    :param firstname: string with firstname of the user, use 'firstname' instead of 'name' parameter to not mess
                      with value supplied from Salt sls file.

    :return: On success string with id of the created user.

    CLI Example:
    .. code-block:: bash

        salt '*' zabbix.user_create james password007 '[7, 12]' firstname='James Bond'
    '''
    conn_args = _login(**connection_args)
    ret = False
    try:
        if conn_args:
            method = 'user.create'
            params = {"alias": alias, "passwd": passwd, "usrgrps": []}
            # User groups
            if not isinstance(usrgrps, list):
                usrgrps = [usrgrps]
            for usrgrp in usrgrps:
                params['usrgrps'].append({"usrgrpid": usrgrp})

            params = _params_extend(params, _ignore_name=True, **connection_args)
            ret = _query(method, params, conn_args['url'], conn_args['auth'])
            return ret['result']['userids']
        else:
            raise KeyError
    except KeyError:
        return ret


def user_delete(users, **connection_args):
    '''
    Delete zabbix users.

    .. versionadded:: 2016.3.0

    :param users: array of users (userids) to delete
    :param _connection_user: Optional - zabbix user (can also be set in opts or pillar, see module's docstring)
    :param _connection_password: Optional - zabbix password (can also be set in opts or pillar, see module's docstring)
    :param _connection_url: Optional - url of zabbix frontend (can also be set in opts, pillar, see module's docstring)

    :return: On success array with userids of deleted users.

    CLI Example:
    .. code-block:: bash

        salt '*' zabbix.user_delete 15
    '''
    conn_args = _login(**connection_args)
    ret = False
    try:
        if conn_args:
            method = 'user.delete'
            if not isinstance(users, list):
                params = [users]
            else:
                params = users

            ret = _query(method, params, conn_args['url'], conn_args['auth'])
            return ret['result']['userids']
        else:
            raise KeyError
    except KeyError:
        return ret


def user_exists(alias, **connection_args):
    '''
    Checks if user with given alias exists.

    .. versionadded:: 2016.3.0

    :param alias: user alias
    :param _connection_user: Optional - zabbix user (can also be set in opts or pillar, see module's docstring)
    :param _connection_password: Optional - zabbix password (can also be set in opts or pillar, see module's docstring)
    :param _connection_url: Optional - url of zabbix frontend (can also be set in opts, pillar, see module's docstring)

    :return: True if user exists, else False.

    CLI Example:
    .. code-block:: bash

        salt '*' zabbix.user_exists james
    '''
    conn_args = _login(**connection_args)
    ret = False
    try:
        if conn_args:
            method = 'user.get'
            params = {"output": "extend", "filter": {"alias": alias}}
            ret = _query(method, params, conn_args['url'], conn_args['auth'])
            return True if len(ret['result']) > 0 else False
        else:
            raise KeyError
    except KeyError:
        return ret


def user_get(alias=None, userids=None, **connection_args):
    '''
    Retrieve users according to the given parameters.

    .. versionadded:: 2016.3.0

    :param alias: user alias
    :param userids: return only users with the given IDs
    :param _connection_user: Optional - zabbix user (can also be set in opts or pillar, see module's docstring)
    :param _connection_password: Optional - zabbix password (can also be set in opts or pillar, see module's docstring)
    :param _connection_url: Optional - url of zabbix frontend (can also be set in opts, pillar, see module's docstring)

    :return: Array with details of convenient users, False on failure of if no user found.

    CLI Example:
    .. code-block:: bash

        salt '*' zabbix.user_get james
    '''
    conn_args = _login(**connection_args)
    ret = False
    try:
        if conn_args:
            method = 'user.get'
            params = {"output": "extend", "filter": {}}
            if not userids and not alias:
                return {'result': False, 'comment': 'Please submit alias or userids parameter to retrieve users.'}
            if alias:
                params['filter'].setdefault('alias', alias)
            if userids:
                params.setdefault('userids', userids)
            params = _params_extend(params, **connection_args)
            ret = _query(method, params, conn_args['url'], conn_args['auth'])
            return ret['result'] if len(ret['result']) > 0 else False
        else:
            raise KeyError
    except KeyError:
        return ret


def user_update(userid, **connection_args):
    '''
    .. versionadded:: 2016.3.0

    Update existing users

    .. note::
        This function accepts all standard user properties: keyword argument
        names differ depending on your zabbix version, see here__.

        .. __: https://www.zabbix.com/documentation/2.0/manual/appendix/api/user/definitions#user

    :param userid: id of the user to update
    :param _connection_user: Optional - zabbix user (can also be set in opts or pillar, see module's docstring)
    :param _connection_password: Optional - zabbix password (can also be set in opts or pillar, see module's docstring)
    :param _connection_url: Optional - url of zabbix frontend (can also be set in opts, pillar, see module's docstring)

    :return: Id of the updated user on success.

    CLI Example:
    .. code-block:: bash

        salt '*' zabbix.user_update 16 visible_name='James Brown'
    '''
    conn_args = _login(**connection_args)
    ret = False
    try:
        if conn_args:
            method = 'user.update'
            params = {"userid": userid, }
            params = _params_extend(params, _ignore_name=True, **connection_args)
            ret = _query(method, params, conn_args['url'], conn_args['auth'])
            return ret['result']['userids']
        else:
            raise KeyError
    except KeyError:
        return ret


def user_getmedia(userids=None, **connection_args):
    '''
    .. versionadded:: 2016.3.0

    Retrieve media according to the given parameters

    .. note::
        This function accepts all standard usermedia.get properties: keyword
        argument names differ depending on your zabbix version, see here__.

        .. __: https://www.zabbix.com/documentation/3.2/manual/api/reference/usermedia/get

    :param userids: return only media that are used by the given users

    :param _connection_user: Optional - zabbix user (can also be set in opts or pillar, see module's docstring)
    :param _connection_password: Optional - zabbix password (can also be set in opts or pillar, see module's docstring)
    :param _connection_url: Optional - url of zabbix frontend (can also be set in opts, pillar, see module's docstring)

    :return: List of retrieved media, False on failure.

    CLI Example:
    .. code-block:: bash

        salt '*' zabbix.user_getmedia
    '''
    conn_args = _login(**connection_args)
    ret = False
    try:
        if conn_args:
            method = 'usermedia.get'
            if userids:
                params = {"userids": userids}
            else:
                params = {}
            params = _params_extend(params, **connection_args)
            ret = _query(method, params, conn_args['url'], conn_args['auth'])
            return ret['result']
        else:
            raise KeyError
    except KeyError:
        return ret


def user_addmedia(userids, active, mediatypeid, period, sendto, severity, **connection_args):
    '''
    Add new media to multiple users.

    .. versionadded:: 2016.3.0

    :param userids: ID of the user that uses the media
    :param active: Whether the media is enabled (0 enabled, 1 disabled)
    :param mediatypeid: ID of the media type used by the media
    :param period: Time when the notifications can be sent as a time period
    :param sendto: Address, user name or other identifier of the recipient
    :param severity: Trigger severities to send notifications about
    :param _connection_user: Optional - zabbix user (can also be set in opts or pillar, see module's docstring)
    :param _connection_password: Optional - zabbix password (can also be set in opts or pillar, see module's docstring)
    :param _connection_url: Optional - url of zabbix frontend (can also be set in opts, pillar, see module's docstring)

    :return: IDs of the created media.

    CLI Example:
    .. code-block:: bash

        salt '*' zabbix.user_addmedia 4 active=0 mediatypeid=1 period='1-7,00:00-24:00' sendto='support2@example.com'
        severity=63

    '''
    conn_args = _login(**connection_args)
    ret = False
    try:
        if conn_args:
            method = 'user.addmedia'
            params = {"users": []}
            # Users
            if not isinstance(userids, list):
                userids = [userids]
            for user in userids:
                params['users'].append({"userid": user})
            # Medias
            params['medias'] = [{"active": active, "mediatypeid": mediatypeid, "period": period,
                                 "sendto": sendto, "severity": severity}, ]

            ret = _query(method, params, conn_args['url'], conn_args['auth'])
            return ret['result']['mediaids']
        else:
            raise KeyError
    except KeyError:
        return ret


def user_deletemedia(mediaids, **connection_args):
    '''
    Delete media by id.

    .. versionadded:: 2016.3.0

    :param mediaids: IDs of the media to delete
    :param _connection_user: Optional - zabbix user (can also be set in opts or pillar, see module's docstring)
    :param _connection_password: Optional - zabbix password (can also be set in opts or pillar, see module's docstring)
    :param _connection_url: Optional - url of zabbix frontend (can also be set in opts, pillar, see module's docstring)

    :return: IDs of the deleted media, False on failure.

    CLI Example:
    .. code-block:: bash

        salt '*' zabbix.user_deletemedia 27
    '''
    conn_args = _login(**connection_args)
    ret = False
    try:
        if conn_args:
            method = 'user.deletemedia'

            if not isinstance(mediaids, list):
                mediaids = [mediaids]
            params = mediaids
            ret = _query(method, params, conn_args['url'], conn_args['auth'])
            return ret['result']['mediaids']
        else:
            raise KeyError
    except KeyError:
        return ret


def user_list(**connection_args):
    '''
    Retrieve all of the configured users.

    .. versionadded:: 2016.3.0

    :param _connection_user: Optional - zabbix user (can also be set in opts or pillar, see module's docstring)
    :param _connection_password: Optional - zabbix password (can also be set in opts or pillar, see module's docstring)
    :param _connection_url: Optional - url of zabbix frontend (can also be set in opts, pillar, see module's docstring)

    :return: Array with user details.

    CLI Example:
    .. code-block:: bash

        salt '*' zabbix.user_list
    '''
    conn_args = _login(**connection_args)
    ret = False
    try:
        if conn_args:
            method = 'user.get'
            params = {"output": "extend"}
            ret = _query(method, params, conn_args['url'], conn_args['auth'])
            return ret['result']
        else:
            raise KeyError
    except KeyError:
        return ret


def usergroup_create(name, **connection_args):
    '''
    .. versionadded:: 2016.3.0

    Create new user group

    .. note::
        This function accepts all standard user group properties: keyword
        argument names differ depending on your zabbix version, see here__.

        .. __: https://www.zabbix.com/documentation/2.0/manual/appendix/api/usergroup/definitions#user_group

    :param name: name of the user group
    :param _connection_user: Optional - zabbix user (can also be set in opts or pillar, see module's docstring)
    :param _connection_password: Optional - zabbix password (can also be set in opts or pillar, see module's docstring)
    :param _connection_url: Optional - url of zabbix frontend (can also be set in opts, pillar, see module's docstring)

    :return:  IDs of the created user groups.

    CLI Example:
    .. code-block:: bash

        salt '*' zabbix.usergroup_create GroupName
    '''
    conn_args = _login(**connection_args)
    ret = False
    try:
        if conn_args:
            method = 'usergroup.create'
            params = {"name": name}
            params = _params_extend(params, **connection_args)
            ret = _query(method, params, conn_args['url'], conn_args['auth'])
            return ret['result']['usrgrpids']
        else:
            raise KeyError
    except KeyError:
        return ret


def usergroup_delete(usergroupids, **connection_args):
    '''
    .. versionadded:: 2016.3.0

    :param usergroupids: IDs of the user groups to delete

    :param _connection_user: Optional - zabbix user (can also be set in opts or pillar, see module's docstring)
    :param _connection_password: Optional - zabbix password (can also be set in opts or pillar, see module's docstring)
    :param _connection_url: Optional - url of zabbix frontend (can also be set in opts, pillar, see module's docstring)

    :return: IDs of the deleted user groups.

    CLI Example:
    .. code-block:: bash

        salt '*' zabbix.usergroup_delete 28
    '''
    conn_args = _login(**connection_args)
    ret = False
    try:
        if conn_args:
            method = 'usergroup.delete'
            if not isinstance(usergroupids, list):
                usergroupids = [usergroupids]
            params = usergroupids
            ret = _query(method, params, conn_args['url'], conn_args['auth'])
            return ret['result']['usrgrpids']
        else:
            raise KeyError
    except KeyError:
        return ret


def usergroup_exists(name=None, node=None, nodeids=None, **connection_args):
    '''
    Checks if at least one user group that matches the given filter criteria exists

    .. versionadded:: 2016.3.0

    :param name: names of the user groups
    :param node: name of the node the user groups must belong to (This will override the nodeids parameter.)
    :param nodeids: IDs of the nodes the user groups must belong to

    :param _connection_user: Optional - zabbix user (can also be set in opts or pillar, see module's docstring)
    :param _connection_password: Optional - zabbix password (can also be set in opts or pillar, see module's docstring)
    :param _connection_url: Optional - url of zabbix frontend (can also be set in opts, pillar, see module's docstring)

    :return: True if at least one user group that matches the given filter criteria exists, else False.

    CLI Example:
    .. code-block:: bash

        salt '*' zabbix.usergroup_exists Guests
    '''
    conn_args = _login(**connection_args)
    zabbix_version = apiinfo_version(**connection_args)
    ret = False
    try:
        if conn_args:
            # usergroup.exists deprecated
            if _LooseVersion(zabbix_version) > _LooseVersion("2.5"):
                if not name:
                    name = ''
                ret = usergroup_get(name, None, **connection_args)
                return bool(ret)
            # zabbix 2.4 and earlier
            else:
                method = 'usergroup.exists'
                params = {}
                if not name and not node and not nodeids:
                    return {'result': False, 'comment': 'Please submit name, node or nodeids parameter to check if '
                                                        'at least one user group exists.'}
                if name:
                    params['name'] = name
                # deprecated in 2.4
                if _LooseVersion(zabbix_version) < _LooseVersion("2.4"):
                    if node:
                        params['node'] = node
                    if nodeids:
                        params['nodeids'] = nodeids
                ret = _query(method, params, conn_args['url'], conn_args['auth'])
                return ret['result']
        else:
            raise KeyError
    except KeyError:
        return ret


def usergroup_get(name=None, usrgrpids=None, userids=None, **connection_args):
    '''
    .. versionadded:: 2016.3.0

    Retrieve user groups according to the given parameters

    .. note::
        This function accepts all usergroup_get properties: keyword argument
        names differ depending on your zabbix version, see here__.

        .. __: https://www.zabbix.com/documentation/2.4/manual/api/reference/usergroup/get

    :param name: names of the user groups
    :param usrgrpids: return only user groups with the given IDs
    :param userids: return only user groups that contain the given users
    :param _connection_user: Optional - zabbix user (can also be set in opts or pillar, see module's docstring)
    :param _connection_password: Optional - zabbix password (can also be set in opts or pillar, see module's docstring)
    :param _connection_url: Optional - url of zabbix frontend (can also be set in opts, pillar, see module's docstring)

    :return: Array with convenient user groups details, False if no user group found or on failure.

    CLI Example:
    .. code-block:: bash

        salt '*' zabbix.usergroup_get Guests
    '''
    conn_args = _login(**connection_args)
    zabbix_version = apiinfo_version(**connection_args)
    ret = False
    try:
        if conn_args:
            method = 'usergroup.get'
            # Versions above 2.4 allow retrieving user group permissions
            if _LooseVersion(zabbix_version) > _LooseVersion("2.5"):
                params = {"selectRights": "extend", "output": "extend", "filter": {}}
            else:
                params = {"output": "extend", "filter": {}}
            if not name and not usrgrpids and not userids:
                return False
            if name:
                params['filter'].setdefault('name', name)
            if usrgrpids:
                params.setdefault('usrgrpids', usrgrpids)
            if userids:
                params.setdefault('userids', userids)
            params = _params_extend(params, **connection_args)
            ret = _query(method, params, conn_args['url'], conn_args['auth'])

            return False if len(ret['result']) < 1 else ret['result']
        else:
            raise KeyError
    except KeyError:
        return ret


def usergroup_update(usrgrpid, **connection_args):
    '''
    .. versionadded:: 2016.3.0

    Update existing user group

    .. note::
        This function accepts all standard user group properties: keyword
        argument names differ depending on your zabbix version, see here__.

        .. __: https://www.zabbix.com/documentation/2.4/manual/api/reference/usergroup/object#user_group

    :param usrgrpid: ID of the user group to update.
    :param _connection_user: Optional - zabbix user (can also be set in opts or pillar, see module's docstring)
    :param _connection_password: Optional - zabbix password (can also be set in opts or pillar, see module's docstring)
    :param _connection_url: Optional - url of zabbix frontend (can also be set in opts, pillar, see module's docstring)

    :return: IDs of the updated user group, False on failure.

    CLI Example:
    .. code-block:: bash

        salt '*' zabbix.usergroup_update 8 name=guestsRenamed
    '''
    conn_args = _login(**connection_args)
    ret = False
    try:
        if conn_args:
            method = 'usergroup.update'
            params = {"usrgrpid": usrgrpid}
            params = _params_extend(params, **connection_args)
            ret = _query(method, params, conn_args['url'], conn_args['auth'])
            return ret['result']['usrgrpids']
        else:
            raise KeyError
    except KeyError:
        return ret


def usergroup_list(**connection_args):
    '''
    Retrieve all enabled user groups.

    .. versionadded:: 2016.3.0

    :param _connection_user: Optional - zabbix user (can also be set in opts or pillar, see module's docstring)
    :param _connection_password: Optional - zabbix password (can also be set in opts or pillar, see module's docstring)
    :param _connection_url: Optional - url of zabbix frontend (can also be set in opts, pillar, see module's docstring)

    :return: Array with enabled user groups details, False on failure.

    CLI Example:
    .. code-block:: bash

        salt '*' zabbix.usergroup_list
    '''
    conn_args = _login(**connection_args)
    ret = False
    try:
        if conn_args:
            method = 'usergroup.get'
            params = {"output": "extend", }
            ret = _query(method, params, conn_args['url'], conn_args['auth'])
            return ret['result']
        else:
            raise KeyError
    except KeyError:
        return ret


def host_create(host, groups, interfaces, **connection_args):
    '''
    .. versionadded:: 2016.3.0

    Create new host

    .. note::
        This function accepts all standard host properties: keyword argument
        names differ depending on your zabbix version, see here__.

        .. __: https://www.zabbix.com/documentation/2.4/manual/api/reference/host/object#host

    :param host: technical name of the host
    :param groups: groupids of host groups to add the host to
    :param interfaces: interfaces to be created for the host
    :param _connection_user: Optional - zabbix user (can also be set in opts or pillar, see module's docstring)
    :param _connection_password: Optional - zabbix password (can also be set in opts or pillar, see module's docstring)
    :param _connection_url: Optional - url of zabbix frontend (can also be set in opts, pillar, see module's docstring)
    :param visible_name: string with visible name of the host, use
        'visible_name' instead of 'name' parameter to not mess with value
        supplied from Salt sls file.

    return: ID of the created host.

    CLI Example:

    .. code-block:: bash

        salt '*' zabbix.host_create technicalname 4
        interfaces='{type: 1, main: 1, useip: 1, ip: "192.168.3.1", dns: "", port: 10050}'
        visible_name='Host Visible Name' inventory_mode=0 inventory='{"alias": "something"}'
    '''
    conn_args = _login(**connection_args)
    ret = False
    try:
        if conn_args:
            method = 'host.create'
            params = {"host": host}
            # Groups
            if not isinstance(groups, list):
                groups = [groups]
            grps = []
            for group in groups:
                grps.append({"groupid": group})
            params['groups'] = grps
            # Interfaces
            if not isinstance(interfaces, list):
                interfaces = [interfaces]
            params['interfaces'] = interfaces
            params = _params_extend(params, _ignore_name=True, **connection_args)
            ret = _query(method, params, conn_args['url'], conn_args['auth'])
            return ret['result']['hostids']
        else:
            raise KeyError
    except KeyError:
        return ret


def host_delete(hostids, **connection_args):
    '''
    Delete hosts.

    .. versionadded:: 2016.3.0

    :param hostids: Hosts (hostids) to delete.
    :param _connection_user: Optional - zabbix user (can also be set in opts or pillar, see module's docstring)
    :param _connection_password: Optional - zabbix password (can also be set in opts or pillar, see module's docstring)
    :param _connection_url: Optional - url of zabbix frontend (can also be set in opts, pillar, see module's docstring)

    :return: IDs of the deleted hosts.

    CLI Example:
    .. code-block:: bash

        salt '*' zabbix.host_delete 10106
    '''
    conn_args = _login(**connection_args)
    ret = False
    try:
        if conn_args:
            method = 'host.delete'
            if not isinstance(hostids, list):
                params = [hostids]
            else:
                params = hostids
            ret = _query(method, params, conn_args['url'], conn_args['auth'])
            return ret['result']['hostids']
        else:
            raise KeyError
    except KeyError:
        return ret


def host_exists(host=None, hostid=None, name=None, node=None, nodeids=None, **connection_args):
    '''
    Checks if at least one host that matches the given filter criteria exists.

    .. versionadded:: 2016.3.0

    :param host: technical name of the host
    :param hostids: Hosts (hostids) to delete.
    :param name: visible name of the host
    :param node: name of the node the hosts must belong to (zabbix API < 2.4)
    :param nodeids: IDs of the node the hosts must belong to (zabbix API < 2.4)
    :param _connection_user: Optional - zabbix user (can also be set in opts or pillar, see module's docstring)
    :param _connection_password: Optional - zabbix password (can also be set in opts or pillar, see module's docstring)
    :param _connection_url: Optional - url of zabbix frontend (can also be set in opts, pillar, see module's docstring)

    :return: IDs of the deleted hosts, False on failure.

    CLI Example:
    .. code-block:: bash

        salt '*' zabbix.host_exists 'Zabbix server'
    '''
    conn_args = _login(**connection_args)
    zabbix_version = apiinfo_version(**connection_args)
    ret = False
    try:
        if conn_args:
            # hostgroup.exists deprecated
            if _LooseVersion(zabbix_version) > _LooseVersion("2.5"):
                if not host:
                    host = None
                if not name:
                    name = None
                if not hostid:
                    hostid = None
                ret = host_get(host, name, hostid, **connection_args)
                return bool(ret)
            # zabbix 2.4 nad earlier
            else:
                method = 'host.exists'
                params = {}
                if hostid:
                    params['hostid'] = hostid
                if host:
                    params['host'] = host
                if name:
                    params['name'] = name
                # deprecated in 2.4
                if _LooseVersion(zabbix_version) < _LooseVersion("2.4"):
                    if node:
                        params['node'] = node
                    if nodeids:
                        params['nodeids'] = nodeids
                if not hostid and not host and not name and not node and not nodeids:
                    return {'result': False, 'comment': 'Please submit hostid, host, name, node or nodeids parameter to'
                                                        'check if at least one host that matches the given filter '
                                                        'criteria exists.'}
                ret = _query(method, params, conn_args['url'], conn_args['auth'])
                return ret['result']
        else:
            raise KeyError
    except KeyError:
        return ret


def host_get(host=None, name=None, hostids=None, **connection_args):
    '''
    .. versionadded:: 2016.3.0

    Retrieve hosts according to the given parameters

    .. note::
        This function accepts all optional host.get parameters: keyword
        argument names differ depending on your zabbix version, see here__.

        .. __: https://www.zabbix.com/documentation/2.4/manual/api/reference/host/get

    :param host: technical name of the host
    :param name: visible name of the host
    :param hostids: ids of the hosts
    :param _connection_user: Optional - zabbix user (can also be set in opts or pillar, see module's docstring)
    :param _connection_password: Optional - zabbix password (can also be set in opts or pillar, see module's docstring)
    :param _connection_url: Optional - url of zabbix frontend (can also be set in opts, pillar, see module's docstring)


    :return: Array with convenient hosts details, False if no host found or on failure.

    CLI Example:
    .. code-block:: bash

        salt '*' zabbix.host_get 'Zabbix server'
    '''
    conn_args = _login(**connection_args)
    ret = False
    try:
        if conn_args:
            method = 'host.get'
            params = {"output": "extend", "filter": {}}
            if not name and not hostids and not host:
                return False
            if name:
                params['filter'].setdefault('name', name)
            if hostids:
                params.setdefault('hostids', hostids)
            if host:
                params['filter'].setdefault('host', host)
            params = _params_extend(params, **connection_args)
            ret = _query(method, params, conn_args['url'], conn_args['auth'])
            return ret['result'] if len(ret['result']) > 0 else False
        else:
            raise KeyError
    except KeyError:
        return ret


def host_update(hostid, **connection_args):
    '''
    .. versionadded:: 2016.3.0

    Update existing hosts

    .. note::
        This function accepts all standard host and host.update properties:
        keyword argument names differ depending on your zabbix version, see the
        documentation for `host objects`_ and the documentation for `updating
        hosts`_.

        .. _`host objects`: https://www.zabbix.com/documentation/2.4/manual/api/reference/host/object#host
        .. _`updating hosts`: https://www.zabbix.com/documentation/2.4/manual/api/reference/host/update

    :param hostid: ID of the host to update
    :param _connection_user: Optional - zabbix user (can also be set in opts or pillar, see module's docstring)
    :param _connection_password: Optional - zabbix password (can also be set in opts or pillar, see module's docstring)
    :param _connection_url: Optional - url of zabbix frontend (can also be set in opts, pillar, see module's docstring)
    :param visible_name: string with visible name of the host, use
        'visible_name' instead of 'name' parameter to not mess with value
        supplied from Salt sls file.

    :return: ID of the updated host.

    CLI Example:
    .. code-block:: bash

        salt '*' zabbix.host_update 10084 name='Zabbix server2'
    '''
    conn_args = _login(**connection_args)
    ret = False
    try:
        if conn_args:
            method = 'host.update'
            params = {"hostid": hostid}
            params = _params_extend(params, _ignore_name=True, **connection_args)
            ret = _query(method, params, conn_args['url'], conn_args['auth'])
            return ret['result']['hostids']
        else:
            raise KeyError
    except KeyError:
        return ret


def host_inventory_get(hostids, **connection_args):
    '''
    Retrieve host inventory according to the given parameters.
    See: https://www.zabbix.com/documentation/2.4/manual/api/reference/host/object#host_inventory

    .. versionadded:: Fluorine

    :param hostids: Return only host interfaces used by the given hosts.
    :param _connection_user: Optional - zabbix user (can also be set in opts or pillar, see module's docstring)
    :param _connection_password: Optional - zabbix password (can also be set in opts or pillar, see module's docstring)
    :param _connection_url: Optional - url of zabbix frontend (can also be set in opts, pillar, see module's docstring)

    :return: Array with host interfaces details, False if no convenient host interfaces found or on failure.

    CLI Example:
    .. code-block:: bash

        salt '*' zabbix.host_inventory_get 101054
    '''
    conn_args = _login(**connection_args)
    ret = False
    try:
        if conn_args:
            method = 'host.get'
            params = {"selectInventory": "extend"}
            if hostids:
                params.setdefault('hostids', hostids)
            params = _params_extend(params, **connection_args)
            ret = _query(method, params, conn_args['url'], conn_args['auth'])
            return ret['result'][0]['inventory'] if len(ret['result'][0]['inventory']) > 0 else False
        else:
            raise KeyError
    except KeyError:
        return ret


def host_inventory_set(hostid, **connection_args):
    '''
    Update host inventory items
    NOTE: This function accepts all standard host: keyword argument names for inventory
    see: https://www.zabbix.com/documentation/2.4/manual/api/reference/host/object#host_inventory

    .. versionadded:: Fluorine

    :param hostid: ID of the host to update
    :param clear_old: Set to True in order to remove all existing inventory items before setting the specified items
    :param _connection_user: Optional - zabbix user (can also be set in opts or pillar, see module's docstring)
    :param _connection_password: Optional - zabbix password (can also be set in opts or pillar, see module's docstring)
    :param _connection_url: Optional - url of zabbix frontend (can also be set in opts, pillar, see module's docstring)

    :return: ID of the updated host, False on failure.

    CLI Example:
    .. code-block:: bash

        salt '*' zabbix.host_inventory_set 101054 asset_tag=jml3322 type=vm clear_old=True
    '''
    conn_args = _login(**connection_args)
    ret = False
    try:
        if conn_args:
            params = {}
            clear_old = False
            method = 'host.update'

            if connection_args.get('clear_old'):
                clear_old = True

            connection_args.pop('clear_old', None)
            inventory_params = dict(_params_extend(params, **connection_args))
            for key in inventory_params:
                params.pop(key, None)

            if hostid:
                params.setdefault('hostid', hostid)
            if clear_old:
                # Set inventory to disabled in order to clear existing data
                params["inventory_mode"] = "-1"
                ret = _query(method, params, conn_args['url'], conn_args['auth'])

            # Set inventory mode to manual in order to submit inventory data
            params['inventory_mode'] = "0"
            params['inventory'] = inventory_params
            ret = _query(method, params, conn_args['url'], conn_args['auth'])
            return ret['result']
        else:
            raise KeyError
    except KeyError:
        return ret


def host_list(**connection_args):
    '''
    Retrieve all hosts.

    .. versionadded:: 2016.3.0

    :param _connection_user: Optional - zabbix user (can also be set in opts or pillar, see module's docstring)
    :param _connection_password: Optional - zabbix password (can also be set in opts or pillar, see module's docstring)
    :param _connection_url: Optional - url of zabbix frontend (can also be set in opts, pillar, see module's docstring)

    :return: Array with details about hosts, False on failure.

    CLI Example:
    .. code-block:: bash

        salt '*' zabbix.host_list
    '''
    conn_args = _login(**connection_args)
    ret = False
    try:
        if conn_args:
            method = 'host.get'
            params = {"output": "extend", }
            ret = _query(method, params, conn_args['url'], conn_args['auth'])
            return ret['result']
        else:
            raise KeyError
    except KeyError:
        return ret


def hostgroup_create(name, **connection_args):
    '''
    .. versionadded:: 2016.3.0

    Create a host group

    .. note::
        This function accepts all standard host group properties: keyword
        argument names differ depending on your zabbix version, see here__.

        .. __: https://www.zabbix.com/documentation/2.4/manual/api/reference/hostgroup/object#host_group

    :param name: name of the host group
    :param _connection_user: Optional - zabbix user (can also be set in opts or pillar, see module's docstring)
    :param _connection_password: Optional - zabbix password (can also be set in opts or pillar, see module's docstring)
    :param _connection_url: Optional - url of zabbix frontend (can also be set in opts, pillar, see module's docstring)

    :return: ID of the created host group.

    CLI Example:
    .. code-block:: bash

        salt '*' zabbix.hostgroup_create MyNewGroup
    '''
    conn_args = _login(**connection_args)
    ret = False
    try:
        if conn_args:
            method = 'hostgroup.create'
            params = {"name": name}
            params = _params_extend(params, **connection_args)
            ret = _query(method, params, conn_args['url'], conn_args['auth'])
            return ret['result']['groupids']
        else:
            raise KeyError
    except KeyError:
        return ret


def hostgroup_delete(hostgroupids, **connection_args):
    '''
    Delete the host group.

    .. versionadded:: 2016.3.0

    :param hostgroupids: IDs of the host groups to delete
    :param _connection_user: Optional - zabbix user (can also be set in opts or pillar, see module's docstring)
    :param _connection_password: Optional - zabbix password (can also be set in opts or pillar, see module's docstring)
    :param _connection_url: Optional - url of zabbix frontend (can also be set in opts, pillar, see module's docstring)

    :return: ID of the deleted host groups, False on failure.

    CLI Example:
    .. code-block:: bash

        salt '*' zabbix.hostgroup_delete 23
    '''
    conn_args = _login(**connection_args)
    ret = False
    try:
        if conn_args:
            method = 'hostgroup.delete'
            if not isinstance(hostgroupids, list):
                params = [hostgroupids]
            else:
                params = hostgroupids
            ret = _query(method, params, conn_args['url'], conn_args['auth'])
            return ret['result']['groupids']
        else:
            raise KeyError
    except KeyError:
        return ret


def hostgroup_exists(name=None, groupid=None, node=None, nodeids=None, **connection_args):
    '''
    Checks if at least one host group that matches the given filter criteria exists.

    .. versionadded:: 2016.3.0

    :param name: names of the host groups
    :param groupid: host group IDs
    :param node: name of the node the host groups must belong to (zabbix API < 2.4)
    :param nodeids: IDs of the nodes the host groups must belong to (zabbix API < 2.4)
    :param _connection_user: Optional - zabbix user (can also be set in opts or pillar, see module's docstring)
    :param _connection_password: Optional - zabbix password (can also be set in opts or pillar, see module's docstring)
    :param _connection_url: Optional - url of zabbix frontend (can also be set in opts, pillar, see module's docstring)

    :return: True if at least one host group exists, False if not or on failure.

    CLI Example:
    .. code-block:: bash

        salt '*' zabbix.hostgroup_exists MyNewGroup
    '''
    conn_args = _login(**connection_args)
    zabbix_version = apiinfo_version(**connection_args)
    ret = False
    try:
        if conn_args:
            # hostgroup.exists deprecated
            if _LooseVersion(zabbix_version) > _LooseVersion("2.5"):
                if not groupid:
                    groupid = None
                if not name:
                    name = None
                ret = hostgroup_get(name, groupid, **connection_args)
                return bool(ret)
            # zabbix 2.4 nad earlier
            else:
                params = {}
                method = 'hostgroup.exists'
                if groupid:
                    params['groupid'] = groupid
                if name:
                    params['name'] = name
                # deprecated in 2.4
                if _LooseVersion(zabbix_version) < _LooseVersion("2.4"):
                    if node:
                        params['node'] = node
                    if nodeids:
                        params['nodeids'] = nodeids
                if not groupid and not name and not node and not nodeids:
                    return {'result': False, 'comment': 'Please submit groupid, name, node or nodeids parameter to'
                                                        'check if at least one host group that matches the given filter'
                                                        ' criteria exists.'}
                ret = _query(method, params, conn_args['url'], conn_args['auth'])
                return ret['result']
        else:
            raise KeyError
    except KeyError:
        return ret


def hostgroup_get(name=None, groupids=None, hostids=None, **connection_args):
    '''
    .. versionadded:: 2016.3.0

    Retrieve host groups according to the given parameters

    .. note::
        This function accepts all standard hostgroup.get properities: keyword
        argument names differ depending on your zabbix version, see here__.

        .. __: https://www.zabbix.com/documentation/2.2/manual/api/reference/hostgroup/get

    :param name: names of the host groups
    :param groupid: host group IDs
    :param node: name of the node the host groups must belong to
    :param nodeids: IDs of the nodes the host groups must belong to
    :param hostids: return only host groups that contain the given hosts

    :param _connection_user: Optional - zabbix user (can also be set in opts or pillar, see module's docstring)
    :param _connection_password: Optional - zabbix password (can also be set in opts or pillar, see module's docstring)
    :param _connection_url: Optional - url of zabbix frontend (can also be set in opts, pillar, see module's docstring)

    :return: Array with host groups details, False if no convenient host group found or on failure.

    CLI Example:
    .. code-block:: bash

        salt '*' zabbix.hostgroup_get MyNewGroup
    '''
    conn_args = _login(**connection_args)
    ret = False
    try:
        if conn_args:
            method = 'hostgroup.get'
            params = {"output": "extend"}
            if not groupids and not name and not hostids:
                return False
            if name:
                name_dict = {"name": name}
                params.setdefault('filter', name_dict)
            if groupids:
                params.setdefault('groupids', groupids)
            if hostids:
                params.setdefault('hostids', hostids)
            params = _params_extend(params, **connection_args)
            ret = _query(method, params, conn_args['url'], conn_args['auth'])
            return ret['result'] if len(ret['result']) > 0 else False
        else:
            raise KeyError
    except KeyError:
        return ret


def hostgroup_update(groupid, name=None, **connection_args):
    '''
    .. versionadded:: 2016.3.0

    Update existing hosts group

    .. note::
        This function accepts all standard host group properties: keyword
        argument names differ depending on your zabbix version, see here__.

        .. __: https://www.zabbix.com/documentation/2.4/manual/api/reference/hostgroup/object#host_group

    :param groupid: ID of the host group to update
    :param name: name of the host group
    :param _connection_user: Optional - zabbix user (can also be set in opts or pillar, see module's docstring)
    :param _connection_password: Optional - zabbix password (can also be set in opts or pillar, see module's docstring)
    :param _connection_url: Optional - url of zabbix frontend (can also be set in opts, pillar, see module's docstring)

    :return: IDs of updated host groups.

    CLI Example:
    .. code-block:: bash

        salt '*' zabbix.hostgroup_update 24 name='Renamed Name'
    '''
    conn_args = _login(**connection_args)
    ret = False
    try:
        if conn_args:
            method = 'hostgroup.update'
            params = {"groupid": groupid}
            if name:
                params['name'] = name
            params = _params_extend(params, **connection_args)
            ret = _query(method, params, conn_args['url'], conn_args['auth'])
            return ret['result']['groupids']
        else:
            raise KeyError
    except KeyError:
        return ret


def hostgroup_list(**connection_args):
    '''
    Retrieve all host groups.

    .. versionadded:: 2016.3.0

    :param _connection_user: Optional - zabbix user (can also be set in opts or pillar, see module's docstring)
    :param _connection_password: Optional - zabbix password (can also be set in opts or pillar, see module's docstring)
    :param _connection_url: Optional - url of zabbix frontend (can also be set in opts, pillar, see module's docstring)

    :return: Array with details about host groups, False on failure.

    CLI Example:
    .. code-block:: bash

        salt '*' zabbix.hostgroup_list
    '''
    conn_args = _login(**connection_args)
    ret = False
    try:
        if conn_args:
            method = 'hostgroup.get'
            params = {"output": "extend", }
            ret = _query(method, params, conn_args['url'], conn_args['auth'])
            return ret['result']
        else:
            raise KeyError
    except KeyError:
        return ret


def hostinterface_get(hostids, **connection_args):
    '''
    .. versionadded:: 2016.3.0

    Retrieve host groups according to the given parameters

    .. note::
        This function accepts all standard hostinterface.get properities:
        keyword argument names differ depending on your zabbix version, see
        here__.

        .. __: https://www.zabbix.com/documentation/2.4/manual/api/reference/hostinterface/get

    :param hostids: Return only host interfaces used by the given hosts.

    :param _connection_user: Optional - zabbix user (can also be set in opts or pillar, see module's docstring)

    :param _connection_password: Optional - zabbix password (can also be set in opts or pillar, see module's docstring)

    :param _connection_url: Optional - url of zabbix frontend (can also be set in opts, pillar, see module's docstring)

    :return: Array with host interfaces details, False if no convenient host interfaces found or on failure.

    CLI Example:
    .. code-block:: bash

        salt '*' zabbix.hostinterface_get 101054
    '''
    conn_args = _login(**connection_args)
    ret = False
    try:
        if conn_args:
            method = 'hostinterface.get'
            params = {"output": "extend"}
            if hostids:
                params.setdefault('hostids', hostids)
            params = _params_extend(params, **connection_args)
            ret = _query(method, params, conn_args['url'], conn_args['auth'])
            return ret['result'] if len(ret['result']) > 0 else False
        else:
            raise KeyError
    except KeyError:
        return ret


def hostinterface_create(hostid, ip_, dns='', main=1, if_type=1, useip=1, port=None, **connection_args):
    '''
    .. versionadded:: 2016.3.0

    Create new host interface

    .. note::
        This function accepts all standard host group interface: keyword
        argument names differ depending on your zabbix version, see here__.

        .. __: https://www.zabbix.com/documentation/3.0/manual/api/reference/hostinterface/object

    :param hostid: ID of the host the interface belongs to
<<<<<<< HEAD
    :param ip_: IP address used by the interface
=======

    :param ip: IP address used by the interface

>>>>>>> f12a5273
    :param dns: DNS name used by the interface

    :param main: whether the interface is used as default on the host (0 - not default, 1 - default)

    :param port: port number used by the interface
<<<<<<< HEAD
    :param if_type: Interface type (1 - agent; 2 - SNMP; 3 - IPMI; 4 - JMX)
    :param useip: Whether the connection should be made via IP (0 - connect using host DNS name; 1 - connect using
    host IP address for this host interface)
    :param _connection_user: Optional - zabbix user (can also be set in opts or pillar, see module's docstring)
    :param _connection_password: Optional - zabbix password (can also be set in opts or pillar, see module's docstring)
    :param _connection_url: Optional - url of zabbix frontend (can also be set in opts, pillar, see module's docstring)
=======

    :param type: Interface type (1 - agent; 2 - SNMP; 3 - IPMI; 4 - JMX)

    :param useip: Whether the connection should be made via IP (0 - connect
        using host DNS name; 1 - connect using host IP address for this host
        interface)

    :param _connection_user: Optional - zabbix user (can also be set in opts or
        pillar, see module's docstring)

    :param _connection_password: Optional - zabbix password (can also be set in
        opts or pillar, see module's docstring)

    :param _connection_url: Optional - url of zabbix frontend (can also be set
        in opts, pillar, see module's docstring)
>>>>>>> f12a5273

    :return: ID of the created host interface, False on failure.

    CLI Example:
    .. code-block:: bash

        salt '*' zabbix.hostinterface_create 10105 192.193.194.197
    '''
    conn_args = _login(**connection_args)
    ret = False

    if not port:
        port = INTERFACE_DEFAULT_PORTS[if_type]

    try:
        if conn_args:
            method = 'hostinterface.create'
            params = {"hostid": hostid,
                      "ip": ip_,
                      "dns": dns,
                      "main": main,
                      "port": port,
                      "type": if_type,
                      "useip": useip}
            params = _params_extend(params, **connection_args)
            ret = _query(method, params, conn_args['url'], conn_args['auth'])
            return ret['result']['interfaceids']
        else:
            raise KeyError
    except KeyError:
        return ret


def hostinterface_delete(interfaceids, **connection_args):
    '''
    Delete host interface

    .. versionadded:: 2016.3.0

    :param interfaceids: IDs of the host interfaces to delete
    :param _connection_user: Optional - zabbix user (can also be set in opts or pillar, see module's docstring)
    :param _connection_password: Optional - zabbix password (can also be set in opts or pillar, see module's docstring)
    :param _connection_url: Optional - url of zabbix frontend (can also be set in opts, pillar, see module's docstring)

    :return: ID of deleted host interfaces, False on failure.

    CLI Example:
    .. code-block:: bash

        salt '*' zabbix.hostinterface_delete 50
    '''
    conn_args = _login(**connection_args)
    ret = False
    try:
        if conn_args:
            method = 'hostinterface.delete'
            if isinstance(interfaceids, list):
                params = interfaceids
            else:
                params = [interfaceids]
            ret = _query(method, params, conn_args['url'], conn_args['auth'])
            return ret['result']['interfaceids']
        else:
            raise KeyError
    except KeyError:
        return ret


def hostinterface_update(interfaceid, **connection_args):
    '''
    .. versionadded:: 2016.3.0

    Update host interface

    .. note::
        This function accepts all standard hostinterface: keyword argument
        names differ depending on your zabbix version, see here__.

        .. __: https://www.zabbix.com/documentation/2.4/manual/api/reference/hostinterface/object#host_interface

    :param interfaceid: ID of the hostinterface to update

    :param _connection_user: Optional - zabbix user (can also be set in opts or pillar, see module's docstring)

    :param _connection_password: Optional - zabbix password (can also be set in opts or pillar, see module's docstring)

    :param _connection_url: Optional - url of zabbix frontend (can also be set in opts, pillar, see module's docstring)

    :return: ID of the updated host interface, False on failure.

    CLI Example:
    .. code-block:: bash

        salt '*' zabbix.hostinterface_update 6 ip_=0.0.0.2
    '''
    conn_args = _login(**connection_args)
    ret = False
    try:
        if conn_args:
            method = 'hostinterface.update'
            params = {"interfaceid": interfaceid}
            params = _params_extend(params, **connection_args)
            ret = _query(method, params, conn_args['url'], conn_args['auth'])
            return ret['result']['interfaceids']
        else:
            raise KeyError
    except KeyError:
        return ret


def usermacro_get(macro=None, hostids=None, templateids=None, hostmacroids=None,
                  globalmacroids=None, globalmacro=False, **connection_args):
    '''
    Retrieve user macros according to the given parameters.

    Args:
        macro:          name of the usermacro
        hostids:        Return macros for the given hostids
        templateids:    Return macros for the given templateids
        hostmacroids:   Return macros with the given hostmacroids
        globalmacroids: Return macros with the given globalmacroids (implies globalmacro=True)
        globalmacro:    if True, returns only global macros


        optional connection_args:
                _connection_user: zabbix user (can also be set in opts or pillar, see module's docstring)
                _connection_password: zabbix password (can also be set in opts or pillar, see module's docstring)
                _connection_url: url of zabbix frontend (can also be set in opts or pillar, see module's docstring)

    Returns:
        Array with usermacro details, False if no usermacro found or on failure.

    CLI Example:
    .. code-block:: bash

        salt '*' zabbix.usermacro_get macro='{$SNMP_COMMUNITY}'
    '''
    conn_args = _login(**connection_args)
    ret = False
    try:
        if conn_args:
            method = 'usermacro.get'
            params = {"output": "extend", "filter": {}}
            if macro:
                # Python mistakenly interprets macro names starting and ending with '{' and '}' as a dict
                if isinstance(macro, dict):
                    macro = "{" + six.text_type(macro.keys()[0]) +"}"
                if not macro.startswith('{') and not macro.endswith('}'):
                    macro = "{" + macro + "}"
                params['filter'].setdefault('macro', macro)
            if hostids:
                params.setdefault('hostids', hostids)
            elif templateids:
                params.setdefault('templateids', hostids)
            if hostmacroids:
                params.setdefault('hostmacroids', hostmacroids)
            elif globalmacroids:
                globalmacro = True
                params.setdefault('globalmacroids', globalmacroids)
            if globalmacro:
                params = _params_extend(params, globalmacro=True)
            params = _params_extend(params, **connection_args)
            ret = _query(method, params, conn_args['url'], conn_args['auth'])
            return ret['result'] if len(ret['result']) > 0 else False
        else:
            raise KeyError
    except KeyError:
        return ret


def usermacro_create(macro, value, hostid, **connection_args):
    '''
    Create new host usermacro.

    :param macro: name of the host usermacro
    :param value: value of the host usermacro
    :param hostid: hostid or templateid
    :param _connection_user: Optional - zabbix user (can also be set in opts or pillar, see module's docstring)
    :param _connection_password: Optional - zabbix password (can also be set in opts or pillar, see module's docstring)
    :param _connection_url: Optional - url of zabbix frontend (can also be set in opts, pillar, see module's docstring)

    return: ID of the created host usermacro.

    CLI Example:

    .. code-block:: bash

        salt '*' zabbix.usermacro_create '{$SNMP_COMMUNITY}' 'public' 1
    '''
    conn_args = _login(**connection_args)
    ret = False
    try:
        if conn_args:
            params = {}
            method = 'usermacro.create'
            if macro:
                # Python mistakenly interprets macro names starting and ending with '{' and '}' as a dict
                if isinstance(macro, dict):
                    macro = "{" + six.text_type(macro.keys()[0]) +"}"
                if not macro.startswith('{') and not macro.endswith('}'):
                    macro = "{" + macro + "}"
                params['macro'] = macro
            params['value'] = value
            params['hostid'] = hostid
            params = _params_extend(params, _ignore_name=True, **connection_args)
            ret = _query(method, params, conn_args['url'], conn_args['auth'])
            return ret['result']['hostmacroids'][0]
        else:
            raise KeyError
    except KeyError:
        return ret


def usermacro_createglobal(macro, value, **connection_args):
    '''
    Create new global usermacro.

    :param macro: name of the global usermacro
    :param value: value of the global usermacro
    :param _connection_user: Optional - zabbix user (can also be set in opts or pillar, see module's docstring)
    :param _connection_password: Optional - zabbix password (can also be set in opts or pillar, see module's docstring)
    :param _connection_url: Optional - url of zabbix frontend (can also be set in opts, pillar, see module's docstring)

    return: ID of the created global usermacro.

    CLI Example:

    .. code-block:: bash

        salt '*' zabbix.usermacro_createglobal '{$SNMP_COMMUNITY}' 'public'
    '''
    conn_args = _login(**connection_args)
    ret = False
    try:
        if conn_args:
            params = {}
            method = 'usermacro.createglobal'
            if macro:
                # Python mistakenly interprets macro names starting and ending with '{' and '}' as a dict
                if isinstance(macro, dict):
                    macro = "{" + six.text_type(macro.keys()[0]) +"}"
                if not macro.startswith('{') and not macro.endswith('}'):
                    macro = "{" + macro + "}"
                params['macro'] = macro
            params['value'] = value
            params = _params_extend(params, _ignore_name=True, **connection_args)
            ret = _query(method, params, conn_args['url'], conn_args['auth'])
            return ret['result']['globalmacroids'][0]
        else:
            raise KeyError
    except KeyError:
        return ret


def usermacro_delete(macroids, **connection_args):
    '''
    Delete host usermacros.

    :param macroids: macroids of the host usermacros

    :param _connection_user: Optional - zabbix user (can also be set in opts or pillar, see module's docstring)
    :param _connection_password: Optional - zabbix password (can also be set in opts or pillar, see module's docstring)
    :param _connection_url: Optional - url of zabbix frontend (can also be set in opts, pillar, see module's docstring)

    return: IDs of the deleted host usermacro.

    CLI Example:

    .. code-block:: bash

        salt '*' zabbix.usermacro_delete 21
    '''
    conn_args = _login(**connection_args)
    ret = False
    try:
        if conn_args:
            method = 'usermacro.delete'
            if isinstance(macroids, list):
                params = macroids
            else:
                params = [macroids]
            ret = _query(method, params, conn_args['url'], conn_args['auth'])
            return ret['result']['hostmacroids']
        else:
            raise KeyError
    except KeyError:
        return ret


def usermacro_deleteglobal(macroids, **connection_args):
    '''
    Delete global usermacros.

    :param macroids: macroids of the global usermacros

    :param _connection_user: Optional - zabbix user (can also be set in opts or pillar, see module's docstring)
    :param _connection_password: Optional - zabbix password (can also be set in opts or pillar, see module's docstring)
    :param _connection_url: Optional - url of zabbix frontend (can also be set in opts, pillar, see module's docstring)

    return: IDs of the deleted global usermacro.

    CLI Example:

    .. code-block:: bash

        salt '*' zabbix.usermacro_deleteglobal 21
    '''
    conn_args = _login(**connection_args)
    ret = False
    try:
        if conn_args:
            method = 'usermacro.deleteglobal'
            if isinstance(macroids, list):
                params = macroids
            else:
                params = [macroids]
            ret = _query(method, params, conn_args['url'], conn_args['auth'])
            return ret['result']['globalmacroids']
        else:
            raise KeyError
    except KeyError:
        return ret


def usermacro_update(hostmacroid, value, **connection_args):
    '''
    Update existing host usermacro.

    :param hostmacroid: id of the host usermacro
    :param value: new value of the host usermacro
    :param _connection_user: Optional - zabbix user (can also be set in opts or pillar, see module's docstring)
    :param _connection_password: Optional - zabbix password (can also be set in opts or pillar, see module's docstring)
    :param _connection_url: Optional - url of zabbix frontend (can also be set in opts, pillar, see module's docstring)

    return: ID of the update host usermacro.

    CLI Example:

    .. code-block:: bash

        salt '*' zabbix.usermacro_update 1 'public'
    '''
    conn_args = _login(**connection_args)
    ret = False
    try:
        if conn_args:
            params = {}
            method = 'usermacro.update'
            params['hostmacroid'] = hostmacroid
            params['value'] = value
            params = _params_extend(params, _ignore_name=True, **connection_args)
            ret = _query(method, params, conn_args['url'], conn_args['auth'])
            return ret['result']['hostmacroids'][0]
        else:
            raise KeyError
    except KeyError:
        return ret


def usermacro_updateglobal(globalmacroid, value, **connection_args):
    '''
    Update existing global usermacro.

    :param globalmacroid: id of the host usermacro
    :param value: new value of the host usermacro
    :param _connection_user: Optional - zabbix user (can also be set in opts or pillar, see module's docstring)
    :param _connection_password: Optional - zabbix password (can also be set in opts or pillar, see module's docstring)
    :param _connection_url: Optional - url of zabbix frontend (can also be set in opts, pillar, see module's docstring)

    return: ID of the update global usermacro.

    CLI Example:

    .. code-block:: bash

        salt '*' zabbix.usermacro_updateglobal 1 'public'
    '''
    conn_args = _login(**connection_args)
    ret = False
    try:
        if conn_args:
            params = {}
            method = 'usermacro.updateglobal'
            params['globalmacroid'] = globalmacroid
            params['value'] = value
            params = _params_extend(params, _ignore_name=True, **connection_args)
            ret = _query(method, params, conn_args['url'], conn_args['auth'])
            return ret['result']['globalmacroids'][0]
        else:
            raise KeyError
    except KeyError:
        return ret


def mediatype_get(name=None, mediatypeids=None, **connection_args):
    '''
    Retrieve mediatypes according to the given parameters.

    Args:
        name:         Name or description of the mediatype
        mediatypeids: ids of the mediatypes

        optional connection_args:
                _connection_user: zabbix user (can also be set in opts or pillar, see module's docstring)
                _connection_password: zabbix password (can also be set in opts or pillar, see module's docstring)
                _connection_url: url of zabbix frontend (can also be set in opts or pillar, see module's docstring)

                all optional mediatype.get parameters: keyword argument names depends on your zabbix version, see:

                https://www.zabbix.com/documentation/2.2/manual/api/reference/mediatype/get

    Returns:
        Array with mediatype details, False if no mediatype found or on failure.

    CLI Example:
    .. code-block:: bash

        salt '*' zabbix.mediatype_get name='Email'
        salt '*' zabbix.mediatype_get mediatypeids="['1', '2', '3']"
    '''
    conn_args = _login(**connection_args)
    ret = False
    try:
        if conn_args:
            method = 'mediatype.get'
            params = {"output": "extend", "filter": {}}
            if name:
                params['filter'].setdefault('description', name)
            if mediatypeids:
                params.setdefault('mediatypeids', mediatypeids)
            params = _params_extend(params, **connection_args)
            ret = _query(method, params, conn_args['url'], conn_args['auth'])
            return ret['result'] if len(ret['result']) > 0 else False
        else:
            raise KeyError
    except KeyError:
        return ret


def mediatype_create(name, mediatype, **connection_args):
    '''
    Create new mediatype

    .. note::
        This function accepts all standard mediatype properties: keyword
        argument names differ depending on your zabbix version, see here__.

        .. __: https://www.zabbix.com/documentation/3.0/manual/api/reference/mediatype/object

    :param mediatype: media type - 0: email, 1: script, 2: sms, 3: Jabber, 100: Ez Texting
    :param exec_path: exec path - Required for script and Ez Texting types, see Zabbix API docs
    :param gsm_modem: exec path - Required for sms type, see Zabbix API docs
    :param smtp_email: email address from which notifications will be sent, required for email type
    :param smtp_helo: SMTP HELO, required for email type
    :param smtp_server: SMTP server, required for email type
    :param status: whether the media type is enabled - 0: enabled, 1: disabled
    :param username: authentication user, required for Jabber and Ez Texting types
    :param passwd: authentication password, required for Jabber and Ez Texting types
    :param _connection_user: Optional - zabbix user (can also be set in opts or pillar, see module's docstring)
    :param _connection_password: Optional - zabbix password (can also be set in opts or pillar, see module's docstring)
    :param _connection_url: Optional - url of zabbix frontend (can also be set in opts, pillar, see module's docstring)

    return: ID of the created mediatype.

    CLI Example:

    .. code-block:: bash

        salt '*' zabbix.mediatype_create 'Email' 0 smtp_email='noreply@example.com'
        smtp_server='mailserver.example.com' smtp_helo='zabbix.example.com'
    '''
    conn_args = _login(**connection_args)
    ret = False
    try:
        if conn_args:
            method = 'mediatype.create'
            params = {"description": name}
            params['type'] = mediatype
            params = _params_extend(params, _ignore_name=True, **connection_args)
            ret = _query(method, params, conn_args['url'], conn_args['auth'])
            return ret['result']['mediatypeid']
        else:
            raise KeyError
    except KeyError:
        return ret


def mediatype_delete(mediatypeids, **connection_args):
    '''
    Delete mediatype


    :param interfaceids: IDs of the mediatypes to delete
    :param _connection_user: Optional - zabbix user (can also be set in opts or pillar, see module's docstring)
    :param _connection_password: Optional - zabbix password (can also be set in opts or pillar, see module's docstring)
    :param _connection_url: Optional - url of zabbix frontend (can also be set in opts, pillar, see module's docstring)

    :return: ID of deleted mediatype, False on failure.

    CLI Example:
    .. code-block:: bash

        salt '*' zabbix.mediatype_delete 3
    '''
    conn_args = _login(**connection_args)
    ret = False
    try:
        if conn_args:
            method = 'mediatype.delete'
            if isinstance(mediatypeids, list):
                params = mediatypeids
            else:
                params = [mediatypeids]
            ret = _query(method, params, conn_args['url'], conn_args['auth'])
            return ret['result']['mediatypeids']
        else:
            raise KeyError
    except KeyError:
        return ret


def mediatype_update(mediatypeid, name=False, mediatype=False, **connection_args):
    '''
    Update existing mediatype

    .. note::
        This function accepts all standard mediatype properties: keyword
        argument names differ depending on your zabbix version, see here__.

        .. __: https://www.zabbix.com/documentation/3.0/manual/api/reference/mediatype/object

    :param mediatypeid: ID of the mediatype to update
    :param _connection_user: Optional - zabbix user (can also be set in opts or pillar, see module's docstring)
    :param _connection_password: Optional - zabbix password (can also be set in opts or pillar, see module's docstring)
    :param _connection_url: Optional - url of zabbix frontend (can also be set in opts, pillar, see module's docstring)

    :return: IDs of the updated mediatypes, False on failure.

    CLI Example:
    .. code-block:: bash

        salt '*' zabbix.usergroup_update 8 name="Email update"
    '''
    conn_args = _login(**connection_args)
    ret = False
    try:
        if conn_args:
            method = 'mediatype.update'
            params = {"mediatypeid": mediatypeid}
            if name:
                params['description'] = name
            if mediatype:
                params['type'] = mediatype
            params = _params_extend(params, **connection_args)
            ret = _query(method, params, conn_args['url'], conn_args['auth'])
            return ret['result']['mediatypeids']
        else:
            raise KeyError
    except KeyError:
        return ret


def template_get(name=None, host=None, templateids=None, **connection_args):
    '''
    Retrieve templates according to the given parameters.

    Args:
        host: technical name of the template
        name: visible name of the template
        hostids: ids of the templates

        optional connection_args:
                _connection_user: zabbix user (can also be set in opts or pillar, see module's docstring)
                _connection_password: zabbix password (can also be set in opts or pillar, see module's docstring)
                _connection_url: url of zabbix frontend (can also be set in opts or pillar, see module's docstring)

                all optional template.get parameters: keyword argument names depends on your zabbix version, see:

                https://www.zabbix.com/documentation/2.4/manual/api/reference/template/get

    Returns:
        Array with convenient template details, False if no template found or on failure.

    CLI Example:
    .. code-block:: bash

        salt '*' zabbix.template_get name='Template OS Linux'
        salt '*' zabbix.template_get templateids="['10050', '10001']"
    '''
    conn_args = _login(**connection_args)
    ret = False
    try:
        if conn_args:
            method = 'template.get'
            params = {"output": "extend", "filter": {}}
            if name:
                params['filter'].setdefault('name', name)
            if host:
                params['filter'].setdefault('host', host)
            if templateids:
                params.setdefault('templateids', templateids)
            params = _params_extend(params, **connection_args)
            ret = _query(method, params, conn_args['url'], conn_args['auth'])
            return ret['result'] if len(ret['result']) > 0 else False
        else:
            raise KeyError
    except KeyError:
        return ret


def run_query(method, params, **connection_args):
    '''
    Send Zabbix API call

    Args:
        method: actual operation to perform via the API
        params: parameters required for specific method

        optional connection_args:
                _connection_user: zabbix user (can also be set in opts or pillar, see module's docstring)
                _connection_password: zabbix password (can also be set in opts or pillar, see module's docstring)
                _connection_url: url of zabbix frontend (can also be set in opts or pillar, see module's docstring)

                all optional template.get parameters: keyword argument names depends on your zabbix version, see:

                https://www.zabbix.com/documentation/2.4/manual/api/reference/

    Returns:
        Response from Zabbix API

    CLI Example:
    .. code-block:: bash

        salt '*' zabbix.run_query proxy.create '{"host": "zabbixproxy.domain.com", "status": "5"}'
    '''
    conn_args = _login(**connection_args)
    ret = False
    try:
        if conn_args:
            method = method
            params = params
            params = _params_extend(params, **connection_args)
            ret = _query(method, params, conn_args['url'], conn_args['auth'])
            if isinstance(ret['result'], bool):
                return ret['result']
            return ret['result'] if len(ret['result']) > 0 else False
        else:
            raise KeyError
    except KeyError:
        return ret


def configuration_import(config_file, rules=None, file_format='xml', **connection_args):
    '''
    .. versionadded:: 2017.7

    Imports Zabbix configuration specified in file to Zabbix server.

    :param config_file: File with Zabbix config (local or remote)
    :param rules: Optional - Rules that have to be different from default (defaults are the same as in Zabbix web UI.)
    :param file_format: Config file format (default: xml)
    :param _connection_user: Optional - zabbix user (can also be set in opts or pillar, see module's docstring)
    :param _connection_password: Optional - zabbix password (can also be set in opts or pillar, see module's docstring)
    :param _connection_url: Optional - url of zabbix frontend (can also be set in opts, pillar, see module's docstring)

    CLI Example:

    .. code-block:: bash

        salt '*' zabbix.configuration_import salt://zabbix/config/zabbix_templates.xml \
        "{'screens': {'createMissing': True, 'updateExisting': True}}"
    '''
    if rules is None:
        rules = {}
    default_rules = {'applications': {'createMissing': True, 'updateExisting': False, 'deleteMissing': False},
                     'discoveryRules': {'createMissing': True, 'updateExisting': True, 'deleteMissing': False},
                     'graphs': {'createMissing': True, 'updateExisting': True, 'deleteMissing': False},
                     'groups': {'createMissing': True},
                     'hosts': {'createMissing': False, 'updateExisting': False},
                     'images': {'createMissing': False, 'updateExisting': False},
                     'items': {'createMissing': True, 'updateExisting': True, 'deleteMissing': False},
                     'maps': {'createMissing': False, 'updateExisting': False},
                     'screens': {'createMissing': False, 'updateExisting': False},
                     'templateLinkage': {'createMissing': True},
                     'templates': {'createMissing': True, 'updateExisting': True},
                     'templateScreens': {'createMissing': True, 'updateExisting': True, 'deleteMissing': False},
                     'triggers': {'createMissing': True, 'updateExisting': True, 'deleteMissing': False},
                     'valueMaps': {'createMissing': True, 'updateExisting': False}}
    new_rules = dict(default_rules)

    if rules:
        for rule in rules:
            if rule in new_rules:
                new_rules[rule].update(rules[rule])
            else:
                new_rules[rule] = rules[rule]
    if 'salt://' in config_file:
        tmpfile = salt.utils.files.mkstemp()
        cfile = __salt__['cp.get_file'](config_file, tmpfile)
        if not cfile or os.path.getsize(cfile) == 0:
            return {'name': config_file, 'result': False, 'message': 'Failed to fetch config file.'}
    else:
        cfile = config_file
        if not os.path.isfile(cfile):
            return {'name': config_file, 'result': False, 'message': 'Invalid file path.'}

    with salt.utils.files.fopen(cfile, mode='r') as fp_:
        xml = fp_.read()

    if 'salt://' in config_file:
        salt.utils.files.safe_rm(cfile)

    params = {'format': file_format,
              'rules': new_rules,
              'source': xml}
    log.info('CONFIGURATION IMPORT: rules: %s', six.text_type(params['rules']))
    try:
        run_query('configuration.import', params, **connection_args)
        return {'name': config_file, 'result': True, 'message': 'Zabbix API "configuration.import" method '
                                                                'called successfully.'}
    except SaltException as exc:
        return {'name': config_file, 'result': False, 'message': six.text_type(exc)}<|MERGE_RESOLUTION|>--- conflicted
+++ resolved
@@ -1758,26 +1758,14 @@
         .. __: https://www.zabbix.com/documentation/3.0/manual/api/reference/hostinterface/object
 
     :param hostid: ID of the host the interface belongs to
-<<<<<<< HEAD
+
     :param ip_: IP address used by the interface
-=======
-
-    :param ip: IP address used by the interface
-
->>>>>>> f12a5273
+
     :param dns: DNS name used by the interface
 
     :param main: whether the interface is used as default on the host (0 - not default, 1 - default)
 
     :param port: port number used by the interface
-<<<<<<< HEAD
-    :param if_type: Interface type (1 - agent; 2 - SNMP; 3 - IPMI; 4 - JMX)
-    :param useip: Whether the connection should be made via IP (0 - connect using host DNS name; 1 - connect using
-    host IP address for this host interface)
-    :param _connection_user: Optional - zabbix user (can also be set in opts or pillar, see module's docstring)
-    :param _connection_password: Optional - zabbix password (can also be set in opts or pillar, see module's docstring)
-    :param _connection_url: Optional - url of zabbix frontend (can also be set in opts, pillar, see module's docstring)
-=======
 
     :param type: Interface type (1 - agent; 2 - SNMP; 3 - IPMI; 4 - JMX)
 
@@ -1793,7 +1781,6 @@
 
     :param _connection_url: Optional - url of zabbix frontend (can also be set
         in opts, pillar, see module's docstring)
->>>>>>> f12a5273
 
     :return: ID of the created host interface, False on failure.
 
