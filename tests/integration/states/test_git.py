--- conflicted
+++ resolved
@@ -192,55 +192,6 @@
         Ensure that we fail the state when there are local changes and succeed
         when force_reset is True.
         '''
-<<<<<<< HEAD
-        name = os.path.join(TMP, 'salt_repo')
-        try:
-            # Clone repo
-            ret = self.run_state(
-                'git.latest',
-                name='https://{0}/saltstack/salt-test-repo.git'.format(self.__domain),
-                target=name
-            )
-            self.assertSaltTrueReturn(ret)
-            self.assertTrue(os.path.isdir(os.path.join(name, '.git')))
-
-            # Make change to LICENSE file.
-            with salt.utils.files.fopen(os.path.join(name, 'LICENSE'), 'a') as fp_:
-                fp_.write('Lorem ipsum dolor blah blah blah....\n')
-
-            # Make sure that we now have uncommitted changes
-            self.assertTrue(self.run_function('git.diff', [name, 'HEAD']))
-
-            # Re-run state with force_reset=False
-            ret = self.run_state(
-                'git.latest',
-                name='https://{0}/saltstack/salt-test-repo.git'.format(self.__domain),
-                target=name,
-                force_reset=False
-            )
-            self.assertSaltTrueReturn(ret)
-            self.assertEqual(
-                ret[next(iter(ret))]['comment'],
-                ('Repository {0} is up-to-date, but with uncommitted changes. '
-                 'Set \'force_reset\' to True to purge uncommitted changes.'
-                 .format(name))
-            )
-
-            # Now run the state with force_reset=True
-            ret = self.run_state(
-                'git.latest',
-                name='https://{0}/saltstack/salt-test-repo.git'.format(self.__domain),
-                target=name,
-                force_reset=True
-            )
-            self.assertSaltTrueReturn(ret)
-
-            # Make sure that we no longer have uncommitted changes
-            self.assertFalse(self.run_function('git.diff', [name, 'HEAD']))
-
-        finally:
-            shutil.rmtree(name, ignore_errors=True)
-=======
         # Clone repo
         ret = self.run_state(
             'git.latest',
@@ -267,8 +218,9 @@
         self.assertSaltTrueReturn(ret)
         self.assertEqual(
             ret[next(iter(ret))]['comment'],
-            ('Repository {0} is up-to-date, but with local changes. Set '
-             '\'force_reset\' to True to purge local changes.'.format(target))
+            ('Repository {0} is up-to-date, but with uncommitted changes. '
+             'Set \'force_reset\' to True to purge uncommitted changes.'
+             .format(target))
         )
 
         # Now run the state with force_reset=True
@@ -282,7 +234,6 @@
 
         # Make sure that we no longer have uncommitted changes
         self.assertFalse(self.run_function('git.diff', [target, 'HEAD']))
->>>>>>> 8e21703f
 
     @uses_git_opts
     @with_tempdir(create=False)
@@ -547,7 +498,6 @@
     '''
     Tests which do no require connectivity to github.com
     '''
-<<<<<<< HEAD
     def setUp(self):
         self.repo = tempfile.mkdtemp(dir=TMP)
         self.admin = tempfile.mkdtemp(dir=TMP)
@@ -555,16 +505,6 @@
         for dirname in (self.repo, self.admin, self.target):
             self.addCleanup(shutil.rmtree, dirname, ignore_errors=True)
 
-=======
-    @with_tempdir()
-    @with_tempdir()
-    @with_tempdir()
-    def test_renamed_default_branch(self, repo, admin, target):
-        '''
-        Test the case where the remote branch has been removed
-        https://github.com/saltstack/salt/issues/36242
-        '''
->>>>>>> 8e21703f
         # Create bare repo
         self.run_function('git.init', [self.repo], bare=True)
         # Clone bare repo
@@ -778,13 +718,8 @@
         # specific error in the comment field.
         ret = self.run_state(
             'git.latest',
-<<<<<<< HEAD
-            name=self.repo,
-            target=self.target,
-=======
-            name=repo,
-            target=target,
->>>>>>> 8e21703f
+            name=self.repo,
+            target=self.target,
             rev='develop',
         )
         self.assertSaltFalseReturn(ret)
@@ -798,32 +733,19 @@
             '(which will ensure that the named branch is created '
             'if it does not already exist).\n\n'
             'Changes already made: {0} cloned to {1}'
-<<<<<<< HEAD
             .format(self.repo, self.target)
         )
         self.assertEqual(
             ret[next(iter(ret))]['changes'],
             {'new': '{0} => {1}'.format(self.repo, self.target)}
-=======
-            .format(repo, target)
-        )
-        self.assertEqual(
-            ret[next(iter(ret))]['changes'],
-            {'new': '{0} => {1}'.format(repo, target)}
->>>>>>> 8e21703f
         )
 
         # Run git.latest state again. This should fail again, with a different
         # error in the comment field, and should not change anything.
         ret = self.run_state(
             'git.latest',
-<<<<<<< HEAD
-            name=self.repo,
-            target=self.target,
-=======
-            name=repo,
-            target=target,
->>>>>>> 8e21703f
+            name=self.repo,
+            target=self.target,
             rev='develop',
         )
         self.assertSaltFalseReturn(ret)
@@ -844,13 +766,8 @@
         # checkout a new branch and the state should pass.
         ret = self.run_state(
             'git.latest',
-<<<<<<< HEAD
-            name=self.repo,
-            target=self.target,
-=======
-            name=repo,
-            target=target,
->>>>>>> 8e21703f
+            name=self.repo,
+            target=self.target,
             rev='develop',
             branch='develop',
         )
