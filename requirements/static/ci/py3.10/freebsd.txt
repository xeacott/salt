#
# This file is autogenerated by pip-compile
# To update, run:
#
#    pip-compile --no-emit-index-url --output-file=requirements/static/ci/py3.10/freebsd.txt requirements/base.txt requirements/pytest.txt requirements/static/ci/common.in requirements/static/ci/freebsd.in requirements/static/pkg/freebsd.in requirements/zeromq.txt
#
aiohttp==3.9.2
    # via
    #   -c requirements/static/ci/../pkg/py3.10/freebsd.txt
    #   -r requirements/base.txt
    #   etcd3-py
aiosignal==1.3.1
    # via
    #   -c requirements/static/ci/../pkg/py3.10/freebsd.txt
    #   aiohttp
apache-libcloud==3.7.0 ; sys_platform != "win32"
    # via -r requirements/static/ci/common.in
asn1crypto==1.5.1
    # via
    #   certvalidator
    #   oscrypto
async-timeout==4.0.3
    # via
    #   -c requirements/static/ci/../pkg/py3.10/freebsd.txt
    #   aiohttp
attrs==23.2.0
    # via
    #   -c requirements/static/ci/../pkg/py3.10/freebsd.txt
    #   aiohttp
    #   jsonschema
    #   pytest-salt-factories
    #   pytest-shell-utilities
    #   pytest-skip-markers
    #   pytest-subtests
    #   pytest-system-statistics
autocommand==2.2.2
    # via
    #   -c requirements/static/ci/../pkg/py3.10/freebsd.txt
    #   jaraco.text
bcrypt==4.0.1
    # via
    #   -r requirements/static/ci/common.in
    #   paramiko
boto3==1.26.152
    # via
    #   -r requirements/static/ci/common.in
    #   moto
boto==2.49.0
    # via -r requirements/static/ci/common.in
botocore==1.29.152
    # via
    #   boto3
    #   moto
    #   s3transfer
cachetools==5.3.1
    # via google-auth
cassandra-driver==3.28.0
    # via -r requirements/static/ci/common.in
certifi==2023.07.22
    # via
    #   -c requirements/static/ci/../pkg/py3.10/freebsd.txt
    #   -r requirements/static/ci/common.in
    #   kubernetes
    #   requests
certvalidator==0.11.1
    # via vcert
cffi==1.16.0
    # via
    #   -c requirements/static/ci/../pkg/py3.10/freebsd.txt
    #   -r requirements/static/ci/common.in
    #   cryptography
    #   napalm
    #   pynacl
charset-normalizer==3.2.0
    # via
    #   -c requirements/static/ci/../pkg/py3.10/freebsd.txt
    #   requests
cheetah3==3.2.6.post1
    # via -r requirements/static/ci/common.in
cheroot==10.0.0
    # via
    #   -c requirements/static/ci/../pkg/py3.10/freebsd.txt
    #   cherrypy
cherrypy==18.8.0
    # via
    #   -c requirements/static/ci/../pkg/py3.10/freebsd.txt
    #   -r requirements/base.txt
    #   -r requirements/static/ci/common.in
click==8.1.3
    # via geomet
clustershell==1.9.1
    # via -r requirements/static/ci/common.in
contextvars==2.4
    # via
    #   -c requirements/static/ci/../pkg/py3.10/freebsd.txt
    #   -r requirements/base.txt
croniter==1.3.15 ; sys_platform != "win32"
    # via -r requirements/static/ci/common.in
cryptography==42.0.5
    # via
    #   -c requirements/static/ci/../pkg/py3.10/freebsd.txt
    #   -r requirements/base.txt
    #   etcd3-py
    #   moto
    #   paramiko
    #   pyopenssl
    #   trustme
    #   vcert
distlib==0.3.8
    # via virtualenv
distro==1.8.0
    # via
    #   -c requirements/static/ci/../pkg/py3.10/freebsd.txt
    #   -r requirements/base.txt
    #   pytest-skip-markers
dnspython==2.3.0
    # via
    #   -r requirements/static/ci/common.in
    #   python-etcd
docker==6.1.3
    # via -r requirements/pytest.txt
etcd3-py==0.1.6
    # via -r requirements/static/ci/common.in
exceptiongroup==1.1.1
    # via pytest
filelock==3.13.1
    # via virtualenv
flaky==3.8.1
    # via -r requirements/pytest.txt
frozenlist==1.4.1
    # via
    #   -c requirements/static/ci/../pkg/py3.10/freebsd.txt
    #   aiohttp
    #   aiosignal
<<<<<<< HEAD
future==0.18.3
    # via
    #   napalm
    #   textfsm
genshi==0.7.7
=======
future==1.0.0
    # via textfsm
genshi==0.7.5
>>>>>>> aee21109
    # via -r requirements/static/ci/common.in
geomet==0.2.1.post1
    # via cassandra-driver
gitdb==4.0.10
    # via gitpython
gitpython==3.1.41
    # via -r requirements/static/ci/common.in
google-auth==2.27.0
    # via kubernetes
hglib==2.6.2
    # via -r requirements/static/ci/freebsd.in
idna==3.4
    # via
    #   -c requirements/static/ci/../pkg/py3.10/freebsd.txt
    #   etcd3-py
    #   requests
    #   trustme
    #   yarl
immutables==0.15
    # via
    #   -c requirements/static/ci/../pkg/py3.10/freebsd.txt
    #   contextvars
importlib-metadata==6.6.0
    # via
    #   -c requirements/static/ci/../pkg/py3.10/freebsd.txt
    #   -r requirements/base.txt
inflect==7.0.0
    # via
    #   -c requirements/static/ci/../pkg/py3.10/freebsd.txt
    #   jaraco.text
iniconfig==2.0.0
    # via pytest
ipaddress==1.0.23
    # via kubernetes
jaraco.collections==4.1.0
    # via
    #   -c requirements/static/ci/../pkg/py3.10/freebsd.txt
    #   cherrypy
jaraco.context==4.3.0
    # via
    #   -c requirements/static/ci/../pkg/py3.10/freebsd.txt
    #   jaraco.text
jaraco.functools==3.7.0
    # via
    #   -c requirements/static/ci/../pkg/py3.10/freebsd.txt
    #   cheroot
    #   jaraco.text
    #   tempora
jaraco.text==3.11.1
    # via
    #   -c requirements/static/ci/../pkg/py3.10/freebsd.txt
    #   jaraco.collections
jinja2==3.1.3
    # via
    #   -c requirements/static/ci/../pkg/py3.10/freebsd.txt
    #   -r requirements/base.txt
    #   junos-eznc
    #   moto
    #   napalm
jmespath==1.0.1
    # via
    #   -c requirements/static/ci/../pkg/py3.10/freebsd.txt
    #   -r requirements/base.txt
    #   -r requirements/static/ci/common.in
    #   boto3
    #   botocore
jsonschema==3.2.0
    # via -r requirements/static/ci/common.in
junit-xml==1.9
    # via -r requirements/static/ci/common.in
junos-eznc==2.6.7 ; sys_platform != "win32"
    # via
    #   -r requirements/static/ci/common.in
    #   napalm
jxmlease==1.0.3 ; sys_platform != "win32"
    # via -r requirements/static/ci/common.in
kazoo==2.9.0 ; sys_platform != "win32" and sys_platform != "darwin"
    # via -r requirements/static/ci/common.in
keyring==5.7.1
    # via -r requirements/static/ci/common.in
kubernetes==3.0.0
    # via -r requirements/static/ci/common.in
libnacl==1.8.0 ; sys_platform != "win32" and sys_platform != "darwin"
    # via -r requirements/static/ci/common.in
looseversion==1.3.0
    # via
    #   -c requirements/static/ci/../pkg/py3.10/freebsd.txt
    #   -r requirements/base.txt
lxml==4.9.2
    # via
    #   junos-eznc
    #   napalm
    #   ncclient
    #   xmldiff
mako==1.2.4
    # via -r requirements/static/ci/common.in
markupsafe==2.1.3
    # via
    #   -c requirements/static/ci/../pkg/py3.10/freebsd.txt
    #   -r requirements/base.txt
    #   jinja2
    #   mako
    #   werkzeug
mercurial==6.4.4
    # via -r requirements/static/ci/freebsd.in
mock==5.1.0
    # via -r requirements/pytest.txt
more-itertools==9.1.0
    # via
    #   -c requirements/static/ci/../pkg/py3.10/freebsd.txt
    #   -r requirements/pytest.txt
    #   cheroot
    #   cherrypy
    #   jaraco.functools
    #   jaraco.text
moto==4.1.11
    # via -r requirements/static/ci/common.in
msgpack==1.0.7
    # via
    #   -c requirements/static/ci/../pkg/py3.10/freebsd.txt
    #   -r requirements/base.txt
    #   pytest-salt-factories
multidict==6.0.4
    # via
    #   -c requirements/static/ci/../pkg/py3.10/freebsd.txt
    #   aiohttp
    #   yarl
napalm==4.1.0 ; sys_platform != "win32"
    # via -r requirements/static/ci/common.in
ncclient==0.6.13
    # via
    #   junos-eznc
    #   napalm
netaddr==0.8.0
    # via
    #   junos-eznc
    #   napalm
    #   pyeapi
netmiko==4.2.0
    # via napalm
netutils==1.6.0
    # via napalm
ntc-templates==4.0.1
    # via netmiko
oscrypto==1.3.0
    # via certvalidator
packaging==23.1
    # via
    #   -c requirements/static/ci/../pkg/py3.10/freebsd.txt
    #   -r requirements/base.txt
    #   docker
    #   pytest
paramiko==3.4.0 ; sys_platform != "win32" and sys_platform != "darwin"
    # via
    #   -r requirements/static/ci/common.in
    #   junos-eznc
    #   napalm
    #   ncclient
    #   netmiko
    #   scp
passlib==1.7.4
    # via -r requirements/static/ci/common.in
pathspec==0.11.1
    # via yamllint
platformdirs==4.0.0
    # via virtualenv
<<<<<<< HEAD
pluggy==1.0.0
=======
pluggy==1.4.0
>>>>>>> aee21109
    # via pytest
portend==3.1.0
    # via
    #   -c requirements/static/ci/../pkg/py3.10/freebsd.txt
    #   cherrypy
psutil==5.9.6
    # via
    #   -c requirements/static/ci/../pkg/py3.10/freebsd.txt
    #   -r requirements/base.txt
    #   pytest-salt-factories
    #   pytest-shell-utilities
    #   pytest-system-statistics
pyasn1-modules==0.3.0
    # via google-auth
pyasn1==0.5.1
    # via
    #   pyasn1-modules
    #   rsa
pycparser==2.21
    # via
    #   -c requirements/static/ci/../pkg/py3.10/freebsd.txt
    #   cffi
pycryptodomex==3.19.1
    # via
    #   -c requirements/static/ci/../pkg/py3.10/freebsd.txt
    #   -r requirements/crypto.txt
pydantic==1.10.8
    # via
    #   -c requirements/static/ci/../pkg/py3.10/freebsd.txt
    #   inflect
pyeapi==1.0.0
    # via napalm
pyfakefs==5.3.1
    # via -r requirements/pytest.txt
pyinotify==0.9.6 ; sys_platform != "win32" and sys_platform != "darwin" and platform_system != "openbsd"
    # via -r requirements/static/ci/common.in
pynacl==1.5.0
    # via
    #   -r requirements/static/ci/common.in
    #   paramiko
pyopenssl==24.0.0
    # via
    #   -c requirements/static/ci/../pkg/py3.10/freebsd.txt
    #   -r requirements/base.txt
    #   etcd3-py
pyparsing==3.0.9
    # via junos-eznc
pyrsistent==0.19.3
    # via jsonschema
pyserial==3.5
    # via
    #   junos-eznc
    #   netmiko
pytest-custom-exit-code==0.3.0
    # via -r requirements/pytest.txt
pytest-helpers-namespace==2021.12.29
    # via
    #   -r requirements/pytest.txt
    #   pytest-salt-factories
    #   pytest-shell-utilities
pytest-httpserver==1.0.8
    # via -r requirements/pytest.txt
pytest-salt-factories==1.0.0rc29
    # via -r requirements/pytest.txt
pytest-shell-utilities==1.8.0
    # via pytest-salt-factories
pytest-skip-markers==1.5.0
    # via
    #   pytest-salt-factories
    #   pytest-shell-utilities
    #   pytest-system-statistics
pytest-subtests==0.11.0
    # via -r requirements/pytest.txt
pytest-system-statistics==1.0.2
    # via pytest-salt-factories
<<<<<<< HEAD
pytest-timeout==2.1.0
=======
pytest-timeout==2.3.1
>>>>>>> aee21109
    # via -r requirements/pytest.txt
pytest==8.1.1
    # via
    #   -r requirements/pytest.txt
    #   pytest-custom-exit-code
    #   pytest-helpers-namespace
    #   pytest-salt-factories
    #   pytest-shell-utilities
    #   pytest-skip-markers
    #   pytest-subtests
    #   pytest-system-statistics
    #   pytest-timeout
python-dateutil==2.8.2
    # via
    #   -c requirements/static/ci/../pkg/py3.10/freebsd.txt
    #   -r requirements/base.txt
    #   botocore
    #   croniter
    #   kubernetes
    #   moto
    #   vcert
python-etcd==0.4.5
    # via -r requirements/static/ci/common.in
python-gnupg==0.5.2
    # via
    #   -c requirements/static/ci/../pkg/py3.10/freebsd.txt
    #   -r requirements/base.txt
pytz==2024.1
    # via
    #   -c requirements/static/ci/../pkg/py3.10/freebsd.txt
    #   tempora
pyvmomi==8.0.1.0.1
    # via -r requirements/static/ci/common.in
pyyaml==6.0.1
    # via
    #   -c requirements/static/ci/../pkg/py3.10/freebsd.txt
    #   -r requirements/base.txt
    #   clustershell
    #   junos-eznc
    #   kubernetes
    #   napalm
    #   netmiko
    #   pytest-salt-factories
    #   responses
    #   yamllint
    #   yamlordereddictloader
pyzmq==25.1.2
    # via
    #   -c requirements/static/ci/../pkg/py3.10/freebsd.txt
    #   -r requirements/zeromq.txt
    #   pytest-salt-factories
requests==2.31.0
    # via
    #   -c requirements/static/ci/../pkg/py3.10/freebsd.txt
    #   -r requirements/base.txt
    #   -r requirements/static/ci/common.in
    #   apache-libcloud
    #   docker
    #   etcd3-py
    #   kubernetes
    #   moto
    #   napalm
    #   responses
    #   vcert
responses==0.23.1
    # via moto
rfc3987==1.3.8
    # via -r requirements/static/ci/common.in
rsa==4.9
    # via google-auth
s3transfer==0.6.1
    # via boto3
scp==0.14.5
    # via
    #   junos-eznc
    #   napalm
    #   netmiko
semantic-version==2.10.0
    # via etcd3-py
setproctitle==1.3.2
    # via
    #   -c requirements/static/ci/../pkg/py3.10/freebsd.txt
    #   -r requirements/base.txt
six==1.16.0
    # via
    #   -c requirements/static/ci/../pkg/py3.10/freebsd.txt
    #   cassandra-driver
    #   etcd3-py
    #   genshi
    #   geomet
    #   jsonschema
    #   junit-xml
    #   junos-eznc
    #   kazoo
    #   kubernetes
    #   ncclient
    #   python-dateutil
    #   pyvmomi
<<<<<<< HEAD
=======
    #   responses
>>>>>>> aee21109
    #   textfsm
    #   transitions
    #   vcert
    #   websocket-client
smmap==5.0.0
    # via gitdb
sqlparse==0.4.4
    # via -r requirements/static/ci/common.in
strict-rfc3339==0.7
    # via -r requirements/static/ci/common.in
tempora==5.3.0
    # via
    #   -c requirements/static/ci/../pkg/py3.10/freebsd.txt
    #   portend
textfsm==1.1.3
<<<<<<< HEAD
    # via
    #   napalm
    #   netmiko
    #   ntc-templates
timelib==0.3.0
=======
    # via -r requirements/static/ci/common.in
timelib==0.2.5
>>>>>>> aee21109
    # via
    #   -c requirements/static/ci/../pkg/py3.10/freebsd.txt
    #   -r requirements/base.txt
toml==0.10.2
    # via -r requirements/static/ci/common.in
tomli==2.0.1
    # via pytest
tornado==6.3.3
    # via
    #   -c requirements/static/ci/../pkg/py3.10/freebsd.txt
    #   -r requirements/base.txt
transitions==0.9.0
    # via junos-eznc
trustme==1.1.0
    # via -r requirements/pytest.txt
ttp-templates==0.3.5
    # via napalm
ttp==0.9.5
    # via
    #   napalm
    #   ttp-templates
types-pyyaml==6.0.1
    # via responses
typing-extensions==4.8.0
    # via
    #   -c requirements/static/ci/../pkg/py3.10/freebsd.txt
    #   inflect
    #   napalm
    #   pydantic
    #   pytest-shell-utilities
    #   pytest-system-statistics
urllib3==1.26.18
    # via
    #   -c requirements/static/ci/../pkg/py3.10/freebsd.txt
    #   botocore
    #   docker
    #   kubernetes
    #   python-etcd
    #   requests
    #   responses
vcert==0.9.1 ; sys_platform != "win32"
    # via -r requirements/static/ci/common.in
virtualenv==20.24.7
    # via
    #   -r requirements/static/ci/common.in
    #   pytest-salt-factories
watchdog==3.0.0
    # via -r requirements/static/ci/common.in
websocket-client==0.40.0
    # via
    #   docker
    #   kubernetes
wempy==0.2.1
    # via -r requirements/static/ci/common.in
werkzeug==3.0.1
    # via
    #   moto
    #   pytest-httpserver
xmldiff==2.6.3
    # via -r requirements/static/ci/common.in
xmltodict==0.13.0
    # via moto
yamllint==1.32.0
    # via -r requirements/static/ci/freebsd.in
yamlordereddictloader==0.4.0
    # via junos-eznc
yarl==1.9.4
    # via
    #   -c requirements/static/ci/../pkg/py3.10/freebsd.txt
    #   aiohttp
zc.lockfile==3.0.post1
    # via
    #   -c requirements/static/ci/../pkg/py3.10/freebsd.txt
    #   cherrypy
zipp==3.16.2
    # via
    #   -c requirements/static/ci/../pkg/py3.10/freebsd.txt
    #   importlib-metadata

# The following packages are considered to be unsafe in a requirements file:
# setuptools<|MERGE_RESOLUTION|>--- conflicted
+++ resolved
@@ -132,17 +132,11 @@
     #   -c requirements/static/ci/../pkg/py3.10/freebsd.txt
     #   aiohttp
     #   aiosignal
-<<<<<<< HEAD
-future==0.18.3
+future==1.0.0
     # via
     #   napalm
     #   textfsm
 genshi==0.7.7
-=======
-future==1.0.0
-    # via textfsm
-genshi==0.7.5
->>>>>>> aee21109
     # via -r requirements/static/ci/common.in
 geomet==0.2.1.post1
     # via cassandra-driver
@@ -309,11 +303,7 @@
     # via yamllint
 platformdirs==4.0.0
     # via virtualenv
-<<<<<<< HEAD
-pluggy==1.0.0
-=======
 pluggy==1.4.0
->>>>>>> aee21109
     # via pytest
 portend==3.1.0
     # via
@@ -389,11 +379,7 @@
     # via -r requirements/pytest.txt
 pytest-system-statistics==1.0.2
     # via pytest-salt-factories
-<<<<<<< HEAD
-pytest-timeout==2.1.0
-=======
 pytest-timeout==2.3.1
->>>>>>> aee21109
     # via -r requirements/pytest.txt
 pytest==8.1.1
     # via
@@ -492,15 +478,11 @@
     #   ncclient
     #   python-dateutil
     #   pyvmomi
-<<<<<<< HEAD
-=======
-    #   responses
->>>>>>> aee21109
     #   textfsm
     #   transitions
     #   vcert
     #   websocket-client
-smmap==5.0.0
+smmap==5.0.1
     # via gitdb
 sqlparse==0.4.4
     # via -r requirements/static/ci/common.in
@@ -511,16 +493,12 @@
     #   -c requirements/static/ci/../pkg/py3.10/freebsd.txt
     #   portend
 textfsm==1.1.3
-<<<<<<< HEAD
-    # via
+    # via
+    #   -r requirements/static/ci/common.in
     #   napalm
     #   netmiko
     #   ntc-templates
 timelib==0.3.0
-=======
-    # via -r requirements/static/ci/common.in
-timelib==0.2.5
->>>>>>> aee21109
     # via
     #   -c requirements/static/ci/../pkg/py3.10/freebsd.txt
     #   -r requirements/base.txt
