--- conflicted
+++ resolved
@@ -26,13 +26,7 @@
         bid start eventing
         # Start the functionmanage framer
         bid start functionmanager
-<<<<<<< HEAD
-        #bid start manager #started below in bootstrap<<router>
-=======
-        # Start the manage framer
-        bid start manager
         # Start the outbound framer
->>>>>>> 69b6a1c3
         bid start outbound
         bid start scheduler
 
@@ -88,7 +82,8 @@
         go router
 
     frame router
-        #bid start manager #start alive presence from minion side
+        # start the manager framer
+        bid start manager #start alive presence from minion side
         do salt raet router
         go pillar if .salt.var.pillar_refresh
         go loading if .salt.var.module_refresh
