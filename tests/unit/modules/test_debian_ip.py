--- conflicted
+++ resolved
@@ -5,10 +5,7 @@
 
 # Import Python libs
 from __future__ import absolute_import, print_function, unicode_literals
-<<<<<<< HEAD
 from collections import OrderedDict as odict
-=======
->>>>>>> 4577c211
 import tempfile
 
 # Import Salt Testing Libs
@@ -23,11 +20,8 @@
 
 # Import Salt Libs
 import salt.modules.debian_ip as debian_ip
-<<<<<<< HEAD
-import salt.utils
-=======
+import salt.utils.files
 import salt.utils.platform
->>>>>>> 4577c211
 
 # Import third party libs
 import jinja2.exceptions
