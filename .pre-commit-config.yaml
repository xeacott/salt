---
default_language_version:
  python: python3

exclude: ^(doc/_static/.*|doc/_themes/.*)$
repos:

  - repo: https://github.com/pre-commit/pre-commit-hooks
    rev: v4.5.0
    hooks:
      - id: check-merge-conflict  # Check for files that contain merge conflict strings.
      - id: trailing-whitespace   # Trims trailing whitespace.
        args:
          - --markdown-linebreak-ext=md
        exclude: >
          (?x)^(
            pkg/macos/pkg-resources/.*\.rtf
          )$

      - id: mixed-line-ending     # Replaces or checks mixed line ending.
        args:
          - --fix=lf
      - id: end-of-file-fixer     # Makes sure files end in a newline and only a newline.
      - id: check-ast             # Simply check whether files parse as valid python.
        exclude: >
          (?x)^(
            templates/.*
          )$
      - id: check-case-conflict   # Check for files with names that would conflict on a
                                  # case-insensitive filesystem like MacOS HFS+ or Windows FAT.
      - id: check-json            # Attempts to load all json files to verify syntax.
      - id: check-symlinks        # Checks for symlinks which do not point to anything.
      - id: debug-statements      # Check for debugger imports and py37+ breakpoint() calls in python source.
        exclude: >
          (?x)^(
            templates/.*
          )$
      - id: fix-byte-order-marker # removes UTF-8 byte order marker
      - id: forbid-submodules     # forbids any submodules in the repository.
      - id: fix-encoding-pragma   # Remove `# -*- coding: utf-8 -*-` from the top of python files.
        args:
          - --remove
        exclude: >
          (?x)^(
            salt/ext/.*
          )$

  - repo: https://github.com/saltstack/python-tools-scripts
    rev: "0.20.0"
    hooks:
      - id: tools
        alias: check-changelog-entries
        name: Check Changelog Entries
        args:
          - pre-commit
          - changelog
          - pre-commit-checks

      - id: tools
        alias: generate-workflows
        name: Generate GitHub Workflow Templates
        files: ^(cicd/shared-gh-workflows-context\.yml|tools/precommit/workflows\.py|.github/workflows/templates/.*)$
        pass_filenames: false
        args:
          - pre-commit
          - workflows
          - generate-workflows

      - id: tools
        alias: actionlint
        name: Lint GitHub Actions Workflows
        files: "^.github/workflows/"
        types:
          - yaml
        args:
          - pre-commit
          - workflows
          - actionlint

      - id: tools
        alias: check-docs
        name: Check Docs
        files: ^(salt/.*\.py|doc/ref/.*\.rst)$
        args:
          - pre-commit
          - docs
          - check

      - id: tools
        alias: check-docstrings
        name: Check docstrings
        files: salt/.*\.py$
        exclude: >
            (?x)^(
                templates/.*|
                salt/ext/.*|
            )$
        args:
          - pre-commit
          - docstrings
          - check

      - id: tools
        alias: check-known-missing-docstrings
        name: Check Known Missing Docstrings
        stages: [manual]
        files: salt/.*\.py$
        exclude: >
            (?x)^(
                templates/.*|
                salt/ext/.*|
            )$
        args:
          - pre-commit
          - docstrings
          - check

      - id: tools
        alias: loader-check-virtual
        name: Check loader modules __virtual__
        files: salt/.*\.py$
        exclude: >
            (?x)^(
                templates/.*|
                salt/ext/.*|
            )$
        args:
          - pre-commit
          - salt-loaders
          - check-virtual

      - id: tools
        alias: check-filemap
        name: Check Filename Map Change Matching
        files: ^tests/(filename_map\.yml|.*\.py)$
        pass_filenames: false
        args:
          - pre-commit
          - filemap
          - check

  # ----- Packaging Requirements ------------------------------------------------------------------------------------>

  - repo: https://github.com/saltstack/pip-tools-compile-impersonate
    rev: "4.8"
    hooks:

      - id: pip-tools-compile
        alias: compile-pkg-linux-3.8-zmq-requirements
        name: Linux Packaging Py3.8 ZeroMQ Requirements
        files: ^requirements/((base|zeromq|crypto)\.txt|static/pkg/(linux\.in|py3\.8/linux\.txt))$
        pass_filenames: false
        args:
          - -v
          - --build-isolation
          - --py-version=3.8
          - --platform=linux
          - --include=requirements/base.txt
          - --include=requirements/zeromq.txt
          - --no-emit-index-url
          - requirements/static/pkg/linux.in

      - id: pip-tools-compile
        alias: compile-pkg-linux-3.9-zmq-requirements
        name: Linux Packaging Py3.9 ZeroMQ Requirements
        files: ^requirements/((base|zeromq|crypto)\.txt|static/pkg/(linux\.in|py3\.9/linux\.txt))$
        pass_filenames: false
        args:
          - -v
          - --build-isolation
          - --py-version=3.9
          - --platform=linux
          - --include=requirements/base.txt
          - --include=requirements/zeromq.txt
          - --no-emit-index-url
          - requirements/static/pkg/linux.in

      - id: pip-tools-compile
        alias: compile-pkg-linux-3.10-zmq-requirements
        name: Linux Packaging Py3.10 ZeroMQ Requirements
        files: ^requirements/((base|zeromq|crypto)\.txt|static/pkg/(linux\.in|py3\.10/linux\.txt))$
        pass_filenames: false
        args:
          - -v
          - --build-isolation
          - --py-version=3.10
          - --platform=linux
          - --include=requirements/base.txt
          - --include=requirements/zeromq.txt
          - --no-emit-index-url
          - requirements/static/pkg/linux.in

      - id: pip-tools-compile
        alias: compile-pkg-linux-3.11-zmq-requirements
        name: Linux Packaging Py3.11 ZeroMQ Requirements
        files: ^requirements/((base|zeromq|crypto)\.txt|static/pkg/(linux\.in|py3\.11/linux\.txt))$
        pass_filenames: false
        args:
          - -v
          - --build-isolation
          - --py-version=3.11
          - --platform=linux
          - --include=requirements/base.txt
          - --include=requirements/zeromq.txt
          - --no-emit-index-url
          - requirements/static/pkg/linux.in

      - id: pip-tools-compile
        alias: compile-pkg-linux-3.12-zmq-requirements
        name: Linux Packaging Py3.12 ZeroMQ Requirements
        files: ^requirements/((base|zeromq|crypto)\.txt|static/pkg/(linux\.in|py3\.12/linux\.txt))$
        pass_filenames: false
        args:
          - -v
          - --build-isolation
          - --py-version=3.12
          - --platform=linux
          - --include=requirements/base.txt
          - --include=requirements/zeromq.txt
          - --no-emit-index-url
          - requirements/static/pkg/linux.in


      - id: pip-tools-compile
        alias: compile-pkg-freebsd-3.8-zmq-requirements
        name: FreeBSD Packaging Py3.8 ZeroMQ Requirements
        files: ^requirements/((base|zeromq|crypto)\.txt|static/pkg/(freebsd\.in|py3\.8/freebsd\.txt))$
        pass_filenames: false
        args:
          - -v
          - --build-isolation
          - --py-version=3.8
          - --platform=freebsd
          - --include=requirements/base.txt
          - --include=requirements/zeromq.txt
          - --no-emit-index-url
          - requirements/static/pkg/freebsd.in

      - id: pip-tools-compile
        alias: compile-pkg-freebsd-3.9-zmq-requirements
        name: FreeBSD Packaging Py3.9 ZeroMQ Requirements
        files: ^requirements/((base|zeromq|crypto)\.txt|static/pkg/(freebsd\.in|py3\.9/freebsd\.txt))$
        pass_filenames: false
        args:
          - -v
          - --build-isolation
          - --py-version=3.9
          - --platform=freebsd
          - --include=requirements/base.txt
          - --include=requirements/zeromq.txt
          - --no-emit-index-url
          - requirements/static/pkg/freebsd.in

      - id: pip-tools-compile
        alias: compile-pkg-freebsd-3.10-zmq-requirements
        name: FreeBSD Packaging Py3.10 ZeroMQ Requirements
        files: ^requirements/((base|zeromq|crypto)\.txt|static/pkg/(freebsd\.in|py3\.10/freebsd\.txt))$
        pass_filenames: false
        args:
          - -v
          - --build-isolation
          - --py-version=3.10
          - --platform=freebsd
          - --include=requirements/base.txt
          - --include=requirements/zeromq.txt
          - --no-emit-index-url
          - requirements/static/pkg/freebsd.in

      - id: pip-tools-compile
        alias: compile-pkg-freebsd-3.11-zmq-requirements
        name: FreeBSD Packaging Py3.11 ZeroMQ Requirements
        files: ^requirements/((base|zeromq|crypto)\.txt|static/pkg/(freebsd\.in|py3\.11/freebsd\.txt))$
        pass_filenames: false
        args:
          - -v
          - --build-isolation
          - --py-version=3.11
          - --platform=freebsd
          - --include=requirements/base.txt
          - --include=requirements/zeromq.txt
          - --no-emit-index-url
          - requirements/static/pkg/freebsd.in

      - id: pip-tools-compile
        alias: compile-pkg-freebsd-3.12-zmq-requirements
        name: FreeBSD Packaging Py3.12 ZeroMQ Requirements
        files: ^requirements/((base|zeromq|crypto)\.txt|static/pkg/(freebsd\.in|py3\.12/freebsd\.txt))$
        pass_filenames: false
        args:
          - -v
          - --build-isolation
          - --py-version=3.12
          - --platform=freebsd
          - --include=requirements/base.txt
          - --include=requirements/zeromq.txt
          - --no-emit-index-url
          - requirements/static/pkg/freebsd.in

      - id: pip-tools-compile
        alias: compile-pkg-darwin-3.9-zmq-requirements
        name: Darwin Packaging Py3.9 ZeroMQ Requirements
        files: ^(requirements/((base|zeromq|crypto|darwin)\.txt|static/pkg/(darwin\.in|py3\.9/darwin\.txt)))$
        pass_filenames: false
        args:
          - -v
          - --build-isolation
          - --py-version=3.9
          - --platform=darwin
          - --include=requirements/darwin.txt
          - --no-emit-index-url
          - requirements/static/pkg/darwin.in

      - id: pip-tools-compile
        alias: compile-pkg-darwin-3.10-zmq-requirements
        name: Darwin Packaging Py3.10 ZeroMQ Requirements
        files: ^(requirements/((base|zeromq|crypto|darwin)\.txt|static/pkg/(darwin\.in|py3\.10/darwin\.txt)))$
        pass_filenames: false
        args:
          - -v
          - --build-isolation
          - --py-version=3.10
          - --platform=darwin
          - --include=requirements/darwin.txt
          - --no-emit-index-url
          - requirements/static/pkg/darwin.in

      - id: pip-tools-compile
        alias: compile-pkg-darwin-3.11-zmq-requirements
        name: Darwin Packaging Py3.11 ZeroMQ Requirements
        files: ^(requirements/((base|zeromq|crypto|darwin)\.txt|static/pkg/(darwin\.in|py3\.11/darwin\.txt)))$
        pass_filenames: false
        args:
          - -v
          - --build-isolation
          - --py-version=3.11
          - --platform=darwin
          - --include=requirements/darwin.txt
          - --no-emit-index-url
          - requirements/static/pkg/darwin.in

      - id: pip-tools-compile
        alias: compile-pkg-darwin-3.12-zmq-requirements
        name: Darwin Packaging Py3.12 ZeroMQ Requirements
        files: ^(requirements/((base|zeromq|crypto|darwin)\.txt|static/pkg/(darwin\.in|py3\.12/darwin\.txt)))$
        pass_filenames: false
        args:
          - -v
          - --build-isolation
          - --py-version=3.12
          - --platform=darwin
          - --include=requirements/darwin.txt
          - --no-emit-index-url
          - requirements/static/pkg/darwin.in

      - id: pip-tools-compile
        alias: compile-pkg-windows-3.8-zmq-requirements
        name: Windows Packaging Py3.8 ZeroMQ Requirements
        files: ^requirements/((base|zeromq|crypto|windows)\.txt|static/pkg/(windows\.in|py3\.8/windows\.txt))$
        pass_filenames: false
        args:
          - -v
          - --build-isolation
          - --py-version=3.8
          - --platform=windows
          - --include=requirements/windows.txt
          - --no-emit-index-url
          - requirements/static/pkg/windows.in

      - id: pip-tools-compile
        alias: compile-pkg-windows-3.9-zmq-requirements
        name: Windows Packaging Py3.9 ZeroMQ Requirements
        files: ^requirements/((base|zeromq|crypto|windows)\.txt|static/pkg/(windows\.in|py3\.9/windows\.txt))$
        pass_filenames: false
        args:
          - -v
          - --build-isolation
          - --py-version=3.9
          - --platform=windows
          - --include=requirements/windows.txt
          - --no-emit-index-url
          - requirements/static/pkg/windows.in

      - id: pip-tools-compile
        alias: compile-pkg-windows-3.10-zmq-requirements
        name: Windows Packaging Py3.10 ZeroMQ Requirements
        files: ^requirements/((base|zeromq|crypto|windows)\.txt|static/pkg/(windows\.in|py3\.10/windows\.txt))$
        pass_filenames: false
        args:
          - -v
          - --build-isolation
          - --py-version=3.10
          - --platform=windows
          - --include=requirements/windows.txt
          - --no-emit-index-url
          - requirements/static/pkg/windows.in

      - id: pip-tools-compile
        alias: compile-pkg-windows-3.11-zmq-requirements
        name: Windows Packaging Py3.11 ZeroMQ Requirements
        files: ^requirements/((base|zeromq|crypto|windows)\.txt|static/pkg/(windows\.in|py3\.11/windows\.txt))$
        pass_filenames: false
        args:
          - -v
          - --build-isolation
          - --py-version=3.11
          - --platform=windows
          - --include=requirements/windows.txt
          - --no-emit-index-url
          - requirements/static/pkg/windows.in

      - id: pip-tools-compile
        alias: compile-pkg-windows-3.12-zmq-requirements
        name: Windows Packaging Py3.12 ZeroMQ Requirements
        files: ^requirements/((base|zeromq|crypto|windows)\.txt|static/pkg/(windows\.in|py3\.12/windows\.txt))$
        pass_filenames: false
        args:
          - -v
          - --build-isolation
          - --py-version=3.12
          - --platform=windows
          - --include=requirements/windows.txt
          - --no-emit-index-url
          - requirements/static/pkg/windows.in

  # <---- Packaging Requirements -------------------------------------------------------------------------------------

  # ----- CI Requirements ------------------------------------------------------------------------------------------->
      - id: pip-tools-compile
        alias: compile-ci-linux-3.8-zmq-requirements
        name: Linux CI Py3.8 ZeroMQ Requirements
        files: ^requirements/((base|zeromq|pytest)\.txt|static/((ci|pkg)/(linux\.in|common\.in)|py3\.8/linux\.txt))$
        pass_filenames: false
        args:
          - -v
          - --build-isolation
          - --py-version=3.8
          - --platform=linux
          - --include=requirements/base.txt
          - --include=requirements/zeromq.txt
          - --include=requirements/pytest.txt
          - --include=requirements/static/pkg/linux.in
          - --include=requirements/static/ci/common.in
          - --no-emit-index-url
          - requirements/static/ci/linux.in

      - id: pip-tools-compile
        alias: compile-ci-linux-3.9-zmq-requirements
        name: Linux CI Py3.9 ZeroMQ Requirements
        files: ^requirements/((base|zeromq|pytest)\.txt|static/((ci|pkg)/(linux\.in|common\.in)|py3\.9/linux\.txt))$
        pass_filenames: false
        args:
          - -v
          - --build-isolation
          - --py-version=3.9
          - --platform=linux
          - --include=requirements/base.txt
          - --include=requirements/zeromq.txt
          - --include=requirements/pytest.txt
          - --include=requirements/static/pkg/linux.in
          - --include=requirements/static/ci/common.in
          - --no-emit-index-url
          - requirements/static/ci/linux.in

      - id: pip-tools-compile
        alias: compile-ci-linux-3.10-zmq-requirements
        name: Linux CI Py3.10 ZeroMQ Requirements
        files: ^requirements/((base|zeromq|pytest)\.txt|static/((ci|pkg)/(linux\.in|common\.in)|py3\.10/linux\.txt))$
        pass_filenames: false
        args:
          - -v
          - --build-isolation
          - --py-version=3.10
          - --platform=linux
          - --include=requirements/base.txt
          - --include=requirements/zeromq.txt
          - --include=requirements/pytest.txt
          - --include=requirements/static/pkg/linux.in
          - --include=requirements/static/ci/common.in
          - --no-emit-index-url
          - requirements/static/ci/linux.in

      - id: pip-tools-compile
        alias: compile-ci-linux-3.11-zmq-requirements
        name: Linux CI Py3.11 ZeroMQ Requirements
        files: ^requirements/((base|zeromq|pytest)\.txt|static/((ci|pkg)/(linux\.in|common\.in)|py3\.11/linux\.txt))$
        pass_filenames: false
        args:
          - -v
          - --build-isolation
          - --py-version=3.11
          - --platform=linux
          - --include=requirements/base.txt
          - --include=requirements/zeromq.txt
          - --include=requirements/pytest.txt
          - --include=requirements/static/pkg/linux.in
          - --include=requirements/static/ci/common.in
          - --no-emit-index-url
          - requirements/static/ci/linux.in

      - id: pip-tools-compile
        alias: compile-ci-linux-3.12-zmq-requirements
        name: Linux CI Py3.12 ZeroMQ Requirements
        files: ^requirements/((base|zeromq|pytest)\.txt|static/((ci|pkg)/(linux\.in|common\.in)|py3\.12/linux\.txt))$
        pass_filenames: false
        args:
          - -v
          - --build-isolation
          - --py-version=3.12
          - --platform=linux
          - --include=requirements/base.txt
          - --include=requirements/zeromq.txt
          - --include=requirements/pytest.txt
          - --include=requirements/static/pkg/linux.in
          - --include=requirements/static/ci/common.in
          - --no-emit-index-url
          - requirements/static/ci/linux.in

      - id: pip-tools-compile
        alias: compile-ci-linux-crypto-3.8-requirements
        name: Linux CI Py3.8 Crypto Requirements
        files: ^requirements/(crypto\.txt|static/ci/(crypto\.in|py3\.8/linux-crypto\.txt))$
        pass_filenames: false
        args:
          - -v
          - --build-isolation
          - --py-version=3.8
          - --platform=linux
          - --out-prefix=linux
          - --no-emit-index-url
          - requirements/static/ci/crypto.in

      - id: pip-tools-compile
        alias: compile-ci-linux-crypto-3.9-requirements
        name: Linux CI Py3.9 Crypto Requirements
        files: ^requirements/(crypto\.txt|static/ci/(crypto\.in|py3\.9/linux-crypto\.txt))$
        pass_filenames: false
        args:
          - -v
          - --build-isolation
          - --py-version=3.9
          - --platform=linux
          - --out-prefix=linux
          - --no-emit-index-url
          - requirements/static/ci/crypto.in

      - id: pip-tools-compile
        alias: compile-ci-linux-crypto-3.10-requirements
        name: Linux CI Py3.10 Crypto Requirements
        files: ^requirements/(crypto\.txt|static/ci/(crypto\.in|py3\.10/linux-crypto\.txt))$
        pass_filenames: false
        args:
          - -v
          - --build-isolation
          - --py-version=3.10
          - --platform=linux
          - --out-prefix=linux
          - --no-emit-index-url
          - requirements/static/ci/crypto.in

      - id: pip-tools-compile
        alias: compile-ci-linux-crypto-3.11-requirements
        name: Linux CI Py3.11 Crypto Requirements
        files: ^requirements/(crypto\.txt|static/ci/(crypto\.in|py3\.11/linux-crypto\.txt))$
        pass_filenames: false
        args:
          - -v
          - --build-isolation
          - --py-version=3.11
          - --platform=linux
          - --out-prefix=linux
          - --no-emit-index-url
          - requirements/static/ci/crypto.in

      - id: pip-tools-compile
        alias: compile-ci-linux-crypto-3.12-requirements
        name: Linux CI Py3.12 Crypto Requirements
        files: ^requirements/(crypto\.txt|static/ci/(crypto\.in|py3\.12/linux-crypto\.txt))$
        pass_filenames: false
        args:
          - -v
          - --build-isolation
          - --py-version=3.12
          - --platform=linux
          - --out-prefix=linux
          - --no-emit-index-url
          - requirements/static/ci/crypto.in


      - id: pip-tools-compile
        alias: compile-ci-freebsd-3.8-zmq-requirements
        name: FreeBSD CI Py3.8 ZeroMQ Requirements
        files: ^requirements/((base|zeromq|pytest)\.txt|static/((ci|pkg)/((freebsd|common)\.in|py3\.8/freebsd\.txt)))$
        pass_filenames: false
        args:
          - -v
          - --build-isolation
          - --py-version=3.8
          - --platform=freebsd
          - --include=requirements/base.txt
          - --include=requirements/zeromq.txt
          - --include=requirements/pytest.txt
          - --include=requirements/static/pkg/freebsd.in
          - --include=requirements/static/ci/common.in
          - --no-emit-index-url
          - requirements/static/ci/freebsd.in

      - id: pip-tools-compile
        alias: compile-ci-freebsd-3.9-zmq-requirements
        name: FreeBSD CI Py3.9 ZeroMQ Requirements
        files: ^requirements/((base|zeromq|pytest)\.txt|static/((ci|pkg)/((freebsd|common)\.in|py3\.9/freebsd\.txt)))$
        pass_filenames: false
        args:
          - -v
          - --build-isolation
          - --py-version=3.9
          - --platform=freebsd
          - --include=requirements/base.txt
          - --include=requirements/zeromq.txt
          - --include=requirements/pytest.txt
          - --include=requirements/static/pkg/freebsd.in
          - --include=requirements/static/ci/common.in
          - --no-emit-index-url
          - requirements/static/ci/freebsd.in

      - id: pip-tools-compile
        alias: compile-ci-freebsd-3.10-zmq-requirements
        name: FreeBSD CI Py3.10 ZeroMQ Requirements
        files: ^requirements/((base|zeromq|pytest)\.txt|static/((ci|pkg)/((freebsd|common)\.in|py3\.10/freebsd\.txt)))$
        pass_filenames: false
        args:
          - -v
          - --build-isolation
          - --py-version=3.10
          - --platform=freebsd
          - --include=requirements/base.txt
          - --include=requirements/zeromq.txt
          - --include=requirements/pytest.txt
          - --include=requirements/static/pkg/freebsd.in
          - --include=requirements/static/ci/common.in
          - --no-emit-index-url
          - requirements/static/ci/freebsd.in

      - id: pip-tools-compile
        alias: compile-ci-freebsd-3.11-zmq-requirements
        name: FreeBSD CI Py3.11 ZeroMQ Requirements
        files: ^requirements/((base|zeromq|pytest)\.txt|static/((ci|pkg)/((freebsd|common)\.in|py3\.11/freebsd\.txt)))$
        pass_filenames: false
        args:
          - -v
          - --build-isolation
          - --py-version=3.11
          - --platform=freebsd
          - --include=requirements/base.txt
          - --include=requirements/zeromq.txt
          - --include=requirements/pytest.txt
          - --include=requirements/static/pkg/freebsd.in
          - --include=requirements/static/ci/common.in
          - --no-emit-index-url
          - requirements/static/ci/freebsd.in

      - id: pip-tools-compile
        alias: compile-ci-freebsd-3.12-zmq-requirements
        name: FreeBSD CI Py3.12 ZeroMQ Requirements
        files: ^requirements/((base|zeromq|pytest)\.txt|static/((ci|pkg)/(freebsd|common)\.in|py3\.12/freebsd\.txt))$
        pass_filenames: false
        args:
          - -v
          - --build-isolation
          - --py-version=3.12
          - --platform=freebsd
          - --include=requirements/base.txt
          - --include=requirements/zeromq.txt
          - --include=requirements/pytest.txt
          - --include=requirements/static/pkg/freebsd.in
          - --include=requirements/static/ci/common.in
          - --no-emit-index-url
          - requirements/static/ci/freebsd.in

      - id: pip-tools-compile
        alias: compile-ci-freebsd-crypto-3.8-requirements
        name: FreeBSD CI Py3.8 Crypto Requirements
        files: ^requirements/(crypto\.txt|static/ci/(crypto\.in|py3\.8/freebsd-crypto\.txt))$
        pass_filenames: false
        args:
          - -v
          - --build-isolation
          - --py-version=3.8
          - --platform=freebsd
          - --out-prefix=freebsd
          - --no-emit-index-url
          - requirements/static/ci/crypto.in

      - id: pip-tools-compile
        alias: compile-ci-freebsd-crypto-3.9-requirements
        name: FreeBSD CI Py3.9 Crypto Requirements
        files: ^requirements/(crypto\.txt|static/ci/(crypto\.in|py3\.9/freebsd-crypto\.txt))$
        pass_filenames: false
        args:
          - -v
          - --build-isolation
          - --build-isolation
          - --py-version=3.9
          - --platform=freebsd
          - --out-prefix=freebsd
          - --no-emit-index-url
          - requirements/static/ci/crypto.in

      - id: pip-tools-compile
        alias: compile-ci-freebsd-crypto-3.10-requirements
        name: FreeBSD CI Py3.10 Crypto Requirements
        files: ^requirements/(crypto\.txt|static/ci/(crypto\.in|py3\.10/freebsd-crypto\.txt))$
        pass_filenames: false
        args:
          - -v
          - --build-isolation
          - --py-version=3.10
          - --platform=freebsd
          - --out-prefix=freebsd
          - --no-emit-index-url
          - requirements/static/ci/crypto.in

      - id: pip-tools-compile
        alias: compile-ci-freebsd-crypto-3.11-requirements
        name: FreeBSD CI Py3.11 Crypto Requirements
        files: ^requirements/(crypto\.txt|static/ci/(crypto\.in|py3\.11/freebsd-crypto\.txt))$
        pass_filenames: false
        args:
          - -v
          - --build-isolation
          - --py-version=3.11
          - --platform=freebsd
          - --out-prefix=freebsd
          - --no-emit-index-url
          - requirements/static/ci/crypto.in

      - id: pip-tools-compile
        alias: compile-ci-freebsd-crypto-3.12-requirements
        name: FreeBSD CI Py3.12 Crypto Requirements
        files: ^requirements/(crypto\.txt|static/ci/(crypto\.in|py3\.12/freebsd-crypto\.txt))$
        pass_filenames: false
        args:
          - -v
          - --build-isolation
          - --py-version=3.12
          - --platform=freebsd
          - --out-prefix=freebsd
          - --no-emit-index-url
          - requirements/static/ci/crypto.in

      - id: pip-tools-compile
        alias: compile-ci-darwin-3.9-zmq-requirements
        name: Darwin CI Py3.9 ZeroMQ Requirements
        files: ^requirements/((base|zeromq|pytest)\.txt|static/((ci|pkg)/((darwin|common)\.in|py3\.9/darwin\.txt)))$
        pass_filenames: false
        args:
          - -v
          - --build-isolation
          - --py-version=3.9
          - --platform=darwin
          - --include=requirements/darwin.txt
          - --include=requirements/pytest.txt
          - --include=requirements/static/pkg/darwin.in
          - --include=requirements/static/ci/common.in
          - --no-emit-index-url
          - requirements/static/ci/darwin.in

      - id: pip-tools-compile
        alias: compile-ci-darwin-3.10-zmq-requirements
        name: Darwin CI Py3.10 ZeroMQ Requirements
        files: ^requirements/((base|zeromq|pytest)\.txt|static/((ci|pkg)/((darwin|common)\.in|py3\.10/darwin\.txt)))$
        pass_filenames: false
        args:
          - -v
          - --build-isolation
          - --py-version=3.10
          - --platform=darwin
          - --include=requirements/darwin.txt
          - --include=requirements/pytest.txt
          - --include=requirements/static/pkg/darwin.in
          - --include=requirements/static/ci/common.in
          - --no-emit-index-url
          - requirements/static/ci/darwin.in

      - id: pip-tools-compile
        alias: compile-ci-darwin-3.11-zmq-requirements
        name: Darwin CI Py3.11 ZeroMQ Requirements
        files: ^requirements/((base|zeromq|pytest)\.txt|static/((ci|pkg)/((darwin|common)\.in|py3\.11/darwin\.txt)))$
        pass_filenames: false
        args:
          - -v
          - --build-isolation
          - --py-version=3.11
          - --platform=darwin
          - --include=requirements/darwin.txt
          - --include=requirements/pytest.txt
          - --include=requirements/static/pkg/darwin.in
          - --include=requirements/static/ci/common.in
          - --no-emit-index-url
          - requirements/static/ci/darwin.in

      - id: pip-tools-compile
        alias: compile-ci-darwin-3.12-zmq-requirements
        name: Darwin CI Py3.12 ZeroMQ Requirements
        files: ^(requirements/((base|zeromq|pytest)\.txt|static/((ci|pkg)/(darwin|common)\.in|py3\.12/darwin\.txt)))$
        pass_filenames: false
        args:
          - -v
          - --build-isolation
          - --py-version=3.12
          - --platform=darwin
          - --include=requirements/darwin.txt
          - --include=requirements/pytest.txt
          - --include=requirements/static/pkg/darwin.in
          - --include=requirements/static/ci/common.in
          - --no-emit-index-url
          - requirements/static/ci/darwin.in

      - id: pip-tools-compile
        alias: compile-ci-darwin-crypto-3.9-requirements
        name: Darwin CI Py3.9 Crypto Requirements
        files: ^requirements/(crypto\.txt|static/ci/(crypto\.in|py3\.9/darwin-crypto\.txt))$
        pass_filenames: false
        args:
          - -v
          - --build-isolation
          - --py-version=3.9
          - --platform=darwin
          - --out-prefix=darwin
          - --no-emit-index-url
          - requirements/static/ci/crypto.in

      - id: pip-tools-compile
        alias: compile-ci-darwin-crypto-3.10-requirements
        name: Darwin CI Py3.10 Crypto Requirements
        files: ^requirements/(crypto\.txt|static/ci/(crypto\.in|py3\.10/darwin-crypto\.txt))$
        pass_filenames: false
        args:
          - -v
          - --build-isolation
          - --py-version=3.10
          - --platform=darwin
          - --out-prefix=darwin
          - --no-emit-index-url
          - requirements/static/ci/crypto.in

      - id: pip-tools-compile
        alias: compile-ci-darwin-crypto-3.11-requirements
        name: Darwin CI Py3.11 Crypto Requirements
        files: ^requirements/(crypto\.txt|static/ci/(crypto\.in|py3\.11/darwin-crypto\.txt))$
        pass_filenames: false
        args:
          - -v
          - --build-isolation
          - --py-version=3.11
          - --platform=darwin
          - --out-prefix=darwin
          - --no-emit-index-url
          - requirements/static/ci/crypto.in

      - id: pip-tools-compile
        alias: compile-ci-darwin-crypto-3.12-requirements
        name: Darwin CI Py3.12 Crypto Requirements
        files: ^requirements/(crypto\.txt|static/ci/(crypto\.in|py3\.12/darwin-crypto\.txt))$
        pass_filenames: false
        args:
          - -v
          - --build-isolation
          - --py-version=3.12
          - --platform=darwin
          - --out-prefix=darwin
          - --no-emit-index-url
          - requirements/static/ci/crypto.in

      - id: pip-tools-compile
        alias: compile-ci-windows-3.8-zmq-requirements
        name: Windows CI Py3.8 ZeroMQ Requirements
        files: ^requirements/((base|zeromq|pytest)\.txt|static/((ci|pkg)/((windows|common)\.in|py3\.8/windows\.txt)))$
        pass_filenames: false
        args:
          - -v
          - --build-isolation
          - --py-version=3.8
          - --platform=windows
          - --include=requirements/windows.txt
          - --include=requirements/pytest.txt
          - --include=requirements/static/pkg/windows.in
          - --include=requirements/static/ci/common.in
          - --no-emit-index-url
          - requirements/static/ci/windows.in

      - id: pip-tools-compile
        alias: compile-ci-windows-3.9-zmq-requirements
        name: Windows CI Py3.9 ZeroMQ Requirements
        files: ^requirements/((base|zeromq|pytest)\.txt|static/((ci|pkg)/((windows|common)\.in|py3\.9/windows\.txt)))$
        pass_filenames: false
        args:
          - -v
          - --build-isolation
          - --py-version=3.9
          - --platform=windows
          - --include=requirements/windows.txt
          - --include=requirements/pytest.txt
          - --include=requirements/static/pkg/windows.in
          - --include=requirements/static/ci/common.in
          - --no-emit-index-url
          - requirements/static/ci/windows.in

      - id: pip-tools-compile
        alias: compile-ci-windows-3.10-zmq-requirements
        name: Windows CI Py3.10 ZeroMQ Requirements
        files: ^requirements/((base|zeromq|pytest)\.txt|static/((ci|pkg)/((windows|common)\.in|py3\.10/windows\.txt)))$
        pass_filenames: false
        args:
          - -v
          - --build-isolation
          - --py-version=3.10
          - --platform=windows
          - --include=requirements/windows.txt
          - --include=requirements/pytest.txt
          - --include=requirements/static/pkg/windows.in
          - --include=requirements/static/ci/common.in
          - --no-emit-index-url
          - requirements/static/ci/windows.in

      - id: pip-tools-compile
        alias: compile-ci-windows-3.11-zmq-requirements
        name: Windows CI Py3.11 ZeroMQ Requirements
        files: ^requirements/((base|zeromq|pytest)\.txt|static/((ci|pkg)/((windows|common)\.in|py3\.11/windows\.txt)))$
        pass_filenames: false
        args:
          - -v
          - --build-isolation
          - --py-version=3.11
          - --platform=windows
          - --include=requirements/windows.txt
          - --include=requirements/pytest.txt
          - --include=requirements/static/pkg/windows.in
          - --include=requirements/static/ci/common.in
          - --no-emit-index-url
          - requirements/static/ci/windows.in

      - id: pip-tools-compile
        alias: compile-ci-windows-3.12-zmq-requirements
        name: Windows CI Py3.12 ZeroMQ Requirements
        files: requirements/((base|zeromq|pytest)\.txt|static/((ci|pkg)/(windows|common)\.in|py3\.12/windows\.txt))$
        pass_filenames: false
        args:
          - -v
          - --build-isolation
          - --py-version=3.12
          - --platform=windows
          - --include=requirements/windows.txt
          - --include=requirements/pytest.txt
          - --include=requirements/static/pkg/windows.in
          - --include=requirements/static/ci/common.in
          - --no-emit-index-url
          - requirements/static/ci/windows.in

      - id: pip-tools-compile
        alias: compile-ci-windows-crypto-3.8-requirements
        name: Windows CI Py3.8 Crypto Requirements
        files: ^requirements/(crypto\.txt|static/ci/(crypto\.in|py3\.8/windows-crypto\.txt))$
        pass_filenames: false
        args:
          - -v
          - --build-isolation
          - --py-version=3.8
          - --platform=windows
          - --out-prefix=windows
          - --no-emit-index-url
          - requirements/static/ci/crypto.in

      - id: pip-tools-compile
        alias: compile-ci-windows-crypto-3.9-requirements
        name: Windows CI Py3.9 Crypto Requirements
        files: ^requirements/(crypto\.txt|static/ci/(crypto\.in|py3\.9/windows-crypto\.txt))$
        pass_filenames: false
        args:
          - -v
          - --build-isolation
          - --py-version=3.9
          - --platform=windows
          - --out-prefix=windows
          - --no-emit-index-url
          - requirements/static/ci/crypto.in

      - id: pip-tools-compile
        alias: compile-ci-windows-crypto-3.10-requirements
        name: Windows CI Py3.10 Crypto Requirements
        files: ^requirements/(crypto\.txt|static/ci/(crypto\.in|py3\.10/windows-crypto\.txt))$
        pass_filenames: false
        args:
          - -v
          - --build-isolation
          - --py-version=3.10
          - --platform=windows
          - --out-prefix=windows
          - --no-emit-index-url
          - requirements/static/ci/crypto.in

      - id: pip-tools-compile
        alias: compile-ci-windows-crypto-3.11-requirements
        name: Windows CI Py3.11 Crypto Requirements
        files: ^requirements/(crypto\.txt|static/ci/(crypto\.in|py3\.11/windows-crypto\.txt))$
        pass_filenames: false
        args:
          - -v
          - --build-isolation
          - --py-version=3.11
          - --platform=windows
          - --out-prefix=windows
          - --no-emit-index-url
          - requirements/static/ci/crypto.in

      - id: pip-tools-compile
        alias: compile-ci-windows-crypto-3.12-requirements
        name: Windows CI Py3.12 Crypto Requirements
        files: ^requirements/(crypto\.txt|static/ci/(crypto\.in|py3\.12/windows-crypto\.txt))$
        pass_filenames: false
        args:
          - -v
          - --build-isolation
          - --py-version=3.12
          - --platform=windows
          - --out-prefix=windows
          - --no-emit-index-url
          - requirements/static/ci/crypto.in

  # <---- CI Requirements --------------------------------------------------------------------------------------------

  # ----- Cloud CI Requirements ------------------------------------------------------------------------------------->
      - id: pip-tools-compile
        alias: compile-ci-cloud-3.8-requirements
        name: Cloud CI Py3.8 Requirements
        files: ^requirements/((base|zeromq|pytest)\.txt|static/(pkg/linux\.in|ci/((cloud|common)\.in|py3\.8/cloud\.txt)))$
        pass_filenames: false
        args:
          - -v
          - --build-isolation
          - --py-version=3.8
          - --no-emit-index-url
          - requirements/static/ci/cloud.in

      - id: pip-tools-compile
        alias: compile-ci-cloud-3.9-requirements
        name: Cloud CI Py3.9 Requirements
        files: ^requirements/((base|zeromq|pytest)\.txt|static/(pkg/linux\.in|ci/((cloud|common)\.in|py3\.9/cloud\.txt)))$
        pass_filenames: false
        args:
          - -v
          - --build-isolation
          - --py-version=3.9
          - --no-emit-index-url
          - requirements/static/ci/cloud.in

      - id: pip-tools-compile
        alias: compile-ci-cloud-3.10-requirements
        name: Cloud CI Py3.10 Requirements
        files: ^requirements/((base|zeromq|pytest)\.txt|static/(pkg/linux\.in|ci/((cloud|common)\.in|py3\.10/cloud\.txt)))$
        pass_filenames: false
        args:
          - -v
          - --build-isolation
          - --py-version=3.10
          - --no-emit-index-url
          - requirements/static/ci/cloud.in

      - id: pip-tools-compile
        alias: compile-ci-cloud-3.11-requirements
        name: Cloud CI Py3.11 Requirements
        files: ^requirements/((base|zeromq|pytest)\.txt|static/(pkg/linux\.in|ci/((cloud|common)\.in|py3\.11/cloud\.txt)))$
        pass_filenames: false
        args:
          - -v
          - --build-isolation
          - --py-version=3.11
          - --no-emit-index-url
          - requirements/static/ci/cloud.in

      - id: pip-tools-compile
        alias: compile-ci-cloud-3.12-requirements
        name: Cloud CI Py3.12 Requirements
        files: ^requirements/((base|zeromq|pytest)\.txt|static/(pkg/linux\.in|ci/((cloud|common)\.in|py3\.12/cloud\.txt)))$
        pass_filenames: false
        args:
          - -v
          - --build-isolation
          - --py-version=3.12
          - --include=requirements/base.txt
          - --include=requirements/zeromq.txt
          - --include=requirements/pytest.txt
          - --include=requirements/static/pkg/linux.in
          - --include=requirements/static/ci/common.in
          - --no-emit-index-url
          - requirements/static/ci/cloud.in
  # <---- Cloud CI Requirements --------------------------------------------------------------------------------------

  # ----- Doc CI Requirements --------------------------------------------------------------------------------------->
      - id: pip-tools-compile
        alias: compile-doc-requirements
        name: Docs CI Py3.8 Requirements
        files: ^requirements/((base|zeromq|pytest)\.txt|static/ci/(docs|common|linux)\.in|static/pkg/linux\.in|static/pkg/.*/linux\.txt)$
        pass_filenames: false
        args:
          - -v
          - --build-isolation
          - --py-version=3.8
          - --platform=linux
          - --no-emit-index-url
          - requirements/static/ci/docs.in

      - id: pip-tools-compile
        alias: compile-doc-requirements
        name: Docs CI Py3.9 Requirements
        files: ^requirements/((base|zeromq|pytest)\.txt|static/ci/(docs|common|linux)\.in|static/pkg/linux\.in|static/pkg/.*/linux\.txt)$
        pass_filenames: false
        args:
          - -v
          - --build-isolation
          - --py-version=3.9
          - --platform=linux
          - --no-emit-index-url
          - requirements/static/ci/docs.in

      - id: pip-tools-compile
        alias: compile-doc-requirements
        name: Docs CI Py3.10 Requirements
        files: ^requirements/((base|zeromq|pytest)\.txt|static/ci/(docs|common|linux)\.in|static/pkg/linux\.in|static/pkg/.*/linux\.txt)$
        pass_filenames: false
        args:
          - -v
          - --build-isolation
          - --py-version=3.10
          - --platform=linux
          - --no-emit-index-url
          - requirements/static/ci/docs.in

      - id: pip-tools-compile
        alias: compile-doc-requirements
        name: Docs CI Py3.11 Requirements
        files: ^requirements/((base|zeromq|pytest)\.txt|static/ci/(docs|common|linux)\.in|static/pkg/linux\.in|static/pkg/.*/linux\.txt)$
        pass_filenames: false
        args:
          - -v
          - --build-isolation
          - --py-version=3.11
          - --no-emit-index-url
          - --platform=linux
          - requirements/static/ci/docs.in

      - id: pip-tools-compile
        alias: compile-doc-requirements
        name: Docs CI Py3.12 Requirements
        files: ^requirements/((base|zeromq|pytest)\.txt|static/ci/(docs|common|linux)\.in|static/pkg/linux\.in|static/pkg/.*/linux\.txt)$
        pass_filenames: false
        args:
          - -v
          - --build-isolation
          - --py-version=3.12
          - --platform=linux
          - --include=requirements/base.txt
          - --include=requirements/zeromq.txt
          - --no-emit-index-url
          - requirements/static/ci/docs.in

  # <---- Doc CI Requirements ----------------------------------------------------------------------------------------

  # ----- Lint CI Requirements -------------------------------------------------------------------------------------->
<<<<<<< HEAD
=======

>>>>>>> fcb38a54
      - id: pip-tools-compile
        alias: compile-ci-lint-3.8-requirements
        name: Lint CI Py3.8 Requirements
        files: ^requirements/((base|zeromq)\.txt|static/(pkg/linux\.in|ci/(linux\.in|common\.in|lint\.in|py3\.8/linux\.txt)))$
        pass_filenames: false
        args:
          - -v
          - --build-isolation
          - --py-version=3.8
          - --platform=linux
          - --no-emit-index-url
          - requirements/static/ci/lint.in

      - id: pip-tools-compile
        alias: compile-ci-lint-3.9-requirements
        name: Lint CI Py3.9 Requirements
        files: ^requirements/((base|zeromq)\.txt|static/(pkg/linux\.in|ci/(linux\.in|common\.in|lint\.in|py3\.9/linux\.txt)))$
        pass_filenames: false
        args:
          - -v
          - --build-isolation
          - --py-version=3.9
          - --platform=linux
          - --no-emit-index-url
          - requirements/static/ci/lint.in

      - id: pip-tools-compile
        alias: compile-ci-lint-3.10-requirements
        name: Lint CI Py3.10 Requirements
        files: ^requirements/((base|zeromq)\.txt|static/(pkg/linux\.in|ci/(linux\.in|common\.in|lint\.in|py3\.10/linux\.txt)))$
        pass_filenames: false
        args:
          - -v
          - --build-isolation
          - --py-version=3.10
          - --platform=linux
          - --no-emit-index-url
          - requirements/static/ci/lint.in

      - id: pip-tools-compile
        alias: compile-ci-lint-3.11-requirements
        name: Lint CI Py3.11 Requirements
        files: ^requirements/((base|zeromq)\.txt|static/(pkg/linux\.in|ci/(linux\.in|common\.in|lint\.in|py3\.10/linux\.txt)))$
        pass_filenames: false
        args:
          - -v
          - --build-isolation
          - --py-version=3.11
          - --platform=linux
          - --no-emit-index-url
          - requirements/static/ci/lint.in

      - id: pip-tools-compile
        alias: compile-ci-lint-3.12-requirements
        name: Lint CI Py3.12 Requirements
        files: ^requirements/((base|zeromq)\.txt|static/(pkg/linux\.in|ci/(linux\.in|common\.in|lint\.in|py3\.12/linux\.txt)))$
        pass_filenames: false
        args:
          - -v
          - --build-isolation
          - --py-version=3.12
          - --platform=linux
          - --include=requirements/base.txt
          - --include=requirements/zeromq.txt
          - --include=requirements/static/pkg/linux.in
          - --include=requirements/static/ci/linux.in
          - --include=requirements/static/ci/common.in
          - --no-emit-index-url
          - requirements/static/ci/lint.in

  # <---- Lint CI Requirements ---------------------------------------------------------------------------------------

  # ----- Changelog ------------------------------------------------------------------------------------------------->
      - id: pip-tools-compile
        alias: compile-ci-changelog-3.8-requirements
        name: Changelog CI Py3.8 Requirements
        files: ^requirements/static/ci/(changelog\.in|py3\.8/(changelog|linux)\.txt)$
        pass_filenames: false
        args:
          - -v
          - --build-isolation
          - --py-version=3.8
          - --platform=linux
          - --no-emit-index-url
          - requirements/static/ci/changelog.in

      - id: pip-tools-compile
        alias: compile-ci-changelog-3.9-requirements
        name: Changelog CI Py3.9 Requirements
        files: ^requirements/static/ci/(changelog\.in|py3\.9/(changelog|linux)\.txt)$
        pass_filenames: false
        args:
          - -v
          - --build-isolation
          - --py-version=3.9
          - --platform=linux
          - --no-emit-index-url
          - requirements/static/ci/changelog.in

      - id: pip-tools-compile
        alias: compile-ci-changelog-3.10-requirements
        name: Changelog CI Py3.10 Requirements
        files: ^requirements/static/ci/(changelog\.in|py3\.10/(changelog|linux)\.txt)$
        pass_filenames: false
        args:
          - -v
          - --build-isolation
          - --py-version=3.10
          - --platform=linux
          - --no-emit-index-url
          - requirements/static/ci/changelog.in

      - id: pip-tools-compile
        alias: compile-ci-changelog-3.11-requirements
        name: Changelog CI Py3.11 Requirements
        files: ^requirements/static/ci/(changelog\.in|py3\.11/(changelog|linux)\.txt)$
        pass_filenames: false
        args:
          - -v
          - --build-isolation
          - --py-version=3.11
          - --platform=linux
          - --no-emit-index-url
          - requirements/static/ci/changelog.in

      - id: pip-tools-compile
        alias: compile-ci-changelog-3.12-requirements
        name: Changelog CI Py3.12 Requirements
        files: ^requirements/static/ci/(changelog\.in|py3\.12/(changelog|linux)\.txt)$
        pass_filenames: false
        args:
          - -v
          - --build-isolation
          - --py-version=3.12
          - --platform=linux
          - --no-emit-index-url
          - requirements/static/ci/changelog.in
  # <---- Changelog --------------------------------------------------------------------------------------------------

  # ----- Tools ---------------------------------------------------------------------------------------------------->
      - id: pip-tools-compile
        alias: compile-ci-tools-3.9-requirements
        name: Linux CI Py3.9 Tools Requirements
        files: ^requirements/static/ci/(tools\.in|py3.9/(tools|linux)\.txt)$
        pass_filenames: false
        args:
          - -v
          - --build-isolation
          - --py-version=3.9
          - --no-emit-index-url
          - requirements/static/ci/tools.in

      - id: pip-tools-compile
        alias: compile-ci-tools-3.10-requirements
        name: Linux CI Py3.10 Tools Requirements
        files: ^requirements/static/ci/(tools\.in|py3.10/(tools|linux)\.txt)$
        pass_filenames: false
        args:
          - -v
          - --build-isolation
          - --py-version=3.10
          - --no-emit-index-url
          - requirements/static/ci/tools.in

      - id: pip-tools-compile
        alias: compile-ci-tools-3.11-requirements
        name: Linux CI Py3.11 Tools Requirements
        files: ^requirements/static/ci/(tools\.in|py3.11/(tools|linux)\.txt)$
        pass_filenames: false
        args:
          - -v
          - --build-isolation
          - --py-version=3.11
          - --no-emit-index-url
          - requirements/static/ci/tools.in

      - id: pip-tools-compile
        alias: compile-ci-tools-3.12-requirements
        name: Linux CI Py3.12 Tools Requirements
        files: ^requirements/static/ci/(tools\.in|py3.12/(tools|linux)\.txt)$
        pass_filenames: false
        args:
          - -v
          - --build-isolation
          - --py-version=3.12
          - --no-emit-index-url
          - requirements/static/ci/tools.in

      - id: pip-tools-compile
        alias: compile-ci-tools-virustotal-3.9-requirements
        name: Linux CI Py3.9 Tools virustotal Requirements
        files: ^requirements/static/ci/(tools(-virustotal)?\.in|py3.9/(tools(-virustotal)?|linux)\.txt)$
        pass_filenames: false
        args:
          - -v
          - --py-version=3.9
          - requirements/static/ci/tools-virustotal.in

      - id: pip-tools-compile
        alias: compile-ci-tools-virustotal-3.10-requirements
        name: Linux CI Py3.10 Tools virustotal Requirements
        files: ^requirements/static/ci/(tools(-virustotal)?\.in|py3.10/(tools(-virustotal)?|linux)\.txt)$
        pass_filenames: false
        args:
          - -v
          - --py-version=3.10
          - requirements/static/ci/tools-virustotal.in

      - id: pip-tools-compile
        alias: compile-ci-tools-virustotal-3.11-requirements
        name: Linux CI Py3.11 Tools virustotal Requirements
        files: ^requirements/static/ci/(tools(-virustotal)?\.in|py3.11/(tools(-virustotal)?|linux)\.txt)$
        pass_filenames: false
        args:
          - -v
          - --py-version=3.11
          - requirements/static/ci/tools-virustotal.in

      - id: pip-tools-compile
        alias: compile-ci-tools-virustotal-3.12-requirements
        name: Linux CI Py3.12 Tools virustotal Requirements
        files: ^requirements/static/ci/(tools(-virustotal)?\.in|py3.12/(tools(-virustotal)?|linux)\.txt)$
        pass_filenames: false
        args:
          - -v
          - --py-version=3.12
          - requirements/static/ci/tools-virustotal.in
  # <---- Tools -----------------------------------------------------------------------------------------------------

  # ----- Code Formatting ------------------------------------------------------------------------------------------->
  - repo: https://github.com/asottile/pyupgrade
    rev: v3.15.1
    hooks:
      - id: pyupgrade
<<<<<<< HEAD
        name: Upgrade code for Py3.8+
        args: [--py38-plus, --keep-mock]
=======
        name: Upgrade code to Py3.7+
        args: [--py37-plus, --keep-mock]
>>>>>>> fcb38a54
        exclude: >
          (?x)^(
            salt/client/ssh/ssh_py_shim.py
            |
            salt/client/ssh/wrapper/pillar.py
            |
            salt/ext/.*\.py
          )$

  - repo: https://github.com/saltstack/pre-commit-remove-import-headers
    rev: 1.1.0
    hooks:
      - id: remove-import-headers

  - repo: https://github.com/saltstack/salt-rewrite
    # Automatically rewrite code with known rules
    rev: 2.5.2
    hooks:
      - id: salt-rewrite
        alias: rewrite-salt
        name: Salt code auto-fixes
        files: ^salt/.*\.py$
        args: [--silent, -F, fix_docstrings, -F, fix_warn_until]
        exclude: >
            (?x)^(
                salt/ext/.*
            )$

      - id: salt-rewrite
        alias: rewrite-tests
        name: Rewrite Salt's Test Suite
        files: ^tests/.*\.py$
        args: [--silent, -E, fix_asserts, -E, fix_docstrings, -E, fix_tornado_imports]

  - repo: https://github.com/timothycrosley/isort
    rev: 5.13.2
    hooks:
      - id: isort
        additional_dependencies: ['toml']
        # This tells pre-commit not to pass files to isort.
        # This should be kept in sync with pyproject.toml
        exclude: >
            (?x)^(
                templates/.*|
                salt/ext/.*|
            )$

  - repo: https://github.com/psf/black
    rev: 24.2.0
    hooks:
      - id: black
        # This tells pre-commit not to pass files to black.
        # This should be kept in sync with pyproject.toml
        exclude: >
            (?x)^(
                salt/client/ssh/ssh_py_shim\.py|
                templates/.*|
                salt/ext/.*|
            )$

  - repo: https://github.com/asottile/blacken-docs
    rev: 1.16.0
    hooks:
      - id: blacken-docs
        args: [--skip-errors]
        files: ^doc/.*\.rst
        additional_dependencies:
          - black==24.2.0

  # <---- Code Formatting --------------------------------------------------------------------------------------------

  # ----- Security -------------------------------------------------------------------------------------------------->
  - repo: https://github.com/PyCQA/bandit
    rev: "1.7.7"
    hooks:
      - id: bandit
        alias: bandit-salt
        name: Run bandit against Salt
        args: [--silent, -lll, --skip, "B701,B324"]
        exclude: >
            (?x)^(
                templates/.*|
                salt/ext/.*|
                tests/.*
            )$
        additional_dependencies: ['importlib_metadata<5']
  - repo: https://github.com/PyCQA/bandit
    rev: "1.7.7"
    hooks:
      - id: bandit
        alias: bandit-tests
        name: Run bandit against the test suite
        args: [--silent, -lll, --skip, "B701,B324"]
        files: ^tests/.*
        exclude: ^tests/minionswarm\.py
        additional_dependencies: ['importlib_metadata<5']
  # <---- Security ---------------------------------------------------------------------------------------------------

  # ----- Pre-Commit ------------------------------------------------------------------------------------------------>
  - repo: https://github.com/pre-commit/mirrors-mypy
    rev: v1.8.0
    hooks:
      - id: mypy
        alias: mypy-tools
        name: Run mypy against tools
        files: ^tools/.*\.py$
        exclude: >
            (?x)^(
                templates/.*|
                salt/.*|
            )$
        additional_dependencies:
          - attrs
          - rich
          - types-attrs
          - types-pyyaml
          - types-requests
<<<<<<< HEAD
          - python-tools-scripts==0.18.6
=======
          - python-tools-scripts==0.20.0
>>>>>>> fcb38a54

  - repo: https://github.com/saltstack/mirrors-nox
    rev: v2022.11.21
    hooks:
      - id: nox
        alias: lint-salt
        name: Lint Salt
        files: ^((setup|noxfile)|(salt|tools)/.*)\.py$
        exclude: >
            (?x)^(
                templates/.*|
                salt/ext/.*|
            )$
        args:
          - -e
          - lint-salt-pre-commit
          - --
        additional_dependencies:
          - setuptools<58.0
          - pip>=20.2.4,<21.2

  - repo: https://github.com/saltstack/mirrors-nox
    rev: v2022.11.21
    hooks:
      - id: nox
        alias: lint-tests
        name: Lint Tests
        files: ^tests/.*\.py$
        args:
          - -e
          - lint-tests-pre-commit
          - --
        additional_dependencies:
          - setuptools<58.0
          - pip>=20.2.4,<21.2
  # <---- Pre-Commit -------------------------------------------------------------------------------------------------<|MERGE_RESOLUTION|>--- conflicted
+++ resolved
@@ -1166,10 +1166,7 @@
   # <---- Doc CI Requirements ----------------------------------------------------------------------------------------
 
   # ----- Lint CI Requirements -------------------------------------------------------------------------------------->
-<<<<<<< HEAD
-=======
-
->>>>>>> fcb38a54
+
       - id: pip-tools-compile
         alias: compile-ci-lint-3.8-requirements
         name: Lint CI Py3.8 Requirements
@@ -1404,13 +1401,8 @@
     rev: v3.15.1
     hooks:
       - id: pyupgrade
-<<<<<<< HEAD
         name: Upgrade code for Py3.8+
         args: [--py38-plus, --keep-mock]
-=======
-        name: Upgrade code to Py3.7+
-        args: [--py37-plus, --keep-mock]
->>>>>>> fcb38a54
         exclude: >
           (?x)^(
             salt/client/ssh/ssh_py_shim.py
@@ -1476,7 +1468,12 @@
     hooks:
       - id: blacken-docs
         args: [--skip-errors]
-        files: ^doc/.*\.rst
+        files: ^(doc/)?.*\.(rst|md)
+        exclude: >
+            (?x)^(
+                rfcs/.*|
+                salt/ext/.*|
+            )$
         additional_dependencies:
           - black==24.2.0
 
@@ -1528,11 +1525,7 @@
           - types-attrs
           - types-pyyaml
           - types-requests
-<<<<<<< HEAD
-          - python-tools-scripts==0.18.6
-=======
           - python-tools-scripts==0.20.0
->>>>>>> fcb38a54
 
   - repo: https://github.com/saltstack/mirrors-nox
     rev: v2022.11.21
