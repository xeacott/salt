--- conflicted
+++ resolved
@@ -16,303 +16,6 @@
 from collections import OrderedDict
 from collections.abc import Callable
 
-<<<<<<< HEAD
-import salt.utils.versions
-
-try:
-    # pylint: disable=E0611,minimum-python-version
-    import collections
-
-    class OrderedDict(collections.OrderedDict):
-        __hash__ = None
-
-except (ImportError, AttributeError):
-    try:
-        import ordereddict
-
-        class OrderedDict(ordereddict.OrderedDict):  # pylint: disable=W0232
-            __hash_ = None
-
-    except ImportError:
-        # {{{ http://code.activestate.com/recipes/576693/ (r9)
-        # Backport of OrderedDict() class that runs on Python 2.4, 2.5, 2.6, 2.7 and pypy.
-        # Passes Python2.7's test suite and incorporates all the latest updates.
-
-        try:
-            from _thread import get_ident as _get_ident
-        except ImportError:
-            from _dummy_thread import get_ident as _get_ident
-
-        #        try:
-        #            from _abcoll import KeysView, ValuesView, ItemsView
-        #        except ImportError:
-        #            pass
-
-        class OrderedDict(dict):
-            "Dictionary that remembers insertion order"
-            # An inherited dict maps keys to values.
-            # The inherited dict provides __getitem__, __len__, __contains__, and get.
-            # The remaining methods are order-aware.
-            # Big-O running times for all methods are the same as for regular dictionaries.
-
-            # The internal self.__map dictionary maps keys to links in a doubly linked list.
-            # The circular doubly linked list starts and ends with a sentinel element.
-            # The sentinel element never gets deleted (this simplifies the algorithm).
-            # Each link is stored as a list of length three:  [PREV, NEXT, KEY].
-            __hash_ = None
-
-            def __init__(self, *args, **kwds):  # pylint: disable=E1003
-                """Initialize an ordered dictionary.  Signature is the same as for
-                regular dictionaries, but keyword arguments are not recommended
-                because their insertion order is arbitrary.
-
-                """
-                salt.utils.versions.warn_until(
-                    3009,
-                    "The Salt backport `OrderedDict` class introduced for Python 2 "
-                    "has been deprecated, and is set to be removed in {version}. "
-                    "Please import `OrderedDict` from `collections`.",
-                    category=DeprecationWarning,
-                )
-
-                super().__init__()
-                if len(args) > 1:
-                    raise TypeError(f"expected at most 1 arguments, got {len(args)}")
-                try:
-                    self.__root
-                except AttributeError:
-                    self.__root = root = []  # sentinel node
-                    root[:] = [root, root, None]
-                    self.__map = {}
-                self.__update(*args, **kwds)
-
-            def __setitem__(self, key, value, dict_setitem=dict.__setitem__):
-                "od.__setitem__(i, y) <==> od[i]=y"
-                # Setting a new item creates a new link which goes at the end of the linked
-                # list, and the inherited dictionary is updated with the new key/value pair.
-                if key not in self:
-                    root = self.__root
-                    last = root[0]
-                    last[1] = root[0] = self.__map[key] = [last, root, key]
-                dict_setitem(self, key, value)
-
-            def __delitem__(self, key, dict_delitem=dict.__delitem__):
-                "od.__delitem__(y) <==> del od[y]"
-                # Deleting an existing item uses self.__map to find the link which is
-                # then removed by updating the links in the predecessor and successor nodes.
-                dict_delitem(self, key)
-                link_prev, link_next, key = self.__map.pop(key)
-                link_prev[1] = link_next
-                link_next[0] = link_prev
-
-            def __iter__(self):
-                "od.__iter__() <==> iter(od)"
-                root = self.__root
-                curr = root[1]
-                while curr is not root:
-                    yield curr[2]
-                    curr = curr[1]
-
-            def __reversed__(self):
-                "od.__reversed__() <==> reversed(od)"
-                root = self.__root
-                curr = root[0]
-                while curr is not root:
-                    yield curr[2]
-                    curr = curr[0]
-
-            def clear(self):
-                "od.clear() -> None.  Remove all items from od."
-                try:
-                    for node in self.__map.values():
-                        del node[:]
-                    root = self.__root
-                    root[:] = [root, root, None]
-                    self.__map.clear()
-                except AttributeError:
-                    pass
-                dict.clear(self)
-
-            def popitem(self, last=True):
-                """od.popitem() -> (k, v), return and remove a (key, value) pair.
-                Pairs are returned in LIFO order if last is true or FIFO order if false.
-
-                """
-                if not self:
-                    raise KeyError("dictionary is empty")
-                root = self.__root
-                if last:
-                    link = root[0]
-                    link_prev = link[0]
-                    link_prev[1] = root
-                    root[0] = link_prev
-                else:
-                    link = root[1]
-                    link_next = link[1]
-                    root[1] = link_next
-                    link_next[0] = root
-                key = link[2]
-                del self.__map[key]
-                value = dict.pop(self, key)
-                return key, value
-
-            # -- the following methods do not depend on the internal structure --
-
-            def keys(self):
-                "od.keys() -> list of keys in od"
-                return list(self)
-
-            def values(self):
-                "od.values() -> list of values in od"
-                return [self[key] for key in self]
-
-            def items(self):
-                "od.items() -> list of (key, value) pairs in od"
-                return [(key, self[key]) for key in self]
-
-            def iterkeys(self):
-                "od.iterkeys() -> an iterator over the keys in od"
-                return iter(self)
-
-            def itervalues(self):
-                "od.itervalues -> an iterator over the values in od"
-                for k in self:
-                    yield self[k]
-
-            def iteritems(self):
-                "od.iteritems -> an iterator over the (key, value) items in od"
-                for k in self:
-                    yield (k, self[k])
-
-            def update(*args, **kwds):  # pylint: disable=E0211
-                """od.update(E, **F) -> None.  Update od from dict/iterable E and F.
-
-                If E is a dict instance, does:           for k in E: od[k] = E[k]
-                If E has a .keys() method, does:         for k in E.keys(): od[k] = E[k]
-                Or if E is an iterable of items, does:   for k, v in E: od[k] = v
-                In either case, this is followed by:     for k, v in F.items(): od[k] = v
-
-                """
-                if len(args) > 2:
-                    raise TypeError(
-                        "update() takes at most 2 positional "
-                        "arguments ({} given)".format(len(args))
-                    )
-                elif not args:
-                    raise TypeError("update() takes at least 1 argument (0 given)")
-                self = args[0]
-                # Make progressively weaker assumptions about "other"
-                other = ()
-                if len(args) == 2:
-                    other = args[1]
-                if isinstance(other, dict):
-                    for key in other:
-                        self[key] = other[key]
-                elif hasattr(other, "keys"):
-                    for key in other:
-                        self[key] = other[key]
-                else:
-                    for key, value in other:
-                        self[key] = value
-                for key, value in kwds.items():
-                    self[key] = value
-
-            __update = (
-                update  # let subclasses override update without breaking __init__
-            )
-
-            __marker = object()
-
-            def pop(self, key, default=__marker):
-                """od.pop(k[,d]) -> v, remove specified key and return the corresponding value.
-                If key is not found, d is returned if given, otherwise KeyError is raised.
-
-                """
-                if key in self:
-                    result = self[key]
-                    del self[key]
-                    return result
-                if default is self.__marker:
-                    raise KeyError(key)
-                return default
-
-            def setdefault(self, key, default=None):
-                "od.setdefault(k[,d]) -> od.get(k,d), also set od[k]=d if k not in od"
-                if key in self:
-                    return self[key]
-                self[key] = default
-                return default
-
-            def __repr__(self, _repr_running={}):  # pylint: disable=W0102
-                "od.__repr__() <==> repr(od)"
-                call_key = id(self), _get_ident()
-                if call_key in _repr_running:
-                    return "..."
-                _repr_running[call_key] = 1
-                try:
-                    if not self:
-                        return f"{self.__class__.__name__}()"
-                    return "{}('{}')".format(
-                        self.__class__.__name__, list(self.items())
-                    )
-                finally:
-                    del _repr_running[call_key]
-
-            def __reduce__(self):
-                "Return state information for pickling"
-                items = [[k, self[k]] for k in self]
-                inst_dict = vars(self).copy()
-                for k in vars(OrderedDict()):
-                    inst_dict.pop(k, None)
-                if inst_dict:
-                    return (self.__class__, (items,), inst_dict)
-                return self.__class__, (items,)
-
-            def copy(self):
-                "od.copy() -> a shallow copy of od"
-                return self.__class__(self)
-
-            @classmethod
-            def fromkeys(cls, iterable, value=None):
-                """OD.fromkeys(S[, v]) -> New ordered dictionary with keys from S
-                and values equal to v (which defaults to None).
-
-                """
-                d = cls()
-                for key in iterable:
-                    d[key] = value
-                return d
-
-            def __eq__(self, other):
-                """od.__eq__(y) <==> od==y.  Comparison to another OD is order-sensitive
-                while comparison to a regular mapping is order-insensitive.
-
-                """
-                if isinstance(other, OrderedDict):
-                    return len(self) == len(other) and self.items() == other.items()
-                return dict.__eq__(self, other)
-
-            def __ne__(self, other):
-                return not self == other
-
-
-#            # -- the following methods are only used in Python 2.7 --
-#
-#            def viewkeys(self):
-#                "od.viewkeys() -> a set-like object providing a view on od's keys"
-#                return KeysView(self)
-#
-#            def viewvalues(self):
-#                "od.viewvalues() -> an object providing a view on od's values"
-#                return ValuesView(self)
-#
-#            def viewitems(self):
-#                "od.viewitems() -> a set-like object providing a view on od's items"
-#                return ItemsView(self)
-#        ## end of http://code.activestate.com/recipes/576693/ }}}
-
-=======
->>>>>>> fcb38a54
 
 class DefaultOrderedDict(OrderedDict):
     """
