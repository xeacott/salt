--- conflicted
+++ resolved
@@ -51,22 +51,10 @@
         try:
             dest.update(upd)
         except AttributeError:
-<<<<<<< HEAD
-            dest_subkey = None
-
-        if isinstance(dest_subkey, collections.Mapping) \
-                and isinstance(val, collections.Mapping):
-            ret = update(dest_subkey, val)
-            dest[key] = ret
-        elif key:
-            dest[key] = upd[key]
-    return dest
-=======
             # this mapping is not a dict
             for k in upd:
                 dest[k] = upd[k]
         return dest
->>>>>>> a95982c7
 
 
 def merge_list(obj_a, obj_b):
