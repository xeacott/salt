--- conflicted
+++ resolved
@@ -737,7 +737,6 @@
 
 
 @ci.command(
-<<<<<<< HEAD
     name="get-release-changelog-target",
     arguments={
         "event_name": {
@@ -767,61 +766,10 @@
     if github_output is None:
         ctx.warn("The 'GITHUB_OUTPUT' variable is not set.")
         ctx.exit(1)
-=======
-    name="get-pr-test-labels",
-    arguments={
-        "pr": {
-            "help": "Pull request number",
-        },
-        "repository": {
-            "help": "Github repository.",
-        },
-    },
-)
-def get_pr_test_labels(
-    ctx: Context, repository: str = "saltstack/salt", pr: int = None
-):
-    """
-    Set the pull-request labels.
-    """
-    gh_event_path = os.environ.get("GITHUB_EVENT_PATH") or None
-    if gh_event_path is None:
-        labels = _get_pr_test_labels_from_api(ctx, repository, pr=pr)
-    else:
-        if TYPE_CHECKING:
-            assert gh_event_path is not None
-
-        try:
-            gh_event = json.loads(open(gh_event_path).read())
-        except Exception as exc:
-            ctx.error(
-                f"Could not load the GH Event payload from {gh_event_path!r}:\n", exc
-            )
-            ctx.exit(1)
-
-        if "pull_request" not in gh_event:
-            ctx.warning("The 'pull_request' key was not found on the event payload.")
-            ctx.exit(1)
-
-        pr = gh_event["pull_request"]["number"]
-        labels = _get_pr_test_labels_from_event_payload(gh_event)
-
-    if labels:
-        ctx.info(f"Test labels for pull-request #{pr} on {repository}:")
-        for name, description in labels:
-            ctx.info(f" * [yellow]{name}[/yellow]: {description}")
-    else:
-        ctx.info(f"No test labels for pull-request #{pr} on {repository}")
-
-    github_output = os.environ.get("GITHUB_OUTPUT")
-    if github_output is None:
-        ctx.exit(0)
->>>>>>> 6c772d4d
 
     if TYPE_CHECKING:
         assert github_output is not None
 
-<<<<<<< HEAD
     shared_context = yaml.safe_load(
         tools.utils.SHARED_WORKFLOW_CONTEXT_FILEPATH.read_text()
     )
@@ -843,7 +791,61 @@
     with open(github_output, "a", encoding="utf-8") as wfh:
         wfh.write(f"release-changelog-target={release_changelog_target}\n")
     ctx.exit(0)
-=======
+
+
+@ci.command(
+    name="get-pr-test-labels",
+    arguments={
+        "pr": {
+            "help": "Pull request number",
+        },
+        "repository": {
+            "help": "Github repository.",
+        },
+    },
+)
+def get_pr_test_labels(
+    ctx: Context, repository: str = "saltstack/salt", pr: int = None
+):
+    """
+    Set the pull-request labels.
+    """
+    gh_event_path = os.environ.get("GITHUB_EVENT_PATH") or None
+    if gh_event_path is None:
+        labels = _get_pr_test_labels_from_api(ctx, repository, pr=pr)
+    else:
+        if TYPE_CHECKING:
+            assert gh_event_path is not None
+
+        try:
+            gh_event = json.loads(open(gh_event_path).read())
+        except Exception as exc:
+            ctx.error(
+                f"Could not load the GH Event payload from {gh_event_path!r}:\n", exc
+            )
+            ctx.exit(1)
+
+        if "pull_request" not in gh_event:
+            ctx.warning("The 'pull_request' key was not found on the event payload.")
+            ctx.exit(1)
+
+        pr = gh_event["pull_request"]["number"]
+        labels = _get_pr_test_labels_from_event_payload(gh_event)
+
+    if labels:
+        ctx.info(f"Test labels for pull-request #{pr} on {repository}:")
+        for name, description in labels:
+            ctx.info(f" * [yellow]{name}[/yellow]: {description}")
+    else:
+        ctx.info(f"No test labels for pull-request #{pr} on {repository}")
+
+    github_output = os.environ.get("GITHUB_OUTPUT")
+    if github_output is None:
+        ctx.exit(0)
+
+    if TYPE_CHECKING:
+        assert github_output is not None
+
     ctx.info("Writing 'labels' to the github outputs file")
     with open(github_output, "a", encoding="utf-8") as wfh:
         wfh.write(f"labels={json.dumps([label[0] for label in labels])}\n")
@@ -895,5 +897,4 @@
         (label["name"], label["description"])
         for label in labels
         if label["name"].startswith("test:")
-    ]
->>>>>>> 6c772d4d
+    ]