# -*- coding: utf-8 -*-
'''
States for managing Hashicorp Vault.
Currently handles policies. Configuration instructions are documented in the execution module docs.

:maintainer:    SaltStack
:maturity:      new
:platform:      all

.. versionadded:: 2017.7.0

'''
# Import Python libs
from __future__ import absolute_import, print_function, unicode_literals
import logging
import difflib

log = logging.getLogger(__name__)


def policy_present(name, rules):
    '''
    Ensure a Vault policy with the given name and rules is present.

    name
        The name of the policy

    rules
        Rules formatted as in-line HCL


    .. code-block:: yaml
<<<<<<< HEAD
=======

>>>>>>> f12a5273
        demo-policy:
          vault.policy_present:
            - name: foo/bar
            - rules: |
                path "secret/top-secret/*" {
                  policy = "deny"
                }
                path "secret/not-very-secret/*" {
                  policy = "write"
                }

    '''
    url = "v1/sys/policy/{0}".format(name)
    response = __utils__['vault.make_request']('GET', url)
    try:
        if response.status_code == 200:
            return _handle_existing_policy(name, rules, response.json()['rules'])
        elif response.status_code == 404:
            return _create_new_policy(name, rules)
        else:
            response.raise_for_status()
    except Exception as e:
        return {
            'name': name,
            'changes': None,
            'result': False,
            'comment': 'Failed to get policy: {0}'.format(e)
        }


def _create_new_policy(name, rules):
    if __opts__['test']:
        return {
            'name': name,
            'changes': {name: {'old': '', 'new': rules}},
            'result': None,
            'comment': 'Policy would be created'
        }

    payload = {'rules': rules}
    url = "v1/sys/policy/{0}".format(name)
    response = __utils__['vault.make_request']('PUT', url, json=payload)
    if response.status_code != 204:
        return {
            'name': name,
            'changes': None,
            'result': False,
            'comment': 'Failed to create policy: {0}'.format(response.reason)
        }

    return {
        'name': name,
        'result': True,
        'changes': {name: {'old': None, 'new': rules}},
        'comment': 'Policy was created'
    }


def _handle_existing_policy(name, new_rules, existing_rules):
    ret = {'name': name}
    if new_rules == existing_rules:
        ret['result'] = True
        ret['changes'] = None
        ret['comment'] = 'Policy exists, and has the correct content'
        return ret

    change = ''.join(difflib.unified_diff(existing_rules.splitlines(True), new_rules.splitlines(True)))
    if __opts__['test']:
        ret['result'] = None
        ret['changes'] = {name: {'change': change}}
        ret['comment'] = 'Policy would be changed'
        return ret

    payload = {'rules': new_rules}

    url = "v1/sys/policy/{0}".format(name)
    response = __utils__['vault.make_request']('PUT', url, json=payload)
    if response.status_code != 204:
        return {
            'name': name,
            'changes': None,
            'result': False,
            'comment': 'Failed to change policy: {0}'.format(response.reason)
        }

    ret['result'] = True
    ret['changes'] = {name: {'change': change}}
    ret['comment'] = 'Policy was updated'

    return ret<|MERGE_RESOLUTION|>--- conflicted
+++ resolved
@@ -30,10 +30,7 @@
 
 
     .. code-block:: yaml
-<<<<<<< HEAD
-=======
 
->>>>>>> f12a5273
         demo-policy:
           vault.policy_present:
             - name: foo/bar
