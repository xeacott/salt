--- conflicted
+++ resolved
@@ -396,10 +396,6 @@
             ])
         self.assertEqual(ret, False)
 
-<<<<<<< HEAD
-    @flaky
-=======
->>>>>>> a510edf3
     @skipIf(not SSL3_SUPPORT, 'Requires python with SSL3 support')
     def test_get_file_str_https(self):
         '''
